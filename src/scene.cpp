--- conflicted
+++ resolved
@@ -301,16 +301,10 @@
     // control if node is not lying on the edge
     foreach (SceneEdge *edge, edges)
     {
-<<<<<<< HEAD
         if ((edge->nodeStart == node) || (edge->nodeEnd == node))
             continue;
 
         if (edge->distance(node->point) < EPS_ZERO)
-=======
-        RectPoint bBox = boundingBox();
-        double size = (bBox.height() > bBox.width()) ? bBox.height() : bBox.width() ;
-        if (edge->distance(node->point)/size < 1e-4)
->>>>>>> 7e0f3c75
         {
             node->lyingEdges.append(edge);
             edge->lyingNodes.append(node);
@@ -386,27 +380,17 @@
     // check of crossings
     // ToDo: Zjistit proč se funkce addEdge volá dvakrát pro stejnou hranu. BUG?
 
-<<<<<<< HEAD
     this->checkEdge(edge);
-=======
-    this->controlEdge(edge);
->>>>>>> 7e0f3c75
 
     edge->nodeStart->connectedEdges.append(edge);
     edge->nodeEnd->connectedEdges.append(edge);
 
     foreach(SceneNode *node, nodes)
     {
-<<<<<<< HEAD
         if ((edge->nodeStart == node) || (edge->nodeEnd == node))
             continue;
 
         if (edge->distance(node->point) < EPS_ZERO)
-=======
-        RectPoint bBox = boundingBox();
-        double size = (bBox.height() > bBox.width()) ? bBox.height() : bBox.width() ;
-        if ((edge->distance(node->point)/size < 1e-4) && (edge->nodeStart != node) && (edge->nodeEnd != node))
->>>>>>> 7e0f3c75
         {
             node->lyingEdges.append(edge);
             edge->lyingNodes.append(node);
@@ -946,13 +930,9 @@
     {
         if (edge->isSelected)
         {
-<<<<<<< HEAD
-            this->checkEdge(edge);
-=======
             edge->nodeStart->isSelected = false;
             edge->nodeEnd->isSelected = false;
-            this->controlEdge(edge);
->>>>>>> 7e0f3c75
+            this->checkEdge(edge);
         }
     }
 
@@ -1021,13 +1001,9 @@
     {
         if (edge->isSelected)
         {
-<<<<<<< HEAD
-            this->checkEdge(edge);
-=======
             edge->nodeStart->isSelected = false;
             edge->nodeEnd->isSelected = false;
-            this->controlEdge(edge);
->>>>>>> 7e0f3c75
+            this->checkEdge(edge);
         }
     }
 
@@ -1090,13 +1066,9 @@
     {
         if (edge->isSelected)
         {
-<<<<<<< HEAD
-            this->checkEdge(edge);
-=======
             edge->nodeStart->isSelected = false;
             edge->nodeEnd->isSelected = false;
-            this->controlEdge(edge);
->>>>>>> 7e0f3c75
+            this->checkEdge(edge);
         }
     }
 
