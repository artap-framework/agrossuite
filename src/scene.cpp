--- conflicted
+++ resolved
@@ -751,7 +751,6 @@
                 newPoint = node->point + point;
                 // projection of the point to the real axis of the displacement vector
                 pair.first = node->point.x * cos(point.angle()) + node->point.y * sin(point.angle());
-<<<<<<< HEAD
             }
             else if (mode == SceneTransformMode_Rotate)
             {
@@ -763,19 +762,6 @@
                 // projection of the point to the tangential axis of the displacement vector
                 pair.first = 0;
             }
-=======
-            }
-            else if (mode == SceneTransformMode_Rotate)
-            {
-                double distanceNode = (node->point - point).magnitude();
-                double angleNode = (node->point - point).angle()/M_PI*180;
-
-                newPoint = point + Point(distanceNode * cos((angleNode + angle)/180.0*M_PI), distanceNode * sin((angleNode + angle)/180.0*M_PI));
-
-                // projection of the point to the tangential axis of the displacement vector
-                pair.first = 0;
-            }
->>>>>>> 16dd44b1
             else if (mode == SceneTransformMode_Scale)
             {
                 newPoint = point + (node->point - point) * scaleFactor;
@@ -789,7 +775,6 @@
 
             pair.second = node;
             selectedNodes.append(pair);
-<<<<<<< HEAD
         }
     }
 
@@ -814,32 +799,6 @@
         }
         else if (mode == SceneTransformMode_Scale)
         {
-=======
-        }
-    }
-
-    // sort selected nodes
-    qSort(selectedNodes.begin(), selectedNodes.end(), qGreater<QPair<double, SceneNode *> >());
-
-    for (int i = 0; i < selectedNodes.count(); i++)
-    {
-        SceneNode *node = selectedNodes[i].second;
-
-        Point newPoint;
-        if (mode == SceneTransformMode_Translate)
-        {
-            newPoint = node->point + point;
-        }
-        else if (mode == SceneTransformMode_Rotate)
-        {
-            double distanceNode = (node->point - point).magnitude();
-            double angleNode = (node->point - point).angle()/M_PI*180;
-
-            newPoint = point + Point(distanceNode * cos((angleNode + angle)/180.0*M_PI), distanceNode * sin((angleNode + angle)/180.0*M_PI));
-        }
-        else if (mode == SceneTransformMode_Scale)
-        {
->>>>>>> 16dd44b1
             newPoint = point + (node->point - point) * scaleFactor;
         }
 
@@ -1023,7 +982,6 @@
     m_undoStack->endMacro();
     emit invalidated();
 }
-<<<<<<< HEAD
 
 void Scene::transformRotate(const Point &point, double angle, bool copy)
 {
@@ -1031,15 +989,6 @@
 
     m_undoStack->beginMacro(tr("Rotation"));
 
-=======
-
-void Scene::transformRotate(const Point &point, double angle, bool copy)
-{
-    logMessage("Scene::transformRotate()");
-
-    m_undoStack->beginMacro(tr("Rotation"));
-
->>>>>>> 16dd44b1
     moveSelectedNodesAndEdges(SceneTransformMode_Rotate, point, angle, 0.0, copy);
     moveSelectedLabels(SceneTransformMode_Rotate, point, angle, 0.0, copy);
 
