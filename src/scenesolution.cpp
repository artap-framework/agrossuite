// This file is part of Agros2D.
//
// Agros2D is free software: you can redistribute it and/or modify
// it under the terms of the GNU General Public License as published by
// the Free Software Foundation, either version 2 of the License, or
// (at your option) any later version.
//
// Agros2D is distributed in the hope that it will be useful,
// but WITHOUT ANY WARRANTY; without even the implied warranty of
// MERCHANTABILITY or FITNESS FOR A PARTICULAR PURPOSE.  See the
// GNU General Public License for more details.
//
// You should have received a copy of the GNU General Public License
// along with Agros2D.  If not, see <http://www.gnu.org/licenses/>.
//
// hp-FEM group (http://hpfem.org/)
// University of Nevada, Reno (UNR) and University of West Bohemia, Pilsen
// Email: agros2d@googlegroups.com, home page: http://hpfem.org/agros2d/

#include "scenesolution.h"

#include "scene.h"
#include "scenemarkerdialog.h"
#include "sceneview_post2d.h"
#include "sceneview_post3d.h"
#include "progressdialog.h"
#include "hermes2d/solver.h"
#include "hermes2d/module.h"
#include "hermes2d/module_agros.h"
#include "hermes2d/problem.h"

int findElementInMesh(Hermes::Hermes2D::Mesh *mesh, const Point &point)
{
    logMessage("findElementInMesh()");

    for (int i = 0; i < mesh->get_num_active_elements(); i++)
    {
        Hermes::Hermes2D::Element *element = mesh->get_element_fast(i);

        bool inElement = false;
        int j;
        int npol = (element->is_triangle()) ? 3 : 4;

        for (int i = 0, j = npol-1; i < npol; j = i++) {
            if ((((element->vn[i]->y <= point.y) && (point.y < element->vn[j]->y)) ||
                 ((element->vn[j]->y <= point.y) && (point.y < element->vn[i]->y))) &&
                    (point.x < (element->vn[j]->x - element->vn[i]->x) * (point.y - element->vn[i]->y)
                     / (element->vn[j]->y - element->vn[i]->y) + element->vn[i]->x))
                inElement = !inElement;
        }

        if (inElement)
            return i;
    }

    return -1;
}

int findElementInVectorizer(Hermes::Hermes2D::Views::Vectorizer &vec, const Point &point)
{
    logMessage("findElementInVectorizer()");

    double4* vecVert = vec.get_vertices();
    int3* vecTris = vec.get_triangles();

    for (int i = 0; i < vec.get_num_triangles(); i++)
    {
        bool inElement = true;

        // triangle element
        for (int l = 0; l < 3; l++)
        {
            int k = l + 1;
            if (k == 3)
                k = 0;

            double z = (vecVert[vecTris[i][k]][0] - vecVert[vecTris[i][l]][0]) * (point.y - vecVert[vecTris[i][l]][1]) -
                    (vecVert[vecTris[i][k]][1] - vecVert[vecTris[i][l]][1]) * (point.x - vecVert[vecTris[i][l]][0]);

            if (z < 0)
            {
                inElement = false;
                break;
            }
        }

        if (inElement)
            return i;
    }

    return -1;
}

template <typename Scalar>
SceneSolution<Scalar>::SceneSolution(FieldInfo* fieldInfo) : m_fieldInfo(fieldInfo)
{
    logMessage("SceneSolution::SceneSolution()");


    //m_timeStep = -1;
    //m_isSolving = false;
}

template <typename Scalar>
SceneSolution<Scalar>::~SceneSolution()
{
<<<<<<< HEAD
    //    delete m_progressDialog;
    //    delete m_progressItemMesh;
    //    delete m_progressItemSolve;
    //    delete m_progressItemSolveAdaptiveStep;
    //    delete m_progressItemProcessView;
=======
>>>>>>> e5d5a4db
}

template <typename Scalar>
void SceneSolution<Scalar>::clear(bool all)
{
    logMessage("SceneSolution::clear()");

<<<<<<< HEAD
    //     m_linInitialMeshView.free();
    //     m_linSolutionMeshView.free();
    //     m_linContourView.free();
    //     m_linScalarView.free();
    //     m_vecVectorView.free();

=======
>>>>>>> e5d5a4db
    // solution array
    if (all)
    {
        //m_timeStep = -1;

        //        for (int i = 0; i < m_solutionArrayList.size(); i++)
        //            delete m_solutionArrayList.at(i);
        m_solutionArrayList.clear();


    }



    //m_progressDialog->clear();
}


template <typename Scalar>
void SceneSolution<Scalar>::loadMeshInitial(QDomElement element)
{
    logMessage("SceneSolution::loadMeshInitial()");

    QDomText text = element.childNodes().at(0).toText();

    // write content (saved mesh)
    QString fileName = tempProblemFileName() + ".mesh";
    QByteArray content;
    content.append(text.nodeValue());
    writeStringContentByteArray(fileName, QByteArray::fromBase64(content));

    Hermes::Hermes2D::Mesh *mesh = readMeshFromFile(tempProblemFileName() + ".xml");
    // refineMesh(mesh, true, true);

    // setMeshInitial(mesh);
}

template <typename Scalar>
void SceneSolution<Scalar>::saveMeshInitial(QDomDocument *doc, QDomElement element)
{
    logMessage("SceneSolution::saveMeshInitial()");

    assert(0);
    //    if (isMeshed())
    //    {
    //        QString fileName = tempProblemFileName() + ".mesh";

    //        writeMeshFromFile(fileName, m_meshInitial);

    //        // read content
    //        QDomText text = doc->createTextNode(readFileContentByteArray(fileName).toBase64());
    //        element.appendChild(text);
    //    }
}

template <typename Scalar>
void SceneSolution<Scalar>::loadSolution(QDomElement element)
{
    assert(0); //TODO
    //    logMessage("SceneSolution::loadSolution()");

    //    Hermes::vector<SolutionArray<Scalar> *> solutionArrayList;

    //    // constant solution cannot be saved
    //    if (Util::scene()->problemInfo()->analysisType() == AnalysisType_Transient)
    //    {
    //        Util::scene()->problemInfo()->initialCondition.evaluate(true);

    //        SolutionArray<Scalar> *solutionArray = new SolutionArray<Scalar>();
    //        // solutionArray->order = new Hermes::Hermes2D::Views::Orderizer();
    //        solutionArray->sln = new Hermes::Hermes2D::Solution<Scalar>();
    //        // FIXME
    //        // solutionArray->sln->set_const(Util::scene()->sceneSolution()->meshInitial(), Util::scene()->problemInfo()->initialCondition.number());
    //        solutionArray->adaptiveError = 0.0;
    //        solutionArray->adaptiveSteps = 0.0;
    //        solutionArray->time = 0.0;

    //        solutionArrayList.push_back(solutionArray);
    //    }

    //    QDomNode n = element.firstChild();
    //    while(!n.isNull())
    //    {
    //        SolutionArray<Scalar> *solutionArray = new SolutionArray<Scalar>();
    //        solutionArray->load(n.toElement());

    //        // add to the array
    //        solutionArrayList.push_back(solutionArray);

    //        n = n.nextSibling();
    //    }

    //    if (solutionArrayList.size() > 0)
    //        setSolutionArrayList(solutionArrayList);
}

template <typename Scalar>
void SceneSolution<Scalar>::saveSolution(QDomDocument *doc, QDomElement element)
{
    assert(0); //TODO
    //    logMessage("SceneSolution::saveSolution()");

    //    if (isSolved())
    //    {
    //        // constant solution cannot be saved
    //        int start = (Util::scene()->problemInfo()->analysisType() != AnalysisType_Transient) ? 0 : 1;

    //        for (int i = start; i < timeStepCount(); i++)
    //        {
    //            QDomNode eleSolution = doc->createElement("solution");
    //            m_solutionArrayList.at(i)->save(doc, eleSolution.toElement());
    //            element.appendChild(eleSolution);
    //        }
    //    }
}

template <typename Scalar>
SolutionArray<Scalar> SceneSolution<Scalar>::solutionArray(int i)
{
    logMessage("SceneSolution::solutionArray()");

    //    assert(i == 0);
    return m_solutionArrayList.at(i);

    //    int currentTimeStep = i;
    //    if (isSolved() && currentTimeStep < timeStepCount() * Util::scene()->fieldInfo("TODO")->module()->number_of_solution())
    //    {
    //        // default
    //        if (currentTimeStep == -1)
    //            currentTimeStep = m_timeStep * Util::scene()->fieldInfo("TODO")->module()->number_of_solution();

    //        if (m_solutionArrayList.at(currentTimeStep))
    //            return m_solutionArrayList.at(currentTimeStep);
    //    }
    //    return NULL;
}

template <typename Scalar>
Hermes::Hermes2D::Solution<Scalar> *SceneSolution<Scalar>::sln(int i)
{
    logMessage("SceneSolution::sln()");

    return solutionArray(i).sln.get();
}

template <typename Scalar>
Hermes::Hermes2D::Space<Scalar> *SceneSolution<Scalar>::space(int i)
{
    logMessage("SceneSolution::space()");

    return solutionArray(i).space.get();
}

//template <typename Scalar>
//double SceneSolution<Scalar>::adaptiveError()
//{
//    assert(0); //TODO
////    logMessage("SceneSolution::adaptiveError()");

////    return (isSolved()) ? m_solutionArrayList.at(m_timeStep * Util::scene()->problemInfo()->module()->number_of_solution())->adaptiveError : 100.0;
//}

//template <typename Scalar>
//int SceneSolution<Scalar>::adaptiveSteps()
//{
//    assert(0); //TODO
////    logMessage("SceneSolution::adaptiveSteps()");

////    return (isSolved()) ? m_solutionArrayList.at(m_timeStep * Util::scene()->problemInfo()->module()->number_of_solution())->adaptiveSteps : 0.0;
//}

#define sign(x) (( x > 0 ) - ( x < 0 ))

/*
template <typename Scalar>
void SceneSolution<Scalar>::setMeshInitial(Hermes::Hermes2D::Mesh *meshInitial)
{
    if (m_meshInitial)
    {
        delete m_meshInitial;
    }

    m_meshInitial = meshInitial;
}
*/


template <typename Scalar>
void SceneSolution<Scalar>::setSolutionArrayList(Hermes::vector<SolutionArray<Scalar> > solutionArrayList)
{
    logMessage("SceneSolution::setSolutionArrayList()");

    //    for (int i = 0; i < m_solutionArrayList.size(); i++)
    //        delete m_solutionArrayList.at(i);
    m_solutionArrayList.clear();

    m_solutionArrayList = solutionArrayList;

    // if (!isSolving())
    //setTimeStep(timeStepCount() - 1);
}

//template <typename Scalar>
//void SceneSolution<Scalar>::setTimeStep(int timeStep, bool showViewProgress)
//{
//    logMessage("SceneSolution::setTimeStep()");

//    m_timeStep = timeStep;
//    if (!isSolved()) return;

//    emit timeStepChanged(showViewProgress);
//}

//template <typename Scalar>
//int SceneSolution<Scalar>::timeStepCount() const
//{
//    logMessage("SceneSolution::timeStepCount()");

//    return (m_solutionArrayList.size() > 0) ? m_solutionArrayList.size() / Util::scene()->fieldInfo("TODO")->module()->number_of_solution() : 0;
//}

//template <typename Scalar>
//double SceneSolution<Scalar>::time() const
//{
//    assert(0); //TODO
////    logMessage("SceneSolution::time()");

////    if (isSolved())
////    {
////        if (m_solutionArrayList.at(m_timeStep * Util::scene()->problemInfo()->module()->number_of_solution())->sln)
////            return m_solutionArrayList.at(m_timeStep * Util::scene()->problemInfo()->module()->number_of_solution())->time;
////    }
////    return 0.0;
//}
<<<<<<< HEAD

template <typename Scalar>
void SceneSolution<Scalar>::setSlnContourView(ViewScalarFilter<Scalar> *slnScalarView)
{
    logMessage("SceneSolution::setSlnContourView()");

    if (m_slnContourView)
    {
        delete m_slnContourView;
        m_slnContourView = NULL;
    }
    
    m_slnContourView = slnScalarView;
    m_linContourView.process_solution(m_slnContourView,
                                      Hermes::Hermes2D::H2D_FN_VAL_0,
                                      Util::config()->linearizerQuality);

    // deformed shape
    if (Util::config()->deformContour)
        m_fieldInfo->module()->deform_shape(m_linContourView.get_vertices(), m_linContourView.get_num_vertices());
}

template <typename Scalar>
void SceneSolution<Scalar>::setSlnScalarView(ViewScalarFilter<Scalar> *slnScalarView)
{
    logMessage("SceneSolution::setSlnScalarView()");

    if (m_slnScalarView)
    {
        delete m_slnScalarView;
        m_slnScalarView = NULL;
    }
    
    m_slnScalarView = slnScalarView;
    // QTime time;
    // time.start();
    m_linScalarView.process_solution(m_slnScalarView,
                                     Hermes::Hermes2D::H2D_FN_VAL_0,
                                     Util::config()->linearizerQuality);

    // deformed shape
    if (Util::config()->deformScalar)
        m_fieldInfo->module()->deform_shape(m_linScalarView.get_vertices(),
                                            m_linScalarView.get_num_vertices());
}

template <typename Scalar>
void SceneSolution<Scalar>::setSlnVectorView(ViewScalarFilter<Scalar> *slnVectorXView, ViewScalarFilter<Scalar> *slnVectorYView)
{
    logMessage("SceneSolution::setSlnVectorView()");

    if (m_slnVectorXView)
    {
        delete m_slnVectorXView;
        m_slnVectorXView = NULL;
    }
    if (m_slnVectorYView)
    {
        delete m_slnVectorYView;
        m_slnVectorYView = NULL;
    }
    
    m_slnVectorXView = slnVectorXView;
    m_slnVectorYView = slnVectorYView;

    m_vecVectorView.process_solution(m_slnVectorXView, m_slnVectorYView,
                                     Hermes::Hermes2D::H2D_FN_VAL_0, Hermes::Hermes2D::H2D_FN_VAL_0,
                                     Hermes::Hermes2D::Views::HERMES_EPS_LOW);

    // deformed shape
    if (Util::config()->deformVector)
        m_fieldInfo->module()->deform_shape(m_vecVectorView.get_vertices(),
                                            m_vecVectorView.get_num_vertices());
}

template <typename Scalar>
void SceneSolution<Scalar>::setOrderView(shared_ptr<Hermes::Hermes2D::Space<Scalar> > space)
{
    logMessage("SceneSolution::setOrderView()");

    m_orderView.process_space(space.get());
}

=======
/*
>>>>>>> e5d5a4db
template <typename Scalar>
void SceneSolution<Scalar>::processView(bool showViewProgress)
{
    int step = 0;

    // process order
    Util::scene()->activeSceneSolution()->processOrder();

    if (Util::config()->showSolutionMeshView)
    {
        step++;
        //emit message(tr("Processing solution mesh cache"), false, step);
        Util::scene()->activeSceneSolution()->processSolutionMesh();
    }
    if (Util::config()->showContourView)
    {
        step++;
        //emit message(tr("Processing contour view cache"), false, step);
        Util::scene()->activeSceneSolution()->processRangeContour();
    }
    if (Util::config()->showScalarView)
    {
        step++;
        //emit message(tr("Processing scalar view cache"), false, step);
        cout << "process Range Scalar" << endl;
        Util::scene()->activeSceneSolution()->processRangeScalar();
    }
    if (Util::config()->showVectorView)
    {
        step++;
        //emit message(tr("Processing vector view cache"), false, step);
        Util::scene()->activeSceneSolution()->processRangeVector();
    }


    //    if (showViewProgress)
    //    {
    //        m_progressDialog->clear();
    //        m_progressDialog->appendProgressItem(m_progressItemProcessView);
    //        m_progressDialog->run(showViewProgress);
    //    }
    //    else
    //    {
    //        m_progressItemProcessView->setSteps();
    //        m_progressItemProcessView->run(true);
    //    }
<<<<<<< HEAD
}

template <typename Scalar>
void SceneSolution<Scalar>::processSolutionMesh()
{
    logMessage("SceneSolution::processSolutionMesh()");

    if (Util::problem()->isSolved())
    {
        InitialCondition<double> initial(sln()->get_mesh(), 0.0);
        m_linSolutionMeshView.process_solution(&initial);

        emit processedSolutionMesh();
    }
}

template <typename Scalar>
void SceneSolution<Scalar>::processRangeContour()
{
    logMessage("SceneSolution::processRangeContour()");

    if (Util::problem()->isSolved() && sceneView()->sceneViewSettings().contourPhysicFieldVariable != "")
    {
        ViewScalarFilter<Scalar> *viewScalarFilter;
        if (m_fieldInfo->module()->get_variable(sceneView()->sceneViewSettings().contourPhysicFieldVariable)->is_scalar)
            viewScalarFilter = m_fieldInfo->module()->view_scalar_filter(m_fieldInfo->module()->get_variable(sceneView()->sceneViewSettings().contourPhysicFieldVariable),
                                                                         PhysicFieldVariableComp_Scalar);
        else
            viewScalarFilter = m_fieldInfo->module()->view_scalar_filter(m_fieldInfo->module()->get_variable(sceneView()->sceneViewSettings().contourPhysicFieldVariable),
                                                                         PhysicFieldVariableComp_Magnitude);

        setSlnContourView(viewScalarFilter);
        emit processedRangeContour();
    }
}

template <typename Scalar>
void SceneSolution<Scalar>::processRangeScalar()
{
    logMessage("SceneSolution::processRangeScalar()");

    if (Util::problem()->isSolved() && sceneView()->sceneViewSettings().scalarPhysicFieldVariable != "")
    {
        ViewScalarFilter<Scalar> *viewScalarFilter = m_fieldInfo->module()->view_scalar_filter(m_fieldInfo->module()->get_variable(sceneView()->sceneViewSettings().scalarPhysicFieldVariable),
                                                                                               sceneView()->sceneViewSettings().scalarPhysicFieldVariableComp);

        setSlnScalarView(viewScalarFilter);
        emit processedRangeScalar();
    }
}

template <typename Scalar>
void SceneSolution<Scalar>::processRangeVector()
{
    logMessage("SceneSolution::processRangeVector()");

    if (Util::problem()->isSolved() && sceneView()->sceneViewSettings().vectorPhysicFieldVariable != "")
    {
        ViewScalarFilter<Scalar> *viewVectorXFilter = m_fieldInfo->module()->view_scalar_filter(m_fieldInfo->module()->get_variable(sceneView()->sceneViewSettings().vectorPhysicFieldVariable),
                                                                                                PhysicFieldVariableComp_X);

        ViewScalarFilter<Scalar> *viewVectorYFilter = m_fieldInfo->module()->view_scalar_filter(m_fieldInfo->module()->get_variable(sceneView()->sceneViewSettings().vectorPhysicFieldVariable),
                                                                                                PhysicFieldVariableComp_Y);

        setSlnVectorView(viewVectorXFilter, viewVectorYFilter);
        emit processedRangeVector();
    }
}

template <typename Scalar>
void SceneSolution<Scalar>::processOrder()
{
    logMessage("SceneSolution::processOrder()");

    if (Util::problem()->isSolved())
        setOrderView(m_solutionArrayList.at(0).space);
    //TODO timedependence rpoblemsm_timeStep * Util::scene()->problemInfo()->module()->number_of_solution())->space);
=======
>>>>>>> e5d5a4db
}
*/

template <typename Scalar>
void SceneSolution<Scalar>::setSolutionArray(QList<SolutionArray<Scalar> > solutionArrays)
{
    assert(solutionArrays.size() == fieldInfo()->module()->number_of_solution());

    for(int i = 0; i < solutionArrays.size(); i++)
        m_solutionArrayList.push_back(solutionArrays[i]);
}

template class SceneSolution<double>;<|MERGE_RESOLUTION|>--- conflicted
+++ resolved
@@ -104,14 +104,6 @@
 template <typename Scalar>
 SceneSolution<Scalar>::~SceneSolution()
 {
-<<<<<<< HEAD
-    //    delete m_progressDialog;
-    //    delete m_progressItemMesh;
-    //    delete m_progressItemSolve;
-    //    delete m_progressItemSolveAdaptiveStep;
-    //    delete m_progressItemProcessView;
-=======
->>>>>>> e5d5a4db
 }
 
 template <typename Scalar>
@@ -119,15 +111,6 @@
 {
     logMessage("SceneSolution::clear()");
 
-<<<<<<< HEAD
-    //     m_linInitialMeshView.free();
-    //     m_linSolutionMeshView.free();
-    //     m_linContourView.free();
-    //     m_linScalarView.free();
-    //     m_vecVectorView.free();
-
-=======
->>>>>>> e5d5a4db
     // solution array
     if (all)
     {
@@ -362,93 +345,7 @@
 ////    }
 ////    return 0.0;
 //}
-<<<<<<< HEAD
-
-template <typename Scalar>
-void SceneSolution<Scalar>::setSlnContourView(ViewScalarFilter<Scalar> *slnScalarView)
-{
-    logMessage("SceneSolution::setSlnContourView()");
-
-    if (m_slnContourView)
-    {
-        delete m_slnContourView;
-        m_slnContourView = NULL;
-    }
-    
-    m_slnContourView = slnScalarView;
-    m_linContourView.process_solution(m_slnContourView,
-                                      Hermes::Hermes2D::H2D_FN_VAL_0,
-                                      Util::config()->linearizerQuality);
-
-    // deformed shape
-    if (Util::config()->deformContour)
-        m_fieldInfo->module()->deform_shape(m_linContourView.get_vertices(), m_linContourView.get_num_vertices());
-}
-
-template <typename Scalar>
-void SceneSolution<Scalar>::setSlnScalarView(ViewScalarFilter<Scalar> *slnScalarView)
-{
-    logMessage("SceneSolution::setSlnScalarView()");
-
-    if (m_slnScalarView)
-    {
-        delete m_slnScalarView;
-        m_slnScalarView = NULL;
-    }
-    
-    m_slnScalarView = slnScalarView;
-    // QTime time;
-    // time.start();
-    m_linScalarView.process_solution(m_slnScalarView,
-                                     Hermes::Hermes2D::H2D_FN_VAL_0,
-                                     Util::config()->linearizerQuality);
-
-    // deformed shape
-    if (Util::config()->deformScalar)
-        m_fieldInfo->module()->deform_shape(m_linScalarView.get_vertices(),
-                                            m_linScalarView.get_num_vertices());
-}
-
-template <typename Scalar>
-void SceneSolution<Scalar>::setSlnVectorView(ViewScalarFilter<Scalar> *slnVectorXView, ViewScalarFilter<Scalar> *slnVectorYView)
-{
-    logMessage("SceneSolution::setSlnVectorView()");
-
-    if (m_slnVectorXView)
-    {
-        delete m_slnVectorXView;
-        m_slnVectorXView = NULL;
-    }
-    if (m_slnVectorYView)
-    {
-        delete m_slnVectorYView;
-        m_slnVectorYView = NULL;
-    }
-    
-    m_slnVectorXView = slnVectorXView;
-    m_slnVectorYView = slnVectorYView;
-
-    m_vecVectorView.process_solution(m_slnVectorXView, m_slnVectorYView,
-                                     Hermes::Hermes2D::H2D_FN_VAL_0, Hermes::Hermes2D::H2D_FN_VAL_0,
-                                     Hermes::Hermes2D::Views::HERMES_EPS_LOW);
-
-    // deformed shape
-    if (Util::config()->deformVector)
-        m_fieldInfo->module()->deform_shape(m_vecVectorView.get_vertices(),
-                                            m_vecVectorView.get_num_vertices());
-}
-
-template <typename Scalar>
-void SceneSolution<Scalar>::setOrderView(shared_ptr<Hermes::Hermes2D::Space<Scalar> > space)
-{
-    logMessage("SceneSolution::setOrderView()");
-
-    m_orderView.process_space(space.get());
-}
-
-=======
 /*
->>>>>>> e5d5a4db
 template <typename Scalar>
 void SceneSolution<Scalar>::processView(bool showViewProgress)
 {
@@ -495,86 +392,6 @@
     //        m_progressItemProcessView->setSteps();
     //        m_progressItemProcessView->run(true);
     //    }
-<<<<<<< HEAD
-}
-
-template <typename Scalar>
-void SceneSolution<Scalar>::processSolutionMesh()
-{
-    logMessage("SceneSolution::processSolutionMesh()");
-
-    if (Util::problem()->isSolved())
-    {
-        InitialCondition<double> initial(sln()->get_mesh(), 0.0);
-        m_linSolutionMeshView.process_solution(&initial);
-
-        emit processedSolutionMesh();
-    }
-}
-
-template <typename Scalar>
-void SceneSolution<Scalar>::processRangeContour()
-{
-    logMessage("SceneSolution::processRangeContour()");
-
-    if (Util::problem()->isSolved() && sceneView()->sceneViewSettings().contourPhysicFieldVariable != "")
-    {
-        ViewScalarFilter<Scalar> *viewScalarFilter;
-        if (m_fieldInfo->module()->get_variable(sceneView()->sceneViewSettings().contourPhysicFieldVariable)->is_scalar)
-            viewScalarFilter = m_fieldInfo->module()->view_scalar_filter(m_fieldInfo->module()->get_variable(sceneView()->sceneViewSettings().contourPhysicFieldVariable),
-                                                                         PhysicFieldVariableComp_Scalar);
-        else
-            viewScalarFilter = m_fieldInfo->module()->view_scalar_filter(m_fieldInfo->module()->get_variable(sceneView()->sceneViewSettings().contourPhysicFieldVariable),
-                                                                         PhysicFieldVariableComp_Magnitude);
-
-        setSlnContourView(viewScalarFilter);
-        emit processedRangeContour();
-    }
-}
-
-template <typename Scalar>
-void SceneSolution<Scalar>::processRangeScalar()
-{
-    logMessage("SceneSolution::processRangeScalar()");
-
-    if (Util::problem()->isSolved() && sceneView()->sceneViewSettings().scalarPhysicFieldVariable != "")
-    {
-        ViewScalarFilter<Scalar> *viewScalarFilter = m_fieldInfo->module()->view_scalar_filter(m_fieldInfo->module()->get_variable(sceneView()->sceneViewSettings().scalarPhysicFieldVariable),
-                                                                                               sceneView()->sceneViewSettings().scalarPhysicFieldVariableComp);
-
-        setSlnScalarView(viewScalarFilter);
-        emit processedRangeScalar();
-    }
-}
-
-template <typename Scalar>
-void SceneSolution<Scalar>::processRangeVector()
-{
-    logMessage("SceneSolution::processRangeVector()");
-
-    if (Util::problem()->isSolved() && sceneView()->sceneViewSettings().vectorPhysicFieldVariable != "")
-    {
-        ViewScalarFilter<Scalar> *viewVectorXFilter = m_fieldInfo->module()->view_scalar_filter(m_fieldInfo->module()->get_variable(sceneView()->sceneViewSettings().vectorPhysicFieldVariable),
-                                                                                                PhysicFieldVariableComp_X);
-
-        ViewScalarFilter<Scalar> *viewVectorYFilter = m_fieldInfo->module()->view_scalar_filter(m_fieldInfo->module()->get_variable(sceneView()->sceneViewSettings().vectorPhysicFieldVariable),
-                                                                                                PhysicFieldVariableComp_Y);
-
-        setSlnVectorView(viewVectorXFilter, viewVectorYFilter);
-        emit processedRangeVector();
-    }
-}
-
-template <typename Scalar>
-void SceneSolution<Scalar>::processOrder()
-{
-    logMessage("SceneSolution::processOrder()");
-
-    if (Util::problem()->isSolved())
-        setOrderView(m_solutionArrayList.at(0).space);
-    //TODO timedependence rpoblemsm_timeStep * Util::scene()->problemInfo()->module()->number_of_solution())->space);
-=======
->>>>>>> e5d5a4db
 }
 */
 
