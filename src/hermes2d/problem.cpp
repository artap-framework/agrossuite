// This file is part of Agros2D.
//
// Agros2D is free software: you can redistribute it and/or modify
// it under the terms of the GNU General Public License as published by
// the Free Software Foundation, either version 2 of the License, or
// (at your option) any later version.
//
// Agros2D is distributed in the hope that it will be useful,
// but WITHOUT ANY WARRANTY; without even the implied warranty of
// MERCHANTABILITY or FITNESS FOR A PARTICULAR PURPOSE.  See the
// GNU General Public License for more details.
//
// You should have received a copy of the GNU General Public License
// along with Agros2D.  If not, see <http://www.gnu.org/licenses/>.
//
// hp-FEM group (http://hpfem.org/)
// University of Nevada, Reno (UNR) and University of West Bohemia, Pilsen
// Email: agros2d@googlegroups.com, home page: http://hpfem.org/agros2d/

#include "field.h"
#include "block.h"
#include "problem.h"
#include "solutionstore.h"

#include "scene.h"
#include "scenemarker.h"
#include "scenebasic.h"
#include "scenenode.h"
#include "sceneedge.h"
#include "scenelabel.h"
#include "module.h"
#include "module_agros.h"
#include "coupling.h"
#include "solver.h"
#include "meshgenerator_triangle.h"
#include "meshgenerator_gmsh.h"
#include "logview.h"

ProblemConfig::ProblemConfig(QWidget *parent) : QObject(parent)
{
    clear();
}

void ProblemConfig::clear()
{
    m_coordinateType = CoordinateType_Planar;
    m_name = QObject::tr("unnamed");
    m_fileName = "";
    m_startupscript = "";
    m_description = "";

    // matrix solver
    m_matrixSolver = Hermes::SOLVER_UMFPACK;

    // mesh type
    m_meshType = MeshType_Triangle;

    // harmonic
    m_frequency = 0.0;

    // transient
    m_initialTimeStep = Value("1.0", false);
    m_timeTotal = Value("1.0", false);

    m_timeStepMethod = TimeStepMethod_Fixed;
    m_timeOrder = 1;
}


Problem::Problem()
{
    m_timeStep = 0;
    m_timeElapsed = QTime(0, 0);
    m_isSolved = false;
    m_isSolving = false;

    m_config = new ProblemConfig();

    connect(m_config, SIGNAL(changed()), this, SLOT(clearSolution()));

    actClearSolutions = new QAction(icon(""), tr("Clear solutions"), this);
    actClearSolutions->setStatusTip(tr("Clear solutions"));
    connect(actClearSolutions, SIGNAL(triggered()), this, SLOT(clearSolution()));
}

Problem::~Problem()
{
    clearSolution();
    clearFieldsAndConfig();

    delete m_config;
}

Hermes::Hermes2D::Mesh* Problem::activeMeshInitial()
{
    return meshInitial(Util::scene()->activeViewField());
}

bool Problem::isTransient() const
{
    foreach (FieldInfo* fieldInfo, m_fieldInfos)
        if (fieldInfo->analysisType() == AnalysisType_Transient)
            return true;

    return false;
}

bool Problem::isHarmonic() const
{
    foreach (FieldInfo* fieldInfo, m_fieldInfos)
        if (fieldInfo->analysisType() == AnalysisType_Harmonic)
            return true;

    return false;
}

bool Problem::isNonlinear() const
{
    foreach (FieldInfo* fieldInfo, m_fieldInfos)
        if (fieldInfo->linearityType() != LinearityType_Linear)
            return true;

    return false;
}

void Problem::clearSolution()
{
    m_isSolved = false;
    m_isSolving = false;
    m_timeStep = 0;
    m_timeElapsed = QTime(0, 0);
    m_timeStepLengths.clear();

    foreach (Hermes::Hermes2D::Mesh* mesh, m_meshesInitial)
        if (mesh)
            delete mesh;
    m_meshesInitial.clear();

    Util::solutionStore()->clearAll();
}

void Problem::clearFieldsAndConfig()
{
    clearSolution();

    // clear couplings
    foreach (CouplingInfo* couplingInfo, m_couplingInfos)
        delete couplingInfo;
    m_couplingInfos.clear();

    QMapIterator<QString, FieldInfo *> i(m_fieldInfos);
    while (i.hasNext())
    {
        i.next();
        delete i.value();
    }
    m_fieldInfos.clear();

    // clear config
    m_config->clear();
}

void Problem::addField(FieldInfo *field)
{
    // add to the collection
    m_fieldInfos[field->fieldId()] = field;

    // couplings
    synchronizeCouplings();

    m_isSolved = false;

    emit fieldsChanged();
}

void Problem::removeField(FieldInfo *field)
{
    // first remove references to markers of this field from all edges and labels
    Util::scene()->edges->removeFieldMarkers(field);
    Util::scene()->labels->removeFieldMarkers(field);

    // then remove them from lists of markers - here they are really deleted
    Util::scene()->boundaries->removeFieldMarkers(field);
    Util::scene()->materials->removeFieldMarkers(field);

    // remove from the collection
    m_fieldInfos.remove(field->fieldId());

    synchronizeCouplings();

    emit fieldsChanged();
}

void Problem::createStructure()
{
    foreach (Block* block, m_blocks)
        delete block;
    m_blocks.clear();

    Util::problem()->synchronizeCouplings();

    //copy lists, items will be removed from them
    QList<FieldInfo *> fieldInfos = Util::problem()->fieldInfos().values();
    QList<CouplingInfo* > couplingInfos = Util::problem()->couplingInfos().values();

    while (!fieldInfos.empty()){
        QList<FieldInfo*> blockFieldInfos;
        QList<CouplingInfo*> blockCouplingInfos;

        //first find one field, that is not weakly coupled and dependent on other fields
        bool dependent;
        foreach (FieldInfo* fieldInfo, fieldInfos)
        {
            dependent = false;

            foreach (CouplingInfo* couplingInfo, couplingInfos)
            {
                if (couplingInfo->isWeak() && (couplingInfo->targetField() == fieldInfo) && fieldInfos.contains(couplingInfo->sourceField()))
                    dependent = true;
            }

            // this field is not weakly dependent, we can put it into this block
            if (!dependent){
                blockFieldInfos.push_back(fieldInfo);
                fieldInfos.removeOne(fieldInfo);
                break;
            }
        }
        assert(! dependent);

        // find hardly coupled fields to construct block
        bool added = true;
        while(added)
        {
            added = false;

            // first check whether there is related coupling
            foreach (CouplingInfo* checkedCouplingInfo, couplingInfos)
            {
                foreach (FieldInfo* checkedFieldInfo, blockFieldInfos)
                {
                    if(checkedCouplingInfo->isHard() && checkedCouplingInfo->isRelated(checkedFieldInfo))
                    {
                        //this coupling is related, add it to the block
                        added = true;
                        blockCouplingInfos.push_back(checkedCouplingInfo);
                        couplingInfos.removeOne(checkedCouplingInfo);
                    }
                }
            }

            // check for fields related to allready included couplings
            foreach (FieldInfo* checkedFieldInfo, fieldInfos)
            {
                foreach (CouplingInfo* checkedCouplingInfo, blockCouplingInfos)
                {
                    if(checkedCouplingInfo->isHard() && checkedCouplingInfo->isRelated(checkedFieldInfo))
                    {
                        //this field is related (by this coupling)
                        added = true;
                        blockFieldInfos.push_back(checkedFieldInfo);
                        fieldInfos.removeOne(checkedFieldInfo);
                    }
                }
            }
        }

        // now all hard-coupled fields are here, create block
        m_blocks.append(new Block(blockFieldInfos, blockCouplingInfos));
    }

}

bool Problem::mesh()
{
    clearSolution();

    Util::log()->printMessage(QObject::tr("Solver"), QObject::tr("mesh generation"));

    MeshGenerator *pim = NULL;
    switch (Util::problem()->config()->meshType())
    {
    case MeshType_Triangle:
    case MeshType_Triangle_QuadFineDivision:
    case MeshType_Triangle_QuadRoughDivision:
    case MeshType_Triangle_QuadJoin:
        pim = new MeshGeneratorTriangle();
        break;
    case MeshType_GMSH_Triangle:
    case MeshType_GMSH_Quad:
    case MeshType_GMSH_QuadDelaunay_Experimental:
        pim = new MeshGeneratorGMSH();
        break;
    default:
        QMessageBox::critical(QApplication::activeWindow(), "Mesh generator error", QString("Mesh generator '%1' is not supported.").arg(meshTypeString(Util::problem()->config()->meshType())));
        break;
    }

    if (pim && pim->mesh())
    {
        emit meshed();
        delete pim;

        return true;
    }

    return false;
}

void Problem::solveInit()
{
    m_isSolving = true;
    m_timeStepLengths.clear();

    // open indicator progress
    Indicator::openProgress();

    // control geometry
    ErrorResult result = Util::scene()->checkGeometryResult();
    if (result.isError())
    {
        result.showDialog();
        m_isSolving = false;
        throw (AgrosSolverException("Geometry check failed"));
    }

    // save problem
    result = Util::scene()->writeToFile(tempProblemFileName() + ".a2d");
    if (result.isError())
        result.showDialog();

    createStructure();

    if (!isMeshed())
    {
        if(!mesh())
            throw AgrosSolverException("Could not create mesh");
    }

    // check geometry
    if (!Util::scene()->checkGeometryAssignement())
        throw(AgrosSolverException("Geometry assignment failed"));

    if (Util::problem()->fieldInfos().count() == 0)
    {
        Util::log()->printError(QObject::tr("Solver"), QObject::tr("no field defined."));
        throw AgrosSolverException("No field defined");
    }
}

double Problem::timeStepToTime(int timeStepIndex) const
{
    double time = 0;
    for(int ts = 0; ts < timeStepIndex; ts++)
        time += m_timeStepLengths[ts];

    return time;
}

int Problem::timeToTimeStep(double time) const
{
    if(time == 0)
        return 0;

    double timeSum = 0;
    for(int ts = 0; ts < m_timeStepLengths.size(); ts++)
    {
        timeSum += m_timeStepLengths.at(ts);
        if(fabs(timeSum - time) < 1e-9* config()->timeTotal().value())
            return ts+1;
    }

    assert(0);
}

bool Problem::defineActualTimeStepLength(double ts)
{
    // todo: do properly
    const double eps = 1e-9 * config()->timeTotal().value();
    assert(actualTime() < config()->timeTotal().value() + eps);
    if(actualTime() > config()->timeTotal().value() - eps)
        return false;
    else{
        double alteredTS = min(ts, config()->timeTotal().value() - actualTime());
        m_timeStepLengths.push_back(alteredTS);
        return true;
    }
}

void Problem::refuseLastTimeStepLength()
{
    m_timeStepLengths.removeLast();
}

double Problem::actualTime() const
{
    timeStepToTime(m_timeStepLengths.size());
}

double Problem::actualTimeStepLength() const
{
    if(m_timeStepLengths.isEmpty())
        return config()->timeTotal().value() / config()->initialTimeStep().value();

    return m_timeStepLengths.last();
}

void Problem::solve()
{
    if (isSolving())
        return;

    // load plugins
    QStringList modules = Util::problem()->fieldInfos().keys();
    QStringList couplings;
    foreach (CouplingInfo *info, Util::problem()->couplingInfos().values())
        couplings.append(info->couplingId());

    QStringList plugins;
    plugins.append(modules);
    plugins.append(couplings);

    try
    {
        Util::loadPlugins(plugins);
    }
    catch (AgrosException e)
    {        
        Util::log()->printError(QObject::tr("Solver"), /*QObject::tr(*/QString("%1").arg(e.what()));
        return;
    }

    // start
    QTime elapsedTime;
    elapsedTime.start();

    //setActualTime(0.);

    solveActionCatchExceptions(false);

    // delete temp file
    if (Util::problem()->config()->fileName() == tempProblemFileName() + ".a2d")
    {
        QFile::remove(Util::problem()->config()->fileName());
        Util::problem()->config()->setFileName("");
    }

    m_isSolving = false;

    m_timeElapsed = milisecondsToTime(elapsedTime.elapsed());

    // close indicator progress
    Indicator::closeProgress();

}

void Problem::solveAction()
{
    clearSolution();

    Util::scene()->blockSignals(true);

    solveInit();

    assert(isMeshed());

    QMap<Block*, Solver<double>* > solvers;

    Util::log()->printMessage(QObject::tr("Solver"), QObject::tr("solving problem"));

    Util::scene()->setActiveAdaptivityStep(0);
    Util::scene()->setActiveTimeStep(0);
    Util::scene()->setActiveViewField(Util::problem()->fieldInfos().values().at(0));

    foreach (Block* block, m_blocks)
    {
        solvers[block] = block->prepareSolver();
        if (block->isTransient())
            solvers[block]->solveInitialTimeStep();
    }

    //just for transient heat so far
    assert(Util::problem()->isTransient());
    assert(m_blocks.size() == 1);
    assert(m_blocks.at(0)->fields().size() == 1);
    assert(m_blocks.at(0)->fields().at(0)->fieldInfo()->fieldId() == "heat");


    int timeStep = 1;
    double nextTimeStep = 0;
    bool doNextTimeStep = defineActualTimeStepLength(config()->initialTimeStep().value());
    while(doNextTimeStep)
    {
        foreach (Block* block, m_blocks)
        {
            Solver<double>* solver = solvers[block];
            if (!(block->isTransient() && (timeStep == 0)) && (!block->skipThisTimeStep(timeStep)))
            {
                if (block->adaptivityType() == AdaptivityType_None)
                {
                    Util::log()->printMessage(QObject::tr("Solver"), QObject::tr("transient step %1/%2").
<<<<<<< HEAD
                                              arg(timeStep).
                                              arg(Util::problem()->config()->numTimeSteps()));
=======
                                              arg(timeStep + 1).
                                              arg(Util::problem()->config()->numConstantTimeSteps()));
>>>>>>> c3c16cf7

                    solver->createInitialSpace(timeStep);
                    nextTimeStep = solver->solveSimple(timeStep, 0, false);
                }
                else
                {
                    assert(0); // probably wont work
                    //                    if(block->isTransient())
                    //                    {
                    //                        // pak vyuzit toho, ze mam vsechny adaptivni kroky z predchozi casove vrstvy
                    //                        // vezmu treba pred pred posledni adaptivni krok a tim budu mit derefinement
                    //                        QMessageBox::warning(QApplication::activeWindow(), "Solver Error", "Adaptivity not implemented for transient problems");
                    //                        return;
                    //                    }

                    solver->createInitialSpace(timeStep);
                    int adaptStep = 1;
                    bool continueAdaptivity = true;
                    while (continueAdaptivity && (adaptStep <= block->adaptivitySteps()))
                    {
                        solver->solveReferenceAndProject(timeStep, adaptStep - 1, false);
                        continueAdaptivity = solver->createAdaptedSpace(timeStep, adaptStep);
                        adaptStep++;
                    }
                }

            }
        }
        timeStep++;

        Util::scene()->setActiveTimeStep(Util::solutionStore()->lastTimeStep(Util::scene()->activeViewField(), SolutionMode_Normal));
        Util::scene()->setActiveAdaptivityStep(Util::solutionStore()->lastAdaptiveStep(Util::scene()->activeViewField(), SolutionMode_Normal));
        Util::scene()->setActiveSolutionType(SolutionMode_Normal);
        //cout << "setting active adapt step to " << Util::solutionStore()->lastAdaptiveStep(Util::scene()->activeViewField(), SolutionMode_Normal) << endl;

        doNextTimeStep = isTransient() && defineActualTimeStepLength(nextTimeStep);
    }


    Util::scene()->blockSignals(false);

    m_isSolved = true;
    emit solved();
}

void Problem::solveAdaptiveStep()
{
    if (isSolving())
        return;

    QTime elapsedTime;
    elapsedTime.start();

    // todo: should be number of blocks, but they are not created at this moment. Anyway, hard coupling does not work at this moment, rewrite....
    //if(m_blocks.count() > 1)
    if(m_fieldInfos.count() > 1)
    {
        QMessageBox::critical(QApplication::activeWindow(), "Solver Error", "This action is possible for one field only, unless they are hard-coupled");
        return;
    }

    if(isTransient())
    {
        QMessageBox::critical(QApplication::activeWindow(), "Solver Error", "This action is not possible for transient problems");
        return;
    }

    assert(0); // todo: revise after time step treatment changed
//    // since transients are not allowed, I can do this
//    setActualTime(0.);

    solveActionCatchExceptions(true);

    // delete temp file
    if (Util::problem()->config()->fileName() == tempProblemFileName() + ".a2d")
    {
        QFile::remove(Util::problem()->config()->fileName());
        Util::problem()->config()->setFileName("");
    }

    m_isSolving = false;

    m_timeElapsed = milisecondsToTime(elapsedTime.elapsed());

    // close indicator progress
    Indicator::closeProgress();
}

void Problem::solveAdaptiveStepAction()
{
    Util::scene()->blockSignals(true);

    solveInit();

    assert(isMeshed());


    Util::log()->printMessage(QObject::tr("Solver"), QObject::tr("solving problem"));

    Block* block = m_blocks.at(0);
    Solver<double>* solver = block->prepareSolver();

    int adaptStepNormal = Util::solutionStore()->lastAdaptiveStep(block, SolutionMode_Normal, 0);
    int adaptStepNonExisting = Util::solutionStore()->lastAdaptiveStep(block, SolutionMode_NonExisting, 0);
    int adaptStep = max(adaptStepNormal, adaptStepNonExisting);

    // it means that solution allready exists, but will be recalculated by adapt step
    bool solutionAlreadyExists = ((adaptStep >= 0) && (adaptStepNormal == adaptStep));

    // it does not exist, problem has not been solved yet
    if(adaptStep < 0)
    {
        Util::scene()->setActiveAdaptivityStep(0);
        Util::scene()->setActiveTimeStep(0);
        Util::scene()->setActiveViewField(Util::problem()->fieldInfos().values().at(0));

        solver->createInitialSpace(0);
        adaptStep = 0;
    }

    // standard adaptivity process may end by calculation of refference or by creating adapted space
    // (depends on which stopping criteria is fulfilled). To avoid unnecessary calculations:
    bool hasReference = (Util::solutionStore()->lastAdaptiveStep(block, SolutionMode_Reference, 0) == adaptStep);
    if(!hasReference)
    {
        solver->solveReferenceAndProject(0, adaptStep, solutionAlreadyExists);
    }

    solver->createAdaptedSpace(0, adaptStep + 1);

    // only if solution in previous adapt step existed, solve new one (we would have two new adapt steps otherwise)
    if(solutionAlreadyExists || adaptStep == 0)
        solver->solveSimple(0, adaptStep + 1, false);


    Util::scene()->setActiveTimeStep(Util::solutionStore()->lastTimeStep(Util::scene()->activeViewField(), SolutionMode_Normal));
    Util::scene()->setActiveAdaptivityStep(Util::solutionStore()->lastAdaptiveStep(Util::scene()->activeViewField(), SolutionMode_Normal));
    Util::scene()->setActiveSolutionType(SolutionMode_Normal);
    //cout << "setting active adapt step to " << Util::solutionStore()->lastAdaptiveStep(Util::scene()->activeViewField(), SolutionMode_Normal) << endl;

    Util::scene()->blockSignals(false);

    m_isSolved = true;
    emit solved();
}

void Problem::solveActionCatchExceptions(bool adaptiveStepOnly)
{
    try
    {
        if(adaptiveStepOnly)
            solveAdaptiveStepAction();
        else
            solveAction();
    }
    catch (Hermes::Exceptions::Exception& e)
    {
        Util::log()->printError(QObject::tr("Solver"), /*QObject::tr(*/QString("%1").arg(e.what()));
        return;
    }
    catch (Hermes::Exceptions::Exception* e)
    {
        Util::log()->printError(QObject::tr("Solver"), /*QObject::tr(*/QString("%1").arg(e->what()));
        return;
    }
    catch (AgrosSolverException& e)
    {
        Util::log()->printError(QObject::tr("Solver"), /*QObject::tr(*/e.what());
        return;
    }
    // todo: somehow catch other exceptions - agros should not fail, but some message should be generated
    //                        catch (...)
    //                        {
    //                            // Util::log()->printError(tr("Problem"), QString::fromStdString(e.what()));
    //                            return;
    //                        }

}

void Problem::synchronizeCouplings()
{
    // add missing
    foreach (FieldInfo* sourceField, m_fieldInfos)
    {
        foreach (FieldInfo* targetField, m_fieldInfos)
        {
            if(sourceField == targetField)
                continue;
            QPair<FieldInfo*, FieldInfo*> fieldInfosPair(sourceField, targetField);
            if (isCouplingAvailable(sourceField, targetField)){
                if (!m_couplingInfos.contains(fieldInfosPair))
                {
                    m_couplingInfos[fieldInfosPair] = new CouplingInfo(sourceField, targetField);
                }
            }
        }
    }

    // remove extra
    foreach (CouplingInfo* couplingInfo, m_couplingInfos)
    {
        if (!(m_fieldInfos.contains(couplingInfo->sourceField()->fieldId()) &&
              m_fieldInfos.contains(couplingInfo->targetField()->fieldId()) &&
              isCouplingAvailable(couplingInfo->sourceField(), couplingInfo->targetField())))
        {
            m_couplingInfos.remove(QPair<FieldInfo*, FieldInfo*>(couplingInfo->sourceField(), couplingInfo->targetField()));
        }
    }
}

Block* Problem::blockOfField(FieldInfo *fieldInfo) const
{
    foreach(Block* block, m_blocks)
    {
        if(block->contains(fieldInfo))
            return block;
    }
    return NULL;
}<|MERGE_RESOLUTION|>--- conflicted
+++ resolved
@@ -499,13 +499,8 @@
                 if (block->adaptivityType() == AdaptivityType_None)
                 {
                     Util::log()->printMessage(QObject::tr("Solver"), QObject::tr("transient step %1/%2").
-<<<<<<< HEAD
                                               arg(timeStep).
-                                              arg(Util::problem()->config()->numTimeSteps()));
-=======
-                                              arg(timeStep + 1).
                                               arg(Util::problem()->config()->numConstantTimeSteps()));
->>>>>>> c3c16cf7
 
                     solver->createInitialSpace(timeStep);
                     nextTimeStep = solver->solveSimple(timeStep, 0, false);
