// This file is part of Agros2D.
//
// Agros2D is free software: you can redistribute it and/or modify
// it under the terms of the GNU General Public License as published by
// the Free Software Foundation, either version 2 of the License, or
// (at your option) any later version.
//
// Agros2D is distributed in the hope that it will be useful,
// but WITHOUT ANY WARRANTY; without even the implied warranty of
// MERCHANTABILITY or FITNESS FOR A PARTICULAR PURPOSE.  See the
// GNU General Public License for more details.
//
// You should have received a copy of the GNU General Public License
// along with Agros2D.  If not, see <http://www.gnu.org/licenses/>.
//
// hp-FEM group (http://hpfem.org/)
// University of Nevada, Reno (UNR) and University of West Bohemia, Pilsen
// Email: agros2d@googlegroups.com, home page: http://hpfem.org/agros2d/

#include "module.h"
#include "module_agros.h"
#include "problem.h"

#include "../weakform/src/weakform_factory.h"

#include "util.h"
#include "scene.h"
#include "scenebasic.h"
#include "scenemarkerdialog.h"
#include "scenelabel.h"
#include "sceneedge.h"
#include "hermes2d/solver.h"
#include "hermes2d/coupling.h"

#include "mesh/mesh_reader_h2d.h"

#include "newton_solver.h"
#include "picard_solver.h"

//#include "solver.h"

#include <dirent.h>

double actualTime;

std::map<std::string, std::string> availableModules()
{
    static std::map<std::string, std::string> modules;

    // read modules
    if (modules.size() == 0)
    {
        DIR *dp;
        if ((dp = opendir((datadir()+ MODULEROOT).toStdString().c_str())) == NULL)
            error("Modules dir '%s' doesn't exists", (datadir() + MODULEROOT).toStdString().c_str());

        struct dirent *dirp;
        while ((dirp = readdir(dp)) != NULL)
        {
            std::string filename = dirp->d_name;

            // skip current and parent dir
            if (filename == "." || filename == "..")
                continue;

            if (filename.substr(filename.size() - 4, filename.size() - 1) == ".xml")
            {
                // read name
                rapidxml::file<> file_data((datadir().toStdString() + MODULEROOT.toStdString() + "/" + filename).c_str());

                // parse xml
                rapidxml::xml_document<> doc;
                doc.parse<0>(file_data.data());

                // module name
                modules[filename.substr(0, filename.size() - 4)] =
                        QObject::tr(doc.first_node("module")->first_node("general")->first_attribute("name")->value()).toStdString();
            }
        }
        closedir(dp);
    }

    // custom module
    // modules["custom"] = "Custom field";

    return modules;
}

std::map<std::string, std::string> availableAnalyses(std::string fieldId)
{
    std::map<std::string, std::string> analyses;

    // read module
    rapidxml::file<> file_data((datadir().toStdString() + MODULEROOT.toStdString() + "/" + fieldId + ".xml").c_str());

    // parse xml
    rapidxml::xml_document<> doc;
    doc.parse<0>(file_data.data());

    for (rapidxml::xml_node<> *analysis = doc.first_node("module")->first_node("general")->first_node("analyses")->first_node("analysis");
         analysis; analysis = analysis->next_sibling())
    {
        analyses[analysis->first_attribute("id")->value()] = analysis->first_attribute("name")->value();
    }

    return analyses;
}

template <typename Scalar>
WeakFormAgros<Scalar>::WeakFormAgros(Block* block) :
    Hermes::Hermes2D::WeakForm<Scalar>(block->numSolutions()), m_block(block)
{
}


template <typename Scalar>
Hermes::Hermes2D::Form<Scalar> *factoryForm(WFType type, const std::string &problemId,
                                            const std::string &area, ParserFormExpression *form,
                                            Marker* marker)
{
    if(type == WFType_MatVol)
        return factoryMatrixFormVol<Scalar>(problemId, form->i - 1, form->j - 1, area, form->sym, (SceneMaterial*) marker);
    else if(type == WFType_MatSurf)
        return factoryMatrixFormSurf<Scalar>(problemId, form->i - 1, form->j - 1, area, (SceneBoundary*) marker);
    else if(type == WFType_VecVol)
        return factoryVectorFormVol<Scalar>(problemId, form->i - 1, form->j - 1, area, (SceneMaterial*) marker);
    else if(type == WFType_VecSurf)
       return factoryVectorFormSurf<Scalar>(problemId, form->i - 1, form->j - 1, area, (SceneBoundary*) marker);
    else
        assert(0);
}

template <typename Scalar>
Hermes::Hermes2D::Form<Scalar> *factoryParserForm(WFType type, int i, int j, const std::string &area,
                                                  Hermes::Hermes2D::SymFlag sym, string expression, Marker* marker, Material* markerSecond)
{
    //    cout << "factory form (" << i << ", " << j << "), area: " << area << " -> " << expression << ", marker " << marker->getName() <<  endl;
    if(type == WFType_MatVol)
        return new CustomParserMatrixFormVol<Scalar>(i, j,
                                                     area,
                                                     sym,
                                                     expression,
                                                     (SceneMaterial*) marker,
                                                     markerSecond);
    else if(type == WFType_MatSurf)
        return new CustomParserMatrixFormSurf<Scalar>(i, j,
                                                      area,
                                                      expression,
                                                      (SceneBoundary*) marker);
    else if(type == WFType_VecVol)
        return new CustomParserVectorFormVol<Scalar>(i, j,
                                                     area,
                                                     expression,
                                                     (SceneMaterial*) marker,
                                                     markerSecond);
    else if(type == WFType_VecSurf)
        return new CustomParserVectorFormSurf<Scalar>(i, j,
                                                      area,
                                                      expression,
                                                      (SceneBoundary*) marker);
    else
        assert(0);
}

template <typename Scalar>
void WeakFormAgros<Scalar>::addForm(WFType type, Hermes::Hermes2D::Form<Scalar> *form)
{
    //    cout << "pridavam vektorovou formu, i: " << form->i << ", areas: "; /* ", j: " << form->j <<*/
    //    for(int i = 0; i < form->areas.size(); i++)
    //        cout << form->areas.at(i) << ", ";
    //    cout << endl;
    if(type == WFType_MatVol)
        add_matrix_form((Hermes::Hermes2D::MatrixFormVol<Scalar>*) form);
    else if(type == WFType_MatSurf)
        add_matrix_form_surf((Hermes::Hermes2D::MatrixFormSurf<Scalar>*) form);
    else if(type == WFType_VecVol)
        add_vector_form((Hermes::Hermes2D::VectorFormVol<Scalar>*) form);
    else if(type == WFType_VecSurf)
        add_vector_form_surf((Hermes::Hermes2D::VectorFormSurf<Scalar>*) form);
    else
        assert(0);
}

template <typename Scalar>
void WeakFormAgros<Scalar>::registerForm(WFType type, Field* field, string area, ParserFormExpression *form, int offsetI, int offsetJ,
                                         Marker* marker, SceneMaterial* marker_second, CouplingInfo* couplingInfo)
{
    //TODO zatim jen interpretovane formy. Pak se musi nejak rozlisit, jestli je registrovana forma z modulu nebo ze zdruzeni
    string problemId = field->fieldInfo()->fieldId().toStdString() + "_" +
            analysisTypeToStringKey(field->fieldInfo()->module()->get_analysis_type()).toStdString()  + "_" +
            coordinateTypeToStringKey(field->fieldInfo()->module()->get_coordinate_type()).toStdString();

    Hermes::Hermes2D::Form<Scalar>* custom_form = NULL;

    // compiled form
    if (field->fieldInfo()->weakFormsType == WeakFormsType_Compiled)
    {
        //assert(0);        
        custom_form = factoryForm<Scalar>(type, problemId, area, form, marker);
    }

    if ((custom_form == NULL) && field->fieldInfo()->weakFormsType == WeakFormsType_Compiled)
        qDebug() << "Cannot find compiled VectorFormVol().";

    // interpreted form
    if (!custom_form || field->fieldInfo()->weakFormsType == WeakFormsType_Interpreted)
    {
        custom_form = factoryParserForm<Scalar>(type, form->i - 1 + offsetI, form->j - 1 + offsetJ, area, form->sym, form->expression, marker, marker_second);
    }

    //Decide what solution to push, implicitly none
    FieldSolutionID solutionID(NULL, 0, 0, SolutionType_NonExisting);

    // weak coupling, push solutions
    if(marker_second && couplingInfo)
    {
        // TODO at the present moment, it is impossible to have more sources !
        assert(field->m_couplingSources.size() <= 1);        

        solutionID = Util::solutionStore()->lastTimeAndAdaptiveSolution(couplingInfo->sourceField(), SolutionType_Finer);
        assert(solutionID.group->module()->number_of_solution() <= maxSourceFieldComponents);
    }
    else{
        if (field->fieldInfo()->analysisType() == AnalysisType_Transient)
        {
            solutionID = Util::solutionStore()->lastTimeAndAdaptiveSolution(field->fieldInfo(), SolutionType_Finer);
        }
    }

    if(solutionID.solutionType != SolutionType_NonExisting)
    {
        for(int comp = 0; comp < solutionID.group->module()->number_of_solution(); comp++)
        {
            custom_form->ext.push_back(Util::solutionStore()->solution(solutionID, comp).sln.get());
        }
    }

    if (custom_form)
    {
        addForm(type, custom_form);
    }

}


template <typename Scalar>
void WeakFormAgros<Scalar>::registerForms()
{
    qDebug() << "registerForms";

    foreach(Field* field, m_block->m_fields)
    {
        FieldInfo* fieldInfo = field->fieldInfo();

        // boundary conditions
        for (int edgeNum = 0; edgeNum<Util::scene()->edges->count(); edgeNum++)
        {
            SceneBoundary *boundary = Util::scene()->edges->at(edgeNum)->getMarker(fieldInfo);

            if (boundary && boundary != Util::scene()->boundaries->getNone(fieldInfo))
            {
                Hermes::Module::BoundaryType *boundary_type = fieldInfo->module()->get_boundary_type(boundary->getType());

                for (Hermes::vector<ParserFormExpression *>::iterator it = boundary_type->weakform_matrix_surface.begin();
                     it < boundary_type->weakform_matrix_surface.end(); ++it)
                {
                    registerForm(WFType_MatSurf, field, QString::number(edgeNum).toStdString(), (ParserFormExpression *) *it,
                                 m_block->offset(field), m_block->offset(field), boundary);
                }

                for (Hermes::vector<ParserFormExpression *>::iterator it = boundary_type->weakform_vector_surface.begin();
                     it < boundary_type->weakform_vector_surface.end(); ++it)
                {
                    registerForm(WFType_VecSurf, field, QString::number(edgeNum).toStdString(), (ParserFormExpression *) *it,
                                 m_block->offset(field), m_block->offset(field), boundary);
                }
            }
        }

        // materials
        for (int labelNum = 0; labelNum<Util::scene()->labels->count(); labelNum++)
        {
            SceneMaterial *material = Util::scene()->labels->at(labelNum)->getMarker(fieldInfo);
            cout << "registering label " << labelNum << ", material " << material << ", name " << material->getName() << ", marker for hermes " << labelNum + 1 << endl;

            if (material && material != Util::scene()->materials->getNone(fieldInfo))
            {
                for (Hermes::vector<ParserFormExpression *>::iterator it = fieldInfo->module()->weakform_matrix_volume.begin();
                     it < fieldInfo->module()->weakform_matrix_volume.end(); ++it)
                {
                    registerForm(WFType_MatVol, field, QString::number(labelNum).toStdString(), (ParserFormExpression *) *it,
                                 m_block->offset(field), m_block->offset(field), material);

                }

                for (Hermes::vector<ParserFormExpression *>::iterator it = fieldInfo->module()->weakform_vector_volume.begin();
                     it < fieldInfo->module()->weakform_vector_volume.end(); ++it)
                {
                    registerForm(WFType_VecVol, field, QString::number(labelNum).toStdString(), (ParserFormExpression *) *it,
                                 m_block->offset(field), m_block->offset(field), material);
                }


                foreach(CouplingInfo* couplingInfo, field->m_couplingSources)
                {
                    for (Hermes::vector<ParserFormExpression *>::iterator it = couplingInfo->coupling()->weakform_vector_volume.begin();
                         it < couplingInfo->coupling()->weakform_vector_volume.end(); ++it)
                    {
<<<<<<< HEAD
                        registerForm(WFType_VecVol, field, QString::number(labelNum + 1).toStdString(), (ParserFormExpression *) *it,
                                     m_block->offset(field), m_block->offset(field), material,
                                     Util::scene()->labels->at(labelNum)->getMarker(couplingInfo->sourceField()), couplingInfo);
=======
                         registerForm(WFType_VecVol, field, QString::number(labelNum).toStdString(), (ParserFormExpression *) *it,
                                      m_block->offset(field), m_block->offset(field), material,
                                      Util::scene()->labels->at(labelNum)->getMarker(couplingInfo->sourceField()), couplingInfo);
>>>>>>> 4a82947d
                    }
                }
            }
        }
    }


    // hard coupling
    foreach(CouplingInfo* couplingInfo, m_block->m_couplings)
    {
        assert(couplingInfo->isHard());
        Coupling* coupling = couplingInfo->coupling();
        Field* sourceField = m_block->field(couplingInfo->sourceField());
        Field* targetField = m_block->field(couplingInfo->targetField());


        for (int labelNum = 0; labelNum<Util::scene()->labels->count(); labelNum++)
        {
            SceneMaterial *sourceMaterial = Util::scene()->labels->at(labelNum)->getMarker(sourceField->fieldInfo());
            SceneMaterial *targetMaterial = Util::scene()->labels->at(labelNum)->getMarker(targetField->fieldInfo());

            if (sourceMaterial && (sourceMaterial != Util::scene()->materials->getNone(sourceField->fieldInfo()))
                    && targetMaterial && (targetMaterial != Util::scene()->materials->getNone(targetField->fieldInfo())))
            {

                for (Hermes::vector<ParserFormExpression *>::iterator it = coupling->weakform_matrix_volume.begin();
                     it < coupling->weakform_matrix_volume.end(); ++it)
                {
                    registerForm(WFType_MatVol, sourceField, QString::number(labelNum).toStdString(), (ParserFormExpression *) *it,
                                 m_block->offset(targetField) - sourceField->fieldInfo()->module()->number_of_solution(), m_block->offset(sourceField),
                                 sourceMaterial, targetMaterial);
                }

                for (Hermes::vector<ParserFormExpression *>::iterator it = coupling->weakform_vector_volume.begin();
                     it < coupling->weakform_vector_volume.end(); ++it)
                {
                    registerForm(WFType_VecVol, sourceField, QString::number(labelNum).toStdString(), (ParserFormExpression *) *it,
                                 m_block->offset(targetField) - sourceField->fieldInfo()->module()->number_of_solution(), m_block->offset(sourceField),
                                 sourceMaterial, targetMaterial);

                }
            }
        }
    }
}

// ***********************************************************************************************

Hermes::Module::LocalVariable::Expression::Expression(rapidxml::xml_node<> *node, CoordinateType problemType)
{
    if (problemType == CoordinateType_Planar)
    {
        if (node->first_attribute("planar"))
            scalar = node->first_attribute("planar")->value();
        if (node->first_attribute("planar_x"))
            comp_x = node->first_attribute("planar_x")->value();
        if (node->first_attribute("planar_y"))
            comp_y = node->first_attribute("planar_y")->value();
    }
    else
    {
        if (node->first_attribute("axi"))
            scalar = node->first_attribute("axi")->value();
        if (node->first_attribute("axi_r"))
            comp_x = node->first_attribute("axi_r")->value();
        if (node->first_attribute("axi_z"))
            comp_y = node->first_attribute("axi_z")->value();
    }
}

// ***********************************************************************************************

Hermes::Module::LocalVariable::LocalVariable(rapidxml::xml_node<> *node,
                                             CoordinateType problemType, AnalysisType analysisType)
{
    id = node->first_attribute("id")->value();
    name = node->first_attribute("name")->value();
    shortname = node->first_attribute("shortname")->value();
    shortname_html = (node->first_attribute("shortname_html")) ? node->first_attribute("shortname_html")->value() : shortname;
    unit = node->first_attribute("unit")->value();
    unit_html = (node->first_attribute("unit_html")) ? node->first_attribute("unit_html")->value() : unit;

    is_scalar = (std::string(node->first_attribute("type")->value()) == "scalar");

    for (rapidxml::xml_node<> *expr = node->first_node("expression");
         expr; expr = expr->next_sibling())
        if (expr->first_attribute("analysistype")->value() == Hermes::analysis_type_tostring(analysisType))
            expression = Expression(expr, problemType);
}

// ***********************************************************************************************

Hermes::Module::Integral::Expression::Expression(rapidxml::xml_node<> *node, CoordinateType problemType)
{
    if (node)
    {
        if (problemType == CoordinateType_Planar)
        {
            if (node->first_attribute("planar"))
                scalar = node->first_attribute("planar")->value();
        }
        else
        {
            if (node->first_attribute("axi"))
                scalar = node->first_attribute("axi")->value();
        }
    }
}

// ***********************************************************************************************

Hermes::Module::MaterialTypeVariable::MaterialTypeVariable(rapidxml::xml_node<> *node)
{
    id = node->first_attribute("id")->value();
    shortname = node->first_attribute("shortname")->value();
    if (node->first_attribute("default"))
        default_value = atoi(node->first_attribute("default")->value());
    else
        default_value = 0.0;
}

Hermes::Module::MaterialTypeVariable::MaterialTypeVariable(std::string id, std::string shortname,
                                                           double default_value)
{
    this->id = id;
    this->shortname = shortname;
    this->default_value = default_value;
}

// ***********************************************************************************************

Hermes::Module::BoundaryType::BoundaryType(Hermes::vector<BoundaryTypeVariable> boundary_type_variables,
                                           rapidxml::xml_node<> *node,
                                           CoordinateType problem_type)
{
    id = node->first_attribute("id")->value();
    name = QObject::tr(node->first_attribute("name")->value()).toStdString();

    // variables
    for (rapidxml::xml_node<> *variable = node->first_node("quantity");
         variable; variable = variable->next_sibling())
        if (std::string(variable->name()) == "quantity")
            for (Hermes::vector<Hermes::Module::BoundaryTypeVariable>::iterator it = boundary_type_variables.begin();
                 it < boundary_type_variables.end(); ++it )
            {
                Hermes::Module::BoundaryTypeVariable old = (Hermes::Module::BoundaryTypeVariable) *it;

                if (old.id == variable->first_attribute("id")->value())
                {
                    Hermes::Module::BoundaryTypeVariable *var = new Hermes::Module::BoundaryTypeVariable(
                                old.id, old.shortname, old.default_value);

                    variables.push_back(var);
                }
            }

    // weakform
    for (rapidxml::xml_node<> *node_matrix = node->first_node("matrix");
         node_matrix; node_matrix = node_matrix->next_sibling())
        if (std::string(node_matrix->name()) == "matrix")
            weakform_matrix_surface.push_back(new ParserFormExpression(node_matrix, problem_type));

    for (rapidxml::xml_node<> *node_vector = node->first_node("vector");
         node_vector; node_vector = node_vector->next_sibling())
        if (std::string(node_vector->name()) == "vector")
            weakform_vector_surface.push_back(new ParserFormExpression(node_vector, problem_type));

    // essential
    for (rapidxml::xml_node<> *node_essential = node->first_node("essential");
         node_essential; node_essential = node_essential->next_sibling())
        if (std::string(node_essential->name()) == "essential")
            essential.push_back(new ParserFormEssential(node_essential, problem_type));
}

Hermes::Module::BoundaryTypeVariable::BoundaryTypeVariable(rapidxml::xml_node<> *node)
{
    id = node->first_attribute("id")->value();
    shortname = node->first_attribute("shortname")->value();
    if (node->first_attribute("default"))
        default_value = atoi(node->first_attribute("default")->value());
    else
        default_value = 0.0;
}

Hermes::Module::BoundaryTypeVariable::BoundaryTypeVariable(std::string id, std::string shortname,
                                                           double default_value)
{
    this->id = id;
    this->shortname = shortname;
    this->default_value = default_value;
}

Hermes::Module::BoundaryType::~BoundaryType()
{
    // essential
    essential.clear();

    // variables
    for (Hermes::vector<Hermes::Module::BoundaryTypeVariable *>::iterator it = variables.begin(); it < variables.end(); ++it)
        delete *it;
    variables.clear();

    // volume weak form
    for (Hermes::vector<ParserFormExpression *>::iterator it = weakform_matrix_surface.begin(); it < weakform_matrix_surface.end(); ++it)
        delete *it;
    weakform_matrix_surface.clear();

    for (Hermes::vector<ParserFormExpression *>::iterator it = weakform_vector_surface.begin(); it < weakform_vector_surface.end(); ++it)
        delete *it;
    weakform_vector_surface.clear();

    for (Hermes::vector<ParserFormExpression *>::iterator it = weakform_vector_surface.begin(); it < weakform_vector_surface.end(); ++it)
        delete *it;
    weakform_vector_surface.clear();
}

// ***********************************************************************************************

Hermes::Module::Integral::Integral(rapidxml::xml_node<> *node, CoordinateType coordinateType, AnalysisType analysisType)
{
    id = node->first_attribute("id")->value();
    name = QObject::tr(node->first_attribute("name")->value()).toStdString();
    shortname = node->first_attribute("shortname")->value();
    shortname_html = (node->first_attribute("shortname_html")) ? node->first_attribute("shortname_html")->value() : shortname;
    unit = node->first_attribute("unit")->value();
    unit_html = (node->first_attribute("unit_html")) ? node->first_attribute("unit_html")->value() : unit;

    for (rapidxml::xml_node<> *expr = node->first_node("expression");
         expr; expr = expr->next_sibling())
        if (expr->first_attribute("analysistype")->value() == Hermes::analysis_type_tostring(analysisType))
            expression = Expression(expr, coordinateType);
}

// ***********************************************************************************************

// dialog row UI
Hermes::Module::DialogUI::Row::Row(rapidxml::xml_node<> *quantity)
{
    id = quantity->first_attribute("id")->value();

    nonlin = (quantity->first_attribute("nonlin")) ? atoi(quantity->first_attribute("nonlin")->value()) : false;
    timedep = (quantity->first_attribute("timedep")) ? atoi(quantity->first_attribute("timedep")->value()) : false;

    shortname = quantity->first_attribute("shortname")->value();
    shortname_html = (quantity->first_attribute("shortname_html")) ? quantity->first_attribute("shortname_html")->value() : "";
    name = quantity->first_attribute("name")->value();

    unit = quantity->first_attribute("unit")->value();
    unit_html = (quantity->first_attribute("unit_html")) ? quantity->first_attribute("unit_html")->value() : "";
    unit_latex = (quantity->first_attribute("unit_latex")) ? quantity->first_attribute("unit_latex")->value() : "";

    default_value = (quantity->first_attribute("default")) ? atof(quantity->first_attribute("default")->value()) : 0.0;
    condition = (quantity->first_attribute("condition")) ? quantity->first_attribute("condition")->value() : "";
}

// dialog UI
Hermes::Module::DialogUI::DialogUI(rapidxml::xml_node<> *node)
{
    for (rapidxml::xml_node<> *group = node->first_node("group");
         group; group = group->next_sibling())
    {
        // group name
        std::string name = (group->first_attribute("name")) ? group->first_attribute("name")->value() : "";

        Hermes::vector<DialogUI::Row> materials;
        for (rapidxml::xml_node<> *quantity = group->first_node("quantity");
             quantity; quantity = quantity->next_sibling())
            // append material
            materials.push_back(DialogUI::Row(quantity));

        groups[name] = materials;
    }
}

void Hermes::Module::DialogUI::clear()
{
    groups.clear();
}

// ***********************************************************************************************

Hermes::Module::Module::Module(CoordinateType problemType, AnalysisType analysisType)
{
    m_coordinateType = problemType;
    m_analysisType = analysisType;

    clear();
}

Hermes::Module::Module::~Module()
{
    clear();
}

void Hermes::Module::Module::read(std::string filename)
{
    std::cout << "reading module: " << filename << std::endl << std::flush;

    clear();

    if (ifstream(filename.c_str()))
    {
        // save current locale
        char *plocale = setlocale (LC_NUMERIC, "");
        setlocale (LC_NUMERIC, "C");

        rapidxml::file<> file_data(filename.c_str());

        // parse document
        rapidxml::xml_document<> doc;
        doc.parse<0>(file_data.data());

        // problem
        rapidxml::xml_node<> *general = doc.first_node("module")->first_node("general");
        fieldid = general->first_attribute("id")->value();
        name = QObject::tr(general->first_attribute("name")->value()).toStdString(); // FIXME - Qt dependence
        deformed_shape = general->first_attribute("deformed_shape") ? atoi(general->first_attribute("deformed_shape")->value()) : 0;
        description = general->first_node("description")->value();

        // analyses
        steady_state_solutions = 0;
        harmonic_solutions = 0;
        transient_solutions = 0;
        for (rapidxml::xml_node<> *analysis = doc.first_node("module")->first_node("general")->first_node("analyses")->first_node("analysis");
             analysis; analysis = analysis->next_sibling())
        {
            // FIXME
            analyses[analysis->first_attribute("id")->value()] = analysis->first_attribute("type")->value();

            if (std::string(analysis->first_attribute("type")->value()) == QString("steadystate").toStdString())
                steady_state_solutions = atoi(analysis->first_attribute("solutions")->value());

            if (std::string(analysis->first_attribute("type")->value()) == QString("harmonic").toStdString())
                harmonic_solutions = atoi(analysis->first_attribute("solutions")->value());

            if (std::string(analysis->first_attribute("type")->value()) == QString("transient").toStdString())
                transient_solutions = atoi(analysis->first_attribute("solutions")->value());
        }

        // constants
        for (rapidxml::xml_node<> *constant = doc.first_node("module")->first_node("constants")->first_node("constant");
             constant; constant = constant->next_sibling())
            constants[constant->first_attribute("id")->value()] = atof(constant->first_attribute("value")->value());

        // macros
        for (rapidxml::xml_node<> *macro = doc.first_node("module")->first_node("macros")->first_node("macro");
             macro; macro = macro->next_sibling())
            macros[macro->first_attribute("id")->value()] = macro->first_attribute("expression")->value();

        // surface weakforms
        Hermes::vector<Hermes::Module::BoundaryTypeVariable> boundary_type_variables_tmp;
        for (rapidxml::xml_node<> *quantity = doc.first_node("module")->first_node("surface")->first_node("quantity");
             quantity; quantity = quantity->next_sibling())
            if (std::string(quantity->name()) == "quantity")
                boundary_type_variables_tmp.push_back(Hermes::Module::BoundaryTypeVariable(quantity));

        for (rapidxml::xml_node<> *weakform = doc.first_node("module")->first_node("surface")->first_node("weakforms")->first_node("weakform");
             weakform; weakform = weakform->next_sibling())
        {
            if (std::string(weakform->name()) == "weakform" && weakform->first_attribute("analysistype")->value() == analysis_type_tostring(m_analysisType))
                for (rapidxml::xml_node<> *boundary = weakform->first_node("boundary");
                     boundary; boundary = boundary->next_sibling())
                    boundary_types.push_back(new Hermes::Module::BoundaryType(boundary_type_variables_tmp, boundary, m_coordinateType));

            // default
            boundary_type_default = get_boundary_type(weakform->first_attribute("default")->value());
        }
        boundary_type_variables_tmp.clear();

        // volumetric weakforms
        Hermes::vector<Hermes::Module::MaterialTypeVariable> material_type_variables_tmp;
        for (rapidxml::xml_node<> *quantity = doc.first_node("module")->first_node("volume")->first_node("quantity");
             quantity; quantity = quantity->next_sibling())
            if (std::string(quantity->name()) == "quantity")
                material_type_variables_tmp.push_back(Hermes::Module::MaterialTypeVariable(quantity));

        for (rapidxml::xml_node<> *weakform = doc.first_node("module")->first_node("volume")->first_node("weakforms")->first_node("weakform");
             weakform; weakform = weakform->next_sibling())
        {
            if (weakform->first_attribute("analysistype")->value() == analysis_type_tostring(m_analysisType))
            {
                // quantities
                for (rapidxml::xml_node<> *quantity = weakform->first_node("quantity");
                     quantity; quantity = quantity->next_sibling())
                {
                    if (std::string(quantity->name()) == "quantity")
                        for (Hermes::vector<Hermes::Module::MaterialTypeVariable>::iterator it = material_type_variables_tmp.begin();
                             it < material_type_variables_tmp.end(); ++it )
                        {
                            Hermes::Module::MaterialTypeVariable old = (Hermes::Module::MaterialTypeVariable) *it;
                            if (old.id == quantity->first_attribute("id")->value())
                            {
                                Hermes::Module::MaterialTypeVariable *var = new Hermes::Module::MaterialTypeVariable(
                                            old.id, old.shortname, old.default_value);
                                material_type_variables.push_back(var);
                            }
                        }
                }
                material_type_variables_tmp.clear();

                // weakforms
                for (rapidxml::xml_node<> *matrix = weakform->first_node("matrix");
                     matrix; matrix = matrix->next_sibling())
                {
                    if (std::string(matrix->name()) == "matrix")
                        weakform_matrix_volume.push_back(new ParserFormExpression(matrix, m_coordinateType));
                }

                for (rapidxml::xml_node<> *vector = weakform->first_node("vector");
                     vector; vector = vector->next_sibling())
                    if (std::string(vector->name()) == "vector")
                        weakform_vector_volume.push_back(new ParserFormExpression(vector, m_coordinateType));
            }
        }

        // local variables
        for (rapidxml::xml_node<> *localvariable = doc.first_node("module")->first_node("postprocessor")->first_node("localvariables")->first_node("localvariable");
             localvariable; localvariable = localvariable->next_sibling())
        {
            // HACK
            for (rapidxml::xml_node<> *expr = localvariable->first_node("expression");
                 expr; expr = expr->next_sibling())
                if (expr->first_attribute("analysistype")->value() == Hermes::analysis_type_tostring(m_analysisType))
                {
                    Hermes::Module::LocalVariable *var = new Hermes::Module::LocalVariable(localvariable, m_coordinateType, m_analysisType);
                    variables.push_back(var);

                    // HACK - local point
                    local_point.push_back(var);
                    // HACK - scalar view
                    view_scalar_variables.push_back(var);
                    // HACK - vector view
                    if (!var->is_scalar)
                        view_vector_variables.push_back(var);
                }
        }

        // custom local variable
        //TODO
        //Hermes::Module::LocalVariable *customLocalVariable = new Hermes::Module::LocalVariable("custom", "Custom", "custom", "-");
        //customLocalVariable->expression.scalar = "value1";
        //view_scalar_variables.push_back(customLocalVariable);

        // scalar variables
        rapidxml::xml_node<> *view = doc.first_node("module")->first_node("postprocessor")->first_node("view");

        // scalar variables default
        rapidxml::xml_node<> *view_scalar = view->first_node("scalar");
        for (rapidxml::xml_node<> *view_scalar_default = view_scalar->first_node("default");
             view_scalar_default; view_scalar_default = view_scalar_default->next_sibling())
            if (view_scalar_default->first_attribute("analysistype")->value() == analysis_type_tostring(m_analysisType))
                view_default_scalar_variable = get_variable(view_scalar_default->first_attribute("id")->value());

        // vector variables default
        rapidxml::xml_node<> *view_vector = view->first_node("vector");
        for (rapidxml::xml_node<> *view_vector_default = view_vector->first_node("default");
             view_vector_default; view_vector_default = view_vector_default->next_sibling())
            if (view_vector_default->first_attribute("analysistype")->value() == analysis_type_tostring(m_analysisType))
                view_default_vector_variable = get_variable(view_vector_default->first_attribute("id")->value());

        // volume integral
        for (rapidxml::xml_node<> *volumeintegral = doc.first_node("module")->first_node("postprocessor")->first_node("volumeintegrals")->first_node("volumeintegral");
             volumeintegral; volumeintegral = volumeintegral->next_sibling())
            volume_integral.push_back(new Hermes::Module::Integral(volumeintegral, m_coordinateType, m_analysisType));

        // surface integral
        for (rapidxml::xml_node<> *surfaceintegral = doc.first_node("module")->first_node("postprocessor")->first_node("surfaceintegrals")->first_node("surfaceintegral");
             surfaceintegral; surfaceintegral = surfaceintegral->next_sibling())
            surface_integral.push_back(new Hermes::Module::Integral(surfaceintegral, m_coordinateType, m_analysisType));

        // preprocessor
        rapidxml::xml_node<> *materialui = doc.first_node("module")->first_node("preprocessor")->first_node("volume");
        material_ui = Hermes::Module::DialogUI(materialui);
        rapidxml::xml_node<> *boundaryui = doc.first_node("module")->first_node("preprocessor")->first_node("surface");
        boundary_ui = Hermes::Module::DialogUI(boundaryui);

        // set system locale
        setlocale(LC_NUMERIC, plocale);
    }
}

void Hermes::Module::Module::clear()
{
    // general information
    fieldid = "";
    name = "";
    description = "";

    // analyses
    analyses.clear();

    // constants
    constants.clear();

    // macros
    macros.clear();

    // boundary types
    for (Hermes::vector<BoundaryType *>::iterator it = boundary_types.begin(); it < boundary_types.end(); ++it)
        delete *it;
    boundary_types.clear();

    // material types
    for (Hermes::vector<MaterialTypeVariable *>::iterator it = material_type_variables.begin(); it < material_type_variables.end(); ++it)
        delete *it;
    material_type_variables.clear();

    // variables
    for (Hermes::vector<LocalVariable *>::iterator it = variables.begin(); it < variables.end(); ++it)
        delete *it;
    variables.clear();

    // scalar and vector variables
    view_scalar_variables.clear();
    view_vector_variables.clear();
    // default variables
    view_default_scalar_variable = NULL;
    view_default_vector_variable = NULL;

    // local variables
    local_point.clear();

    // surface integrals
    surface_integral.clear();

    // volume integrals
    volume_integral.clear();

    // volume weak form
    for (Hermes::vector<ParserFormExpression *>::iterator it = weakform_matrix_volume.begin(); it < weakform_matrix_volume.end(); ++it)
        delete *it;
    weakform_matrix_volume.clear();

    for (Hermes::vector<ParserFormExpression *>::iterator it = weakform_vector_volume.begin(); it < weakform_vector_volume.end(); ++it)
        delete *it;
    weakform_vector_volume.clear();

    material_ui.clear();
    boundary_ui.clear();
}

Hermes::Module::LocalVariable *Hermes::Module::Module::get_variable(std::string id)
{
    for (Hermes::vector<Hermes::Module::LocalVariable *>::iterator it = variables.begin(); it < variables.end(); ++it)
    {
        if (((Hermes::Module::LocalVariable *) *it)->id == id)
            return *it;
    }
    return NULL;
}

Hermes::Module::BoundaryType *Hermes::Module::Module::get_boundary_type(std::string id)
{
    for(Hermes::vector<Hermes::Module::BoundaryType *>::iterator it = boundary_types.begin(); it < boundary_types.end(); ++it )
    {
        if (((Hermes::Module::BoundaryType *) *it)->id == id)
            return *it;
    }
    return NULL;
}

Hermes::Module::BoundaryTypeVariable *Hermes::Module::Module::get_boundary_type_variable(std::string id)
{
    for(Hermes::vector<Hermes::Module::BoundaryTypeVariable *>::iterator it = boundary_type_variables.begin(); it < boundary_type_variables.end(); ++it )
    {
        if (((Hermes::Module::BoundaryTypeVariable *) *it)->id == id)
            return *it;
    }
    return NULL;
}

Hermes::Module::MaterialTypeVariable *Hermes::Module::Module::get_material_type_variable(std::string id)
{
    for(Hermes::vector<Hermes::Module::MaterialTypeVariable *>::iterator it = material_type_variables.begin(); it < material_type_variables.end(); ++it )
    {
        if (((Hermes::Module::MaterialTypeVariable *) *it)->id == id)
            return *it;
    }
    return NULL;
}

int Hermes::Module::Module::number_of_solution() const
{
    if (m_analysisType == AnalysisType_SteadyState)
        return steady_state_solutions;
    else if (m_analysisType == AnalysisType_Harmonic)
        return harmonic_solutions;
    else if (m_analysisType == AnalysisType_Transient)
        return transient_solutions;

    return 0;
}

mu::Parser *Hermes::Module::Module::get_parser(FieldInfo* fieldInfo)
{
    mu::Parser *parser = new mu::Parser();

    // pi
    parser->DefineConst("PI", M_PI);

    // frequency
    parser->DefineConst("f", fieldInfo->frequency());

    // timestep
    parser->DefineConst("dt", fieldInfo->timeStep().number());

    for (std::map<std::string, double>::iterator it = constants.begin(); it != constants.end(); ++it)
        parser->DefineConst(it->first, it->second);

    parser->EnableOptimizer(true);

    return parser;
}

std::string Hermes::Module::Module::get_expression(Hermes::Module::LocalVariable *physicFieldVariable,
                                                   PhysicFieldVariableComp physicFieldVariableComp)
{
    switch (physicFieldVariableComp)
    {
    // case PhysicFieldVariableComp_Undefined:
    //    return "";
    case PhysicFieldVariableComp_Scalar:
        return physicFieldVariable->expression.scalar;
    case PhysicFieldVariableComp_X:
        return physicFieldVariable->expression.comp_x;
    case PhysicFieldVariableComp_Y:
        return physicFieldVariable->expression.comp_y;
    case PhysicFieldVariableComp_Magnitude:
        return "sqrt((" + physicFieldVariable->expression.comp_x + ") * (" + physicFieldVariable->expression.comp_x + ") + (" + physicFieldVariable->expression.comp_y + ") * (" + physicFieldVariable->expression.comp_y + "))";
    default:
        error("Unknown type.");
    }
}

ViewScalarFilter<double> *Hermes::Module::Module::view_scalar_filter(Hermes::Module::LocalVariable *physicFieldVariable,
                                                                     PhysicFieldVariableComp physicFieldVariableComp)
{
    // update time functions
    /*
    if (m_fieldInfo->analysisType() == AnalysisType_Transient)
        m_fieldInfo->module()->update_time_functions(Util::problem()->time());
    */

    Hermes::vector<Hermes::Hermes2D::MeshFunction<double> *> sln;
    for (int k = 0; k < number_of_solution(); k++)
    {
        FieldSolutionID fsid(Util::scene()->fieldInfo(), Util::scene()->activeTimeStep(), Util::scene()->activeAdaptivityStep(), Util::scene()->activeSolutionType());
        sln.push_back(Util::solutionStore()->multiSolution(fsid).component(k).sln.get());
    }
    return new ViewScalarFilter<double>(Util::scene()->fieldInfo(),
                                        sln,
                                        get_expression(physicFieldVariable, physicFieldVariableComp));
}

bool Hermes::Module::Module::solve_init_variables()
{
    //TODO moved to problem, remove this method
    assert(0); //TODO
    //    // transient
    //    if (m_fieldInfo->analysisType() == AnalysisType_Transient)
    //    {
    //        if (!m_fieldInfo->timeStep.evaluate()) return false;
    //        if (!m_fieldInfo->timeTotal.evaluate()) return false;
    //        if (!m_fieldInfo->initialCondition.evaluate()) return false;
    //    }

    //    // edge markers
    //    for (int i = 1; i<Util::scene()->boundaries.count(); i++)
    //    {
    //        SceneBoundary *boundary = Util::scene()->boundaries[i];

    //        // evaluate script
    //        for (std::map<std::string, Value>::iterator it = boundary->getBoundary("TODO")->getValues().begin(); it != boundary->getBoundary("TODO")->getValues().end(); ++it)
    //            if (!it->second.evaluate()) return false;
    //    }

    //    // label markers
    //    for (int i = 1; i<Util::scene()->materials.count(); i++)
    //    {
    //        SceneMaterial *material = Util::scene()->materials[i];

    //        // evaluate script
    //        for (std::map<std::string, Value>::iterator it = material->values.begin(); it != material->values.end(); ++it)
    //            if (!it->second.evaluate()) return false;
    //    }


    //    return true;
}

Hermes::vector<SolutionArray<double> *> Hermes::Module::Module::solve(ProgressItemSolve *progressItemSolve)  //TODO PK <double>
{
    assert(0);
    //    if (!solve_init_variables())
    //        return Hermes::vector<SolutionArray<double> *>(); //TODO PK <double>

    //    WeakFormAgros<double> wf(number_of_solution()); //TODO PK <double>

    //    SolverAgros<double> solutionAgros(progressItemSolve, &wf);

    //    Hermes::vector<SolutionArray<double> *> solutionArrayList = solutionAgros.solve(); //TODO PK <double>
    //    return solutionArrayList;
}

Hermes::vector<SolutionArray<double> *> Hermes::Module::Module::solveAdaptiveStep(ProgressItemSolve *progressItemSolve)  //TODO PK <double>
{
    assert(0); //TODO
    //    if (!solve_init_variables())
    //        return Hermes::vector<SolutionArray<double> *>(); //TODO PK <double>

    //    WeakFormAgros<double> wf(number_of_solution()); //TODO PK <double>

    //    SolverAgros<double> solutionAgros(progressItemSolve, &wf);

    //    Hermes::vector<const Hermes::Hermes2D::Space<double> *> space;
    //    Hermes::vector<Hermes::Hermes2D::Solution<double> *> solution;

    //    for (int i = 0; i < Util::scene()->fiedInfo(id)->module()->number_of_solution(); i++)
    //    {
    //        int n = i + (Util::scene()->sceneSolution()->timeStepCount() - 1) * m_fieldInfo->module()->number_of_solution();
    //        // space
    //        space.push_back(Util::scene()->sceneSolution()->sln(n)->get_space());
    //        // solution
    //        solution.push_back(Util::scene()->sceneSolution()->sln(n));
    //    }

    //    Hermes::vector<SolutionArray<double> *> solutionArrayList = solutionAgros.solve(space, solution);
    //    return solutionArrayList;
}

// ***********************************************************************************************

void readMeshDirtyFix()
{
    // fix precalulating matrices for mapping of curved elements

    // save locale
    char *plocale = setlocale (LC_NUMERIC, "");
    setlocale (LC_NUMERIC, "C");

    std::ostringstream os;
    os << "vertices = [" << std::endl <<
          "  [ 0, 0 ]," << std::endl <<
          "  [ 1, 0 ]," << std::endl <<
          "  [ 0, 1 ]" << std::endl <<
          "]" << std::endl << std::endl <<
          "elements = [" << std::endl <<
          "  [ 0, 1, 2, \"element_0\" ]" << std::endl << std::endl <<
          "boundaries = [" << std::endl <<
          "  [ 0, 1, \"0\" ]," << std::endl <<
          "  [ 1, 2, \"0\" ]," << std::endl <<
          "  [ 2, 0, \"0\" ]" << std::endl <<
          "]" << std::endl << std::endl <<
          "curves = [" << std::endl <<
          "  [ 0, 1, 90 ]" << std::endl <<
          "]" << std::endl;

    Hermes::Hermes2D::Mesh mesh;
    Hermes::Hermes2D::MeshReaderH2D meshloader;

    std::ofstream outputFile((tempProblemDir().toStdString() + "/dummy.mesh").c_str(), fstream::out);
    outputFile << os.str();
    outputFile.close();

    meshloader.load((tempProblemDir().toStdString() + "/dummy.mesh").c_str(), &mesh);

    // set system locale
    setlocale(LC_NUMERIC, plocale);
}

QMap<FieldInfo*, Hermes::Hermes2D::Mesh*> readMeshesFromFile(const QString &fileName)
{
    // save locale
    char *plocale = setlocale (LC_NUMERIC, "");
    setlocale (LC_NUMERIC, "C");

    // load the mesh file
    Hermes::Hermes2D::MeshReaderH2DXML meshloader;
    Hermes::vector<Hermes::Hermes2D::Mesh*> meshes;
    QMap<FieldInfo*, Hermes::Hermes2D::Mesh*> meshesMap;
    foreach(FieldInfo* fieldInfo, Util::scene()->fieldInfos())
    {
        Hermes::Hermes2D::Mesh *mesh = new Hermes::Hermes2D::Mesh();
        meshes.push_back(mesh);
        meshesMap[fieldInfo] = mesh;
    }

    meshloader.load(fileName.toStdString().c_str(), meshes);

    // set system locale
    setlocale(LC_NUMERIC, plocale);

    return meshesMap;
}

void writeMeshFromFile(const QString &fileName, Hermes::Hermes2D::Mesh *mesh)
{
    // save locale
    char *plocale = setlocale (LC_NUMERIC, "");
    setlocale (LC_NUMERIC, "C");

    Hermes::Hermes2D::MeshReaderH2D meshloader;
    meshloader.save(fileName.toStdString().c_str(), mesh);

    // set system locale
    setlocale(LC_NUMERIC, plocale);
}

void refineMesh(FieldInfo *fieldInfo, Hermes::Hermes2D::Mesh *mesh, bool refineGlobal, bool refineTowardsEdge)
{
    // refine mesh - global
    if (refineGlobal)
        for (int i = 0; i < fieldInfo->numberOfRefinements; i++)
            mesh->refine_all_elements(0);

    // refine mesh - boundary
    int i = 0;
    if (refineTowardsEdge)
        foreach (SceneEdge *edge, Util::scene()->edges->items())
        {
            if (edge->refineTowardsEdge > 0)
                mesh->refine_towards_boundary(QString::number(((edge->getMarker(fieldInfo)
                                                                != SceneBoundaryContainer::getNone(fieldInfo)) ? i + 1 : -i)).toStdString(),
                                              edge->refineTowardsEdge);

            i++;
        }
}

// return geom type
Hermes::Hermes2D::GeomType convertProblemType(CoordinateType problemType)
{
    return (problemType == CoordinateType_Planar ? Hermes::Hermes2D::HERMES_PLANAR : Hermes::Hermes2D::HERMES_AXISYM_Y);
}

// *********************************************************************************************************************************************

Parser::Parser(FieldInfo *fieldInfo) : m_fieldInfo(fieldInfo)
{

}

Parser::~Parser()
{
    // delete parser
    for (Hermes::vector<mu::Parser *>::iterator it = parser.begin(); it < parser.end(); ++it)
        delete *it;

    parser.clear();
}

void Parser::setParserVariables(Material* material, Boundary *boundary, double value, double dx, double dy)
{
    Hermes::vector<Material *> materials;
    if(material)
        materials.push_back(material);
    setParserVariables(materials, boundary, value, dx, dy);
}

void Parser::setParserVariables(Hermes::vector<Material *> materialMarkers, Boundary *boundary, double value, double dx, double dy)
{    
    //TODO zkontrolovat volani value, proc u boundary neni derivace, ...
    if (materialMarkers.size())
    {
        for(Hermes::vector<Material *>::iterator markerIter = materialMarkers.begin(); markerIter != materialMarkers.end(); ++markerIter)
        {
            Hermes::vector<Hermes::Module::MaterialTypeVariable *> materials = (*markerIter)->getFieldInfo()->module()->material_type_variables;
            for (Hermes::vector<Hermes::Module::MaterialTypeVariable *>::iterator it = materials.begin(); it < materials.end(); ++it)
            {
                Hermes::Module::MaterialTypeVariable *variable = ((Hermes::Module::MaterialTypeVariable *) *it);
                parser_variables[variable->shortname] = (*markerIter)->getValue(variable->id).value(value);
                parser_variables["d" + variable->shortname] = (*markerIter)->getValue(variable->id).derivative(value);
            }
        }
    }

    if (boundary)
    {
        Hermes::Module::BoundaryType *boundary_type = m_fieldInfo->module()->get_boundary_type(boundary->getType());
        for (Hermes::vector<Hermes::Module::BoundaryTypeVariable *>::iterator it = boundary_type->variables.begin(); it < boundary_type->variables.end(); ++it)
        {
            Hermes::Module::BoundaryTypeVariable *variable = ((Hermes::Module::BoundaryTypeVariable *) *it);
            parser_variables[variable->shortname] = boundary->getValue(variable->id).value(0.0);
            //cout << "setParserVariables: shortname: " << variable->shortname << ", id: " << variable->id << ", value: " << boundary->getValue(variable->id).value(0.0) << endl;
        }
    }

}

void Parser::initParserMaterialVariables()
{
    Hermes::vector<Hermes::Module::MaterialTypeVariable *> materials = m_fieldInfo->module()->material_type_variables;
    for (Hermes::vector<Hermes::Module::MaterialTypeVariable *>::iterator it = materials.begin(); it < materials.end(); ++it)
    {
        Hermes::Module::MaterialTypeVariable *variable = ((Hermes::Module::MaterialTypeVariable *) *it);
        parser_variables[variable->shortname] = 0.0;
    }

    // set material variables
    for (std::map<std::string, double>::iterator itv = parser_variables.begin(); itv != parser_variables.end(); ++itv)
        for (Hermes::vector<mu::Parser *>::iterator it = parser.begin(); it < parser.end(); ++it)
            ((mu::Parser *) *it)->DefineVar(itv->first, &itv->second);
}

//void Parser::initParserBoundaryVariables(Boundary *boundary)
//{
//    Hermes::Module::BoundaryType *boundary_type = fieldInfo->module()->get_boundary_type(boundary->getType());
//    for (Hermes::vector<Hermes::Module::BoundaryTypeVariable *>::iterator it = boundary_type->variables.begin(); it < boundary_type->variables.end(); ++it)
//    {
//        Hermes::Module::BoundaryTypeVariable *variable = ((Hermes::Module::BoundaryTypeVariable *) *it);
//        parser_variables[variable->shortname] = 0.0;
//    }

//    // set material variables
//    for (std::map<std::string, double>::iterator itv = parser_variables.begin(); itv != parser_variables.end(); ++itv)
//        for (Hermes::vector<mu::Parser *>::iterator it = parser.begin(); it < parser.end(); ++it)
//            ((mu::Parser *) *it)->DefineVar(itv->first, &itv->second);
//}

// *********************************************************************************************************************************************

template <typename Scalar>
ViewScalarFilter<Scalar>::ViewScalarFilter(FieldInfo *fieldInfo,
                                           Hermes::vector<Hermes::Hermes2D::MeshFunction<Scalar> *> sln,
                                           std::string expression)
    : Hermes::Hermes2D::Filter<Scalar>(sln), m_fieldInfo(fieldInfo)
{
    parser = new Parser(fieldInfo);
    initParser(expression);

    // init material variables
    parser->initParserMaterialVariables();
}

template <typename Scalar>
ViewScalarFilter<Scalar>::~ViewScalarFilter()
{
    delete parser;

    delete [] pvalue;
    delete [] pdx;
    delete [] pdy;
}

template <typename Scalar>
void ViewScalarFilter<Scalar>::initParser(std::string expression)
{
    mu::Parser *pars = m_fieldInfo->module()->get_parser(m_fieldInfo);

    pars->SetExpr(expression);

    pars->DefineVar(m_fieldInfo->labelX().toLower().toStdString(), &px);
    pars->DefineVar(m_fieldInfo->labelY().toLower().toStdString(), &py);

    pvalue = new double[Hermes::Hermes2D::Filter<Scalar>::num];
    pdx = new double[Hermes::Hermes2D::Filter<Scalar>::num];
    pdy = new double[Hermes::Hermes2D::Filter<Scalar>::num];

    for (int k = 0; k < Hermes::Hermes2D::Filter<Scalar>::num; k++)
    {
        std::stringstream number;
        number << (k+1);

        pars->DefineVar("value" + number.str(), &pvalue[k]);
        pars->DefineVar("d" + m_fieldInfo->labelX().toLower().toStdString() + number.str(), &pdx[k]);
        pars->DefineVar("d" + m_fieldInfo->labelY().toLower().toStdString() + number.str(), &pdy[k]);
    }

    parser->parser.push_back(pars);
}

template <typename Scalar>
double ViewScalarFilter<Scalar>::get_pt_value(double x, double y, int item)
{
    return 0.0;
}

template <typename Scalar>
void ViewScalarFilter<Scalar>::precalculate(int order, int mask)
{
    bool isLinear = (m_fieldInfo->linearityType == LinearityType_Linear);

    Hermes::Hermes2D::Quad2D* quad = Hermes::Hermes2D::Filter<Scalar>::quads[Hermes::Hermes2D::Function<Scalar>::cur_quad];
    int np = quad->get_num_points(order, Hermes::Hermes2D::HERMES_MODE_TRIANGLE) + quad->get_num_points(order, Hermes::Hermes2D::HERMES_MODE_QUAD);
    node = Hermes::Hermes2D::Function<Scalar>::new_node(Hermes::Hermes2D::H2D_FN_DEFAULT, np);

    double **value = new double*[m_fieldInfo->module()->number_of_solution()];
    double **dudx = new double*[m_fieldInfo->module()->number_of_solution()];
    double **dudy = new double*[m_fieldInfo->module()->number_of_solution()];

    for (int k = 0; k < Hermes::Hermes2D::Filter<Scalar>::num; k++)
    {
        Hermes::Hermes2D::Filter<Scalar>::sln[k]->set_quad_order(order, Hermes::Hermes2D::H2D_FN_VAL | Hermes::Hermes2D::H2D_FN_DX | Hermes::Hermes2D::H2D_FN_DY);
        Hermes::Hermes2D::Filter<Scalar>::sln[k]->get_dx_dy_values(dudx[k], dudy[k]);
        value[k] = Hermes::Hermes2D::Filter<Scalar>::sln[k]->get_fn_values();
    }

    Hermes::Hermes2D::Filter<Scalar>::update_refmap();

    double *x = Hermes::Hermes2D::MeshFunction<Scalar>::refmap->get_phys_x(order);
    double *y = Hermes::Hermes2D::MeshFunction<Scalar>::refmap->get_phys_y(order);
    Hermes::Hermes2D::Element *e = Hermes::Hermes2D::MeshFunction<Scalar>::refmap->get_active_element();

    SceneMaterial *material = Util::scene()->labels->at(atoi(Hermes::Hermes2D::MeshFunction<Scalar>::mesh->get_element_markers_conversion().get_user_marker(e->marker).marker.c_str()))->getMarker(m_fieldInfo);
    // warning: check this, lienearity...
    //    if (isLinear)
    //        parser->setParserVariables(material, NULL);

    for (int i = 0; i < np; i++)
    {
        px = x[i];
        py = y[i];

        for (int k = 0; k < Hermes::Hermes2D::Filter<Scalar>::num; k++)
        {
            pvalue[k] = value[k][i];
            pdx[k] = dudx[k][i];
            pdy[k] = dudy[k][i];
        }


        // FIXME
        // warning: check this, lienearity...
        //        if (!isLinear)
        parser->setParserVariables(material, NULL,
                                   pvalue[0], pdx[0], pdy[0]);

        // parse expression
        try
        {
            node->values[0][0][i] = parser->parser[0]->Eval();
        }
        catch (mu::Parser::exception_type &e)
        {
            std::cout << "Scalar view: " << e.GetMsg() << std::endl;
        }
    }

    delete [] value;
    delete [] dudx;
    delete [] dudy;

    if (Hermes::Hermes2D::Function<Scalar>::nodes->present(order))
    {
        assert(Hermes::Hermes2D::Function<Scalar>::nodes->get(order) == Hermes::Hermes2D::Function<Scalar>::cur_node);
        ::free(Hermes::Hermes2D::Function<Scalar>::nodes->get(order));
    }
    Hermes::Hermes2D::Function<Scalar>::nodes->add(node, order);
    Hermes::Hermes2D::Function<Scalar>::cur_node = node;
}

template <typename Scalar>
ViewScalarFilter<Scalar>* ViewScalarFilter<Scalar>::clone()
{
    Hermes::vector<Hermes::Hermes2D::MeshFunction<Scalar> *> slns;

    for (int i = 0; i < this->num; i++)
        slns.push_back(this->sln[i]);

    return new ViewScalarFilter(m_fieldInfo, slns, parser->parser[0]->GetExpr());
}

template class WeakFormAgros<double>;<|MERGE_RESOLUTION|>--- conflicted
+++ resolved
@@ -306,15 +306,15 @@
                     for (Hermes::vector<ParserFormExpression *>::iterator it = couplingInfo->coupling()->weakform_vector_volume.begin();
                          it < couplingInfo->coupling()->weakform_vector_volume.end(); ++it)
                     {
-<<<<<<< HEAD
+
                         registerForm(WFType_VecVol, field, QString::number(labelNum + 1).toStdString(), (ParserFormExpression *) *it,
                                      m_block->offset(field), m_block->offset(field), material,
                                      Util::scene()->labels->at(labelNum)->getMarker(couplingInfo->sourceField()), couplingInfo);
-=======
+
                          registerForm(WFType_VecVol, field, QString::number(labelNum).toStdString(), (ParserFormExpression *) *it,
                                       m_block->offset(field), m_block->offset(field), material,
                                       Util::scene()->labels->at(labelNum)->getMarker(couplingInfo->sourceField()), couplingInfo);
->>>>>>> 4a82947d
+
                     }
                 }
             }
