--- conflicted
+++ resolved
@@ -28,7 +28,6 @@
 public:
     Boundary(std::string name= "", std::string type = "",
              std::map<std::string, Value> values = (std::map<std::string, Value>()));
-<<<<<<< HEAD
     ~Boundary();
 
     /// value of one individual variable
@@ -40,8 +39,6 @@
         //TODO - TEMP
         return values;
     }
-=======
->>>>>>> 1a1d6442
 
     /// get type
     const std::string getType() const {return type;}
@@ -49,7 +46,6 @@
     /// set type
     void setType(string p_type) { type = p_type; }
 
-<<<<<<< HEAD
     void setValue(string name, Value value) { values[name] = value; }
 
     /// return name
@@ -58,13 +54,9 @@
     /// set name
     void setName(string paramName) {name = paramName; }
 
-=======
->>>>>>> 1a1d6442
 private:
     /// type of boundary condition, taken from respective module
     std::string type;
-
-
 };
 
 
