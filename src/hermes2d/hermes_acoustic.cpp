// This file is part of Agros2D.
//
// Agros2D is free software: you can redistribute it and/or modify
// it under the terms of the GNU General Public License as published by
// the Free Software Foundation, either version 2 of the License, or
// (at your option) any later version.
//
// Agros2D is distributed in the hope that it will be useful,
// but WITHOUT ANY WARRANTY; without even the implied warranty of
// MERCHANTABILITY or FITNESS FOR A PARTICULAR PURPOSE.  See the
// GNU General Public License for more details.
//
// You should have received a copy of the GNU General Public License
// along with Agros2D.  If not, see <http://www.gnu.org/licenses/>.
//
// hp-FEM group (http://hpfem.org/)
// University of Nevada, Reno (UNR) and University of West Bohemia, Pilsen
// Email: agros2d@googlegroups.com, home page: http://hpfem.org/agros2d/

#include "hermes_acoustic.h"

#include "scene.h"
#include "gui.h"

struct AcousticEdge
{
    PhysicFieldBC type;
    double value;
    double transient_amplitude;
    double transient_frequency;
};

struct AcousticLabel
{
    double density;
    double speed;
};

AcousticEdge *acousticEdge;
AcousticLabel *acousticLabel;

template<typename Real, typename Scalar>
Scalar acoustic_matrix_form_surf_imag_real(int n, double *wt, Func<Real> *u_ext[], Func<Real> *u, Func<Real> *v, Geom<Real> *e, ExtData<Scalar> *ext)
{
    if (!(acousticEdge[e->edge_marker].type == PhysicFieldBC_Acoustic_Impedance
          || acousticEdge[e->edge_marker].type == PhysicFieldBC_Acoustic_MatchedBoundary))
        return 0.0;

    double Z = 0.0;

    if (acousticEdge[e->edge_marker].type == PhysicFieldBC_Acoustic_Impedance)
        Z = acousticEdge[e->edge_marker].value;

    if (acousticEdge[e->edge_marker].type == PhysicFieldBC_Acoustic_MatchedBoundary)
        Z = acousticLabel[e->elem_marker].density * acousticLabel[e->elem_marker].speed;

    if (fabs(Z) < EPS_ZERO)
        return 0.0;

    if (isPlanar)
        return 2 * M_PI * frequency / Z * int_u_v<Real, Scalar>(n, wt, u, v);
    else
        return 2 * M_PI * 2 * M_PI * frequency / Z * int_x_u_v<Real, Scalar>(n, wt, u, v, e);
}

template<typename Real, typename Scalar>
Scalar acoustic_matrix_form_surf_real_imag(int n, double *wt, Func<Real> *u_ext[], Func<Real> *u, Func<Real> *v, Geom<Real> *e, ExtData<Scalar> *ext)
{
    if (!(acousticEdge[e->edge_marker].type == PhysicFieldBC_Acoustic_Impedance
          || acousticEdge[e->edge_marker].type == PhysicFieldBC_Acoustic_MatchedBoundary))
        return 0.0;

    double Z = 0.0;

    if (acousticEdge[e->edge_marker].type == PhysicFieldBC_Acoustic_Impedance)
        Z = acousticEdge[e->edge_marker].value;

    if (acousticEdge[e->edge_marker].type == PhysicFieldBC_Acoustic_MatchedBoundary)
        Z = acousticLabel[e->elem_marker].density * acousticLabel[e->elem_marker].speed;

    if (fabs(Z) < EPS_ZERO)
        return 0.0;

    if (isPlanar)
        return - 2 * M_PI * frequency / Z * int_u_v<Real, Scalar>(n, wt, u, v);
    else
        return - 2 * M_PI * 2 * M_PI * frequency / Z * int_x_u_v<Real, Scalar>(n, wt, u, v, e);
}

template<typename Real, typename Scalar>
Scalar acoustic_vector_form_surf_real(int n, double *wt, Func<Real> *u_ext[], Func<Real> *v, Geom<Real> *e, ExtData<Scalar> *ext)
{
    double an = 0.0;

    if (acousticEdge[e->edge_marker].type == PhysicFieldBC_Acoustic_NormalAcceleration)
        an = acousticEdge[e->edge_marker].value;

    if (isPlanar)
        return an * int_v<Real, Scalar>(n, wt, v);
    else
        return an * 2 * M_PI * int_x_v<Real, Scalar>(n, wt, v, e);
}

template<typename Real, typename Scalar>
Scalar acoustic_matrix_form_real_real(int n, double *wt, Func<Real> *u_ext[], Func<Real> *u, Func<Real> *v, Geom<Real> *e, ExtData<Scalar> *ext)
{
    if (isPlanar)
        return 1.0/acousticLabel[e->elem_marker].density * int_grad_u_grad_v<Real, Scalar>(n, wt, u, v)
                - sqr(2 * M_PI * frequency) / (acousticLabel[e->elem_marker].density * sqr(acousticLabel[e->elem_marker].speed))
                * int_u_v<Real, Scalar>(n, wt, u, v);
    else
        return 2 * M_PI * (1.0/acousticLabel[e->elem_marker].density * int_x_grad_u_grad_v<Real, Scalar>(n, wt, u, v, e)
                           - sqr(2 * M_PI * frequency) / (acousticLabel[e->elem_marker].density * sqr(acousticLabel[e->elem_marker].speed))
                           * int_x_u_v<Real, Scalar>(n, wt, u, v, e));
}

template<typename Real, typename Scalar>
Scalar acoustic_matrix_form_real_imag(int n, double *wt, Func<Real> *u_ext[], Func<Real> *u, Func<Real> *v, Geom<Real> *e, ExtData<Scalar> *ext)
{
    return 0.0;
}

template<typename Real, typename Scalar>
Scalar acoustic_matrix_form_imag_real(int n, double *wt, Func<Real> *u_ext[], Func<Real> *u, Func<Real> *v, Geom<Real> *e, ExtData<Scalar> *ext)
{
    return 0.0;
}

template<typename Real, typename Scalar>
Scalar acoustic_matrix_form_imag_imag(int n, double *wt, Func<Real> *u_ext[], Func<Real> *u, Func<Real> *v, Geom<Real> *e, ExtData<Scalar> *ext)
{
    if (isPlanar)
        return 1.0/acousticLabel[e->elem_marker].density * int_grad_u_grad_v<Real, Scalar>(n, wt, u, v)
                - sqr(2 * M_PI * frequency) / (acousticLabel[e->elem_marker].density * sqr(acousticLabel[e->elem_marker].speed))
                * int_u_v<Real, Scalar>(n, wt, u, v);
    else
        return 2 * M_PI * (1.0/acousticLabel[e->elem_marker].density * int_x_grad_u_grad_v<Real, Scalar>(n, wt, u, v, e)
                           - sqr(2 * M_PI * frequency) / (acousticLabel[e->elem_marker].density * sqr(acousticLabel[e->elem_marker].speed))
                           * int_x_u_v<Real, Scalar>(n, wt, u, v, e));
}

// ****************************************************************************************************
// time dependent

// - 1/rho * \Delta p + 1/(rho * c^2) * \frac{\partial v}{\partial t} = 0.
// - v                +                 \frac{\partial p}{\partial t} = 0,

scalar acoustic_essential_time_bc_pressure(int edge_marker, double x, double y, double time)
{
    return acousticEdge[edge_marker].transient_amplitude
            * sin(2.0 * M_PI * acousticEdge[edge_marker].transient_frequency * time);
}

template<typename Real, typename Scalar>
Scalar acoustic_matrix_form_surf_time(int n, double *wt, Func<Real> *u_ext[], Func<Real> *u, Func<Real> *v, Geom<Real> *e, ExtData<Scalar> *ext)
{
    if (!(acousticEdge[e->edge_marker].type == PhysicFieldBC_Acoustic_Impedance
          || acousticEdge[e->edge_marker].type == PhysicFieldBC_Acoustic_MatchedBoundary))
        return 0.0;

    double Z = 0.0;

    if (acousticEdge[e->edge_marker].type == PhysicFieldBC_Acoustic_Impedance)
        Z = acousticEdge[e->edge_marker].value;

    if (acousticEdge[e->edge_marker].type == PhysicFieldBC_Acoustic_MatchedBoundary)
        Z = acousticLabel[e->elem_marker].density * acousticLabel[e->elem_marker].speed;

    if (fabs(Z) < EPS_ZERO)
        return 0.0;

    if (isPlanar)
        return 1.0 / Z * int_u_v<Real, Scalar>(n, wt, u, v);
    else
        return 2 * M_PI / Z * int_x_u_v<Real, Scalar>(n, wt, u, v, e);
}

template<typename Real, typename Scalar>
Scalar acoustic_matrix_form_surf_time2(int n, double *wt, Func<Real> *u_ext[], Func<Real> *u, Func<Real> *v, Geom<Real> *e, ExtData<Scalar> *ext)
{
    if (!(acousticEdge[e->edge_marker].type == PhysicFieldBC_Acoustic_Impedance
          || acousticEdge[e->edge_marker].type == PhysicFieldBC_Acoustic_MatchedBoundary))
        return 0.0;

    double Z = 0.0;

    if (acousticEdge[e->edge_marker].type == PhysicFieldBC_Acoustic_Impedance)
        Z = acousticEdge[e->edge_marker].value;

    if (acousticEdge[e->edge_marker].type == PhysicFieldBC_Acoustic_MatchedBoundary)
        Z = acousticLabel[e->elem_marker].density * acousticLabel[e->elem_marker].speed;

    if (fabs(Z) < EPS_ZERO)
        return 0.0;

    if (isPlanar)
        return - 1.0 / Z * int_u_v<Real, Scalar>(n, wt, u, v);
    else
        return 2 * M_PI / Z * int_x_u_v<Real, Scalar>(n, wt, u, v, e);
}

template<typename Real, typename Scalar>
Scalar acoustic_vector_form_surf_time(int n, double *wt, Func<Real> *u_ext[], Func<Real> *v, Geom<Real> *e, ExtData<Scalar> *ext)
{
    double an = 0.0;

    if (acousticEdge[e->edge_marker].type == PhysicFieldBC_Acoustic_NormalAcceleration)
        an = acousticEdge[e->edge_marker].value
                + acousticEdge[e->edge_marker].transient_amplitude
                * sin(2.0 * M_PI * acousticEdge[e->edge_marker].transient_frequency * actualTime);

    if (isPlanar)
        return an * int_v<Real, Scalar>(n, wt, v);
    else
        return an * 2 * M_PI * int_x_v<Real, Scalar>(n, wt, v, e);
}

template<typename Real, typename Scalar>
Scalar acoustic_matrix_form_time_velocity_velocity(int n, double *wt, Func<Real> *u_ext[], Func<Real> *u, Func<Real> *v, Geom<Real> *e, ExtData<Scalar> *ext)
{
    if (isPlanar)
        return int_u_v<Real, Scalar>(n, wt, u, v) / timeStep;
    else
        return 2 * M_PI * int_x_u_v<Real, Scalar>(n, wt, u, v, e) / timeStep;
}

template<typename Real, typename Scalar>
Scalar acoustic_matrix_form_time_velocity_pressure(int n, double *wt, Func<Real> *u_ext[], Func<Real> *u, Func<Real> *v, Geom<Real> *e, ExtData<Scalar> *ext)
{
    if (isPlanar)
        return - int_u_v<Real, Scalar>(n, wt, u, v);
    else
        return - 2 * M_PI * int_x_u_v<Real, Scalar>(n, wt, u, v, e);
}

template<typename Real, typename Scalar>
Scalar acoustic_matrix_form_time_pressure_velocity(int n, double *wt, Func<Real> *u_ext[], Func<Real> *u, Func<Real> *v, Geom<Real> *e, ExtData<Scalar> *ext)
{
    if (isPlanar)
        return 1.0 / acousticLabel[e->elem_marker].density * int_grad_u_grad_v<Real, Scalar>(n, wt, u, v);
    else
        return 2 * M_PI * 1.0 / acousticLabel[e->elem_marker].density * int_x_grad_u_grad_v<Real, Scalar>(n, wt, u, v, e);
}

template<typename Real, typename Scalar>
Scalar acoustic_matrix_form_time_pressure_pressure(int n, double *wt, Func<Real> *u_ext[], Func<Real> *u, Func<Real> *v, Geom<Real> *e, ExtData<Scalar> *ext)
{
    if (isPlanar)
        return 1.0 / (acousticLabel[e->elem_marker].density * sqr(acousticLabel[e->elem_marker].speed))
                * int_u_v<Real, Scalar>(n, wt, u, v) / timeStep;
    else
        return 2 * M_PI * 1.0 / (acousticLabel[e->elem_marker].density * sqr(acousticLabel[e->elem_marker].speed))
                * int_x_u_v<Real, Scalar>(n, wt, u, v, e) / timeStep;
}

template<typename Real, typename Scalar>
Scalar acoustic_vector_form_velocity(int n, double *wt, Func<Real> *u_ext[], Func<Real> *v, Geom<Real> *e, ExtData<Scalar> *ext)
{
    if (isPlanar)
        return int_u_v<Real, Scalar>(n, wt, ext->fn[0], v) / timeStep;
    else
        return 2 * M_PI * int_x_u_v<Real, Scalar>(n, wt, ext->fn[0], v, e) / timeStep;
}

template<typename Real, typename Scalar>
Scalar acoustic_vector_form_pressure(int n, double *wt, Func<Real> *u_ext[], Func<Real> *v, Geom<Real> *e, ExtData<Scalar> *ext)
{
    if (isPlanar)
        return 1.0 / (acousticLabel[e->elem_marker].density * sqr(acousticLabel[e->elem_marker].speed))
                * int_u_v<Real, Scalar>(n, wt, ext->fn[0], v) / timeStep;
    else
        return 2 * M_PI * 1.0 / (acousticLabel[e->elem_marker].density * sqr(acousticLabel[e->elem_marker].speed))
                * int_x_u_v<Real, Scalar>(n, wt, ext->fn[0], v, e) / timeStep;
}

// *****************************************************************************************


void callbackAcousticWeakForm(WeakForm *wf, Hermes::vector<Solution *> slnArray)
{
    if (analysisType == AnalysisType_Transient)
    {
        wf->add_matrix_form(0, 0, callback(acoustic_matrix_form_time_velocity_velocity));
        wf->add_matrix_form(0, 1, callback(acoustic_matrix_form_time_velocity_pressure));
        wf->add_matrix_form(1, 0, callback(acoustic_matrix_form_time_pressure_velocity));
        wf->add_matrix_form(1, 1, callback(acoustic_matrix_form_time_pressure_pressure));

        wf->add_vector_form(0, callback(acoustic_vector_form_velocity), HERMES_ANY, slnArray.at(0));
        wf->add_vector_form(1, callback(acoustic_vector_form_pressure), HERMES_ANY, slnArray.at(1));

        // matched boundary and impedance
        wf->add_matrix_form_surf(1, 0, callback(acoustic_matrix_form_surf_time));
        // wf->add_matrix_form_surf(0, 1, callback(acoustic_matrix_form_surf_time2));

        // pressure normal derivative
        wf->add_vector_form_surf(1, callback(acoustic_vector_form_surf_time));
    }
    else if (analysisType == AnalysisType_Harmonic)
    {
        wf->add_matrix_form(0, 0, callback(acoustic_matrix_form_real_real));
        wf->add_matrix_form(0, 1, callback(acoustic_matrix_form_real_imag));
        wf->add_matrix_form(1, 0, callback(acoustic_matrix_form_imag_real));
        wf->add_matrix_form(1, 1, callback(acoustic_matrix_form_imag_imag));

        // matched boundary and impedance
        wf->add_matrix_form_surf(0, 1, callback(acoustic_matrix_form_surf_imag_real));
        wf->add_matrix_form_surf(1, 0, callback(acoustic_matrix_form_surf_real_imag));

        // pressure normal derivative
        wf->add_vector_form_surf(0, callback(acoustic_vector_form_surf_real));
    }
}

// *******************************************************************************************************

PhysicFieldVariable HermesAcoustic::contourPhysicFieldVariable()
{
    return PhysicFieldVariable_Acoustic_PressureReal;
}

PhysicFieldVariable HermesAcoustic::scalarPhysicFieldVariable()
{
    return PhysicFieldVariable_Acoustic_PressureReal;
}

PhysicFieldVariableComp HermesAcoustic::scalarPhysicFieldVariableComp()
{
    return PhysicFieldVariableComp_Scalar;
}

PhysicFieldVariable HermesAcoustic::vectorPhysicFieldVariable()
{
    return PhysicFieldVariable_Acoustic_LocalAcceleration;
}


void HermesAcoustic::readEdgeMarkerFromDomElement(QDomElement *element)
{
    PhysicFieldBC type = physicFieldBCFromStringKey(element->attribute("type"));
    switch (type)
    {
    case PhysicFieldBC_None:
    case PhysicFieldBC_Acoustic_Pressure:
        Util::scene()->addEdgeMarker(new SceneEdgeAcousticMarker(element->attribute("name"),
                                                                 type,
                                                                 Value(element->attribute("pressure", "0")),
                                                                 Value(element->attribute("transient_amplitude", "0")),
                                                                 Value(element->attribute("transient_frequency", "0"))));
        break;
    case PhysicFieldBC_Acoustic_NormalAcceleration:
        Util::scene()->addEdgeMarker(new SceneEdgeAcousticMarker(element->attribute("name"),
                                                                 type,
                                                                 Value(element->attribute("acceleration", "0")),
                                                                 Value(element->attribute("transient_amplitude", "0")),
                                                                 Value(element->attribute("transient_frequency", "0"))));
        break;
    case PhysicFieldBC_Acoustic_Impedance:
        Util::scene()->addEdgeMarker(new SceneEdgeAcousticMarker(element->attribute("name"),
                                                                 type,
                                                                 Value(element->attribute("impedance", "0"))));
        break;
    case PhysicFieldBC_Acoustic_MatchedBoundary:
        Util::scene()->addEdgeMarker(new SceneEdgeAcousticMarker(element->attribute("name"),
                                                                 type));
        break;
    default:
        std::cerr << tr("Boundary type '%1' doesn't exists.").arg(element->attribute("type")).toStdString() << endl;
        break;
    }
}

void HermesAcoustic::writeEdgeMarkerToDomElement(QDomElement *element, SceneEdgeMarker *marker)
{
    SceneEdgeAcousticMarker *edgeAcousticMarker = dynamic_cast<SceneEdgeAcousticMarker *>(marker);

    element->setAttribute("type", physicFieldBCToStringKey(edgeAcousticMarker->type));

    switch (edgeAcousticMarker->type)
    {
    case PhysicFieldBC_Acoustic_Pressure:
        element->setAttribute("pressure", edgeAcousticMarker->value_real.text);
        element->setAttribute("transient_amplitude", edgeAcousticMarker->transient_amplitude.text);
        element->setAttribute("transient_frequency", edgeAcousticMarker->transient_frequency.text);
        break;
    case PhysicFieldBC_Acoustic_NormalAcceleration:
        element->setAttribute("acceleration", edgeAcousticMarker->value_real.text);
        element->setAttribute("transient_amplitude", edgeAcousticMarker->transient_amplitude.text);
        element->setAttribute("transient_frequency", edgeAcousticMarker->transient_frequency.text);
        break;
    case PhysicFieldBC_Acoustic_Impedance:
        element->setAttribute("impedance", edgeAcousticMarker->value_real.text);
        break;
    case PhysicFieldBC_Acoustic_MatchedBoundary:
        break;
    default:
        std::cerr << tr("Boundary type '%1' doesn't exists.").arg(element->attribute("type")).toStdString() << endl;
        break;
    }

}

void HermesAcoustic::readLabelMarkerFromDomElement(QDomElement *element)
{
    Util::scene()->addLabelMarker(new SceneLabelAcousticMarker(element->attribute("name"),
                                                               Value(element->attribute("density", "1.25")),
                                                               Value(element->attribute("speed", "343"))));
}

void HermesAcoustic::writeLabelMarkerToDomElement(QDomElement *element, SceneLabelMarker *marker)
{
    SceneLabelAcousticMarker *labelAcousticMarker = dynamic_cast<SceneLabelAcousticMarker *>(marker);

    element->setAttribute("density", labelAcousticMarker->density.text);
    element->setAttribute("speed", labelAcousticMarker->speed.text);
}

LocalPointValue *HermesAcoustic::localPointValue(const Point &point)
{
    return new LocalPointValueAcoustic(point);
}

QStringList HermesAcoustic::localPointValueHeader()
{
    QStringList headers;
    headers << "X" << "Y" << "p_real" << "p_imag" << "p" << "Lp" << "rho" << "c";
    return QStringList(headers);
}

SurfaceIntegralValue *HermesAcoustic::surfaceIntegralValue()
{
    return new SurfaceIntegralValueAcoustic();
}

QStringList HermesAcoustic::surfaceIntegralValueHeader()
{
    QStringList headers;
    headers << "l" << "S";
    return QStringList(headers);
}

VolumeIntegralValue *HermesAcoustic::volumeIntegralValue()
{
    return new VolumeIntegralValueAcoustic();
}

QStringList HermesAcoustic::volumeIntegralValueHeader()
{
    QStringList headers;
    headers << "V" << "S";
    return QStringList(headers);
}

SceneEdgeMarker *HermesAcoustic::newEdgeMarker()
{
    return new SceneEdgeAcousticMarker(tr("new boundary"),
                                       PhysicFieldBC_Acoustic_Pressure,
                                       Value("0"));
}

SceneEdgeMarker *HermesAcoustic::newEdgeMarker(PyObject *self, PyObject *args)
{
    double pressure;
    char *name, *type;
    if (PyArg_ParseTuple(args, "ss|d", &name, &type, &pressure))
    {
        // check name
        if (Util::scene()->getEdgeMarker(name)) return NULL;

        if (physicFieldBCFromStringKey(type) == PhysicFieldBC_Acoustic_MatchedBoundary)
            return new SceneEdgeAcousticMarker(name,
                                               physicFieldBCFromStringKey(type));
        else
            return new SceneEdgeAcousticMarker(name,
                                               physicFieldBCFromStringKey(type),
                                               Value(QString::number(pressure)));
    }

    return NULL;
}

SceneEdgeMarker *HermesAcoustic::modifyEdgeMarker(PyObject *self, PyObject *args)
{
    double pressure;
    char *name, *type;
    if (PyArg_ParseTuple(args, "ssd", &name, &type, &pressure))
    {
        if (SceneEdgeAcousticMarker *marker = dynamic_cast<SceneEdgeAcousticMarker *>(Util::scene()->getEdgeMarker(name)))
        {
            if (physicFieldBCFromStringKey(type))
            {
                marker->type = physicFieldBCFromStringKey(type);
                if (marker->type == PhysicFieldBC_Acoustic_Pressure)
                {
                    marker->value_real = Value(QString::number(pressure));
                }
                return marker;
            }
            else
            {
                PyErr_SetString(PyExc_RuntimeError, QObject::tr("Boundary type '%1' is not supported.").arg(type).toStdString().c_str());
                return NULL;
            }
        }
        else
        {
            PyErr_SetString(PyExc_RuntimeError, QObject::tr("Boundary marker with name '%1' doesn't exists.").arg(name).toStdString().c_str());
            return NULL;
        }
    }

    return NULL;
}

SceneLabelMarker *HermesAcoustic::newLabelMarker()
{
    return new SceneLabelAcousticMarker(tr("new material"),
                                        Value("1.25"),
                                        Value("343"));
}

SceneLabelMarker *HermesAcoustic::newLabelMarker(PyObject *self, PyObject *args)
{
    double density, speed;
    char *name;
    if (PyArg_ParseTuple(args, "sdd", &name, &density, &speed))
    {
        // check name
        if (Util::scene()->getLabelMarker(name)) return NULL;

        return new SceneLabelAcousticMarker(name,
                                            Value(QString::number(density)),
                                            Value(QString::number(speed)));
    }

    return NULL;
}

SceneLabelMarker *HermesAcoustic::modifyLabelMarker(PyObject *self, PyObject *args)
{
    double density, speed;
    char *name;
    if (PyArg_ParseTuple(args, "sdd", &name, &density, &speed))
    {
        if (SceneLabelAcousticMarker *marker = dynamic_cast<SceneLabelAcousticMarker *>(Util::scene()->getLabelMarker(name)))
        {
            marker->density = Value(QString::number(density));
            marker->speed = Value(QString::number(speed));
            return marker;
        }
        else
        {
            PyErr_SetString(PyExc_RuntimeError, QObject::tr("Label marker with name '%1' doesn't exists.").arg(name).toStdString().c_str());
            return NULL;
        }
    }

    return NULL;
}

void HermesAcoustic::fillComboBoxScalarVariable(QComboBox *cmbFieldVariable)
{
    // harmonic
    if (Util::scene()->problemInfo()->analysisType == AnalysisType_Harmonic)
    {
        cmbFieldVariable->addItem(physicFieldVariableString(PhysicFieldVariable_Acoustic_Pressure), PhysicFieldVariable_Acoustic_Pressure);
        cmbFieldVariable->addItem(physicFieldVariableString(PhysicFieldVariable_Acoustic_PressureReal), PhysicFieldVariable_Acoustic_PressureReal);
        cmbFieldVariable->addItem(physicFieldVariableString(PhysicFieldVariable_Acoustic_PressureImag), PhysicFieldVariable_Acoustic_PressureImag);
        cmbFieldVariable->addItem(physicFieldVariableString(PhysicFieldVariable_Acoustic_PressureLevel), PhysicFieldVariable_Acoustic_PressureLevel);
        // cmbFieldVariable->addItem(physicFieldVariableString(PhysicFieldVariable_Acoustic_LocalVelocity), PhysicFieldVariable_Acoustic_LocalVelocity);
        // cmbFieldVariable->addItem(physicFieldVariableString(PhysicFieldVariable_Acoustic_LocalAcceleration), PhysicFieldVariable_Acoustic_LocalAcceleration);
        cmbFieldVariable->addItem(physicFieldVariableString(PhysicFieldVariable_Acoustic_Density), PhysicFieldVariable_Acoustic_Density);
        cmbFieldVariable->addItem(physicFieldVariableString(PhysicFieldVariable_Acoustic_Speed), PhysicFieldVariable_Acoustic_Speed);
    }
    // transient
    if (analysisType == AnalysisType_Transient)
    {
        cmbFieldVariable->addItem(physicFieldVariableString(PhysicFieldVariable_Acoustic_Pressure), PhysicFieldVariable_Acoustic_PressureReal);
        cmbFieldVariable->addItem(physicFieldVariableString(PhysicFieldVariable_Acoustic_PressureLevel), PhysicFieldVariable_Acoustic_PressureLevel);
        // cmbFieldVariable->addItem(physicFieldVariableString(PhysicFieldVariable_Acoustic_LocalVelocity), PhysicFieldVariable_Acoustic_LocalVelocity);
        // cmbFieldVariable->addItem(physicFieldVariableString(PhysicFieldVariable_Acoustic_LocalAcceleration), PhysicFieldVariable_Acoustic_LocalAcceleration);
        cmbFieldVariable->addItem(physicFieldVariableString(PhysicFieldVariable_Acoustic_Density), PhysicFieldVariable_Acoustic_Density);
        cmbFieldVariable->addItem(physicFieldVariableString(PhysicFieldVariable_Acoustic_Speed), PhysicFieldVariable_Acoustic_Speed);
    }
}

void HermesAcoustic::fillComboBoxVectorVariable(QComboBox *cmbFieldVariable)
{
    cmbFieldVariable->addItem(physicFieldVariableString(PhysicFieldVariable_Acoustic_LocalAcceleration), PhysicFieldVariable_Acoustic_LocalAcceleration);
}

void HermesAcoustic::showLocalValue(QTreeWidget *trvWidget, LocalPointValue *localPointValue)
{
    LocalPointValueAcoustic *localPointValueAcoustic = dynamic_cast<LocalPointValueAcoustic *>(localPointValue);

    // magnetic
    QTreeWidgetItem *acousticNode = new QTreeWidgetItem(trvWidget);
    acousticNode->setText(0, tr("Acoustic field"));
    acousticNode->setExpanded(true);

    // material
    addTreeWidgetItemValue(acousticNode, tr("Density:"), QString("%1").arg(localPointValueAcoustic->density, 0, 'f', 2), "");
    addTreeWidgetItemValue(acousticNode, tr("Speed of sound:"), QString("%1").arg(localPointValueAcoustic->speed, 0, 'f', 2), "");

    if (Util::scene()->problemInfo()->analysisType == AnalysisType_Harmonic)
    {
        // Pressure
        QTreeWidgetItem *itemPressure = new QTreeWidgetItem(acousticNode);
        itemPressure->setText(0, tr("Acoustic pressure"));
        itemPressure->setExpanded(true);

        addTreeWidgetItemValue(itemPressure, tr("real:"), QString("%1").arg(localPointValueAcoustic->pressure_real, 0, 'e', 3), "Pa");
        addTreeWidgetItemValue(itemPressure, tr("imag:"), QString("%1").arg(localPointValueAcoustic->pressure_imag, 0, 'e', 3), "Pa");
        addTreeWidgetItemValue(itemPressure, tr("magnitude:"), QString("%1").arg(sqrt(sqr(localPointValueAcoustic->pressure_real) + sqr(localPointValueAcoustic->pressure_imag)), 0, 'e', 3), "Pa");

        addTreeWidgetItemValue(acousticNode, tr("Sound pressure level:"), QString("%1").arg(localPointValueAcoustic->pressureLevel, 0, 'f', 2), "");

        // Local velocity
        /*
        QTreeWidgetItem *itemLocalVelocity = new QTreeWidgetItem(pressureNode);
        itemLocalVelocity->setText(0, tr("Local velocity"));
        itemLocalVelocity->setExpanded(true);

        addTreeWidgetItemValue(itemLocalVelocity, "v" + Util::scene()->problemInfo()->labelX().toLower() + ":", QString("%1").arg(localPointValueAcoustic->localAccelaration.x, 0, 'f', 5), tr("m/s"));
        addTreeWidgetItemValue(itemLocalVelocity, "v" + Util::scene()->problemInfo()->labelY().toLower() + ":", QString("%1").arg(localPointValueAcoustic->localAccelaration.y, 0, 'f', 5), tr("m/s"));
        addTreeWidgetItemValue(itemLocalVelocity, "v:", QString("%1").arg(localPointValueAcoustic->localAccelaration.magnitude(), 0, 'f', 5), "m/s");

        // Local acceleration
        QTreeWidgetItem *itemLocalAcceleration = new QTreeWidgetItem(pressureNode);
        itemLocalAcceleration->setText(0, tr("Local acceleration"));
        itemLocalAcceleration->setExpanded(true);

        addTreeWidgetItemValue(itemLocalAcceleration, "a" + Util::scene()->problemInfo()->labelX().toLower() + ":", QString("%1").arg(localPointValueAcoustic->localAccelaration.x, 0, 'f', 5), tr("m/s2"));
        addTreeWidgetItemValue(itemLocalAcceleration, "a" + Util::scene()->problemInfo()->labelY().toLower() + ":", QString("%1").arg(localPointValueAcoustic->localAccelaration.y, 0, 'f', 5), tr("m/s2"));
        addTreeWidgetItemValue(itemLocalAcceleration, "a:", QString("%1").arg(localPointValueAcoustic->localAccelaration.magnitude(), 0, 'f', 5), "m/s2");
        */
    }
    if (Util::scene()->problemInfo()->analysisType == AnalysisType_Transient)
    {
        // Pressure
        addTreeWidgetItemValue(acousticNode, tr("Acoustic pressure:"), QString("%1").arg(localPointValueAcoustic->pressure_real, 0, 'e', 3), "Pa");
        addTreeWidgetItemValue(acousticNode, tr("Sound pressure level:"), QString("%1").arg(localPointValueAcoustic->pressureLevel, 0, 'f', 2), "");
    }
}

void HermesAcoustic::showSurfaceIntegralValue(QTreeWidget *trvWidget, SurfaceIntegralValue *surfaceIntegralValue)
{
    SurfaceIntegralValueAcoustic *surfaceIntegralValueAcoustic = dynamic_cast<SurfaceIntegralValueAcoustic *>(surfaceIntegralValue);

    QTreeWidgetItem *magneticNode = new QTreeWidgetItem(trvWidget);
    magneticNode->setText(0, tr("Acoustic field"));
    magneticNode->setExpanded(true);
}

void HermesAcoustic::showVolumeIntegralValue(QTreeWidget *trvWidget, VolumeIntegralValue *volumeIntegralValue)
{
    VolumeIntegralValueAcoustic *volumeIntegralValueAcoustic = dynamic_cast<VolumeIntegralValueAcoustic *>(volumeIntegralValue);

    // harmonic
    QTreeWidgetItem *magneticNode = new QTreeWidgetItem(trvWidget);
    magneticNode->setText(0, tr("Acoustic field"));
    magneticNode->setExpanded(true);
}

ViewScalarFilter *HermesAcoustic::viewScalarFilter(PhysicFieldVariable physicFieldVariable, PhysicFieldVariableComp physicFieldVariableComp)
{
    Solution *sln1 = Util::scene()->sceneSolution()->sln(Util::scene()->sceneSolution()->timeStep() * Util::scene()->problemInfo()->hermes()->numberOfSolution());
    Solution *sln2 = Util::scene()->sceneSolution()->sln(Util::scene()->sceneSolution()->timeStep() * Util::scene()->problemInfo()->hermes()->numberOfSolution() + 1);
    return new ViewScalarFilterAcoustic(Hermes::vector<MeshFunction *>(sln1, sln2),
                                        physicFieldVariable,
                                        physicFieldVariableComp);
}

QList<SolutionArray *> HermesAcoustic::solve(ProgressItemSolve *progressItemSolve)
{
    // transient
    if (Util::scene()->problemInfo()->analysisType == AnalysisType_Transient)
    {
        if (!Util::scene()->problemInfo()->timeStep.evaluate()) return QList<SolutionArray *>();
        if (!Util::scene()->problemInfo()->timeTotal.evaluate()) return QList<SolutionArray *>();
        if (!Util::scene()->problemInfo()->initialCondition.evaluate()) return QList<SolutionArray *>();
    }

    // edge markers
    BCTypes bcTypesReal, bcTypesImag;
    BCValues bcValuesReal(&actualTime), bcValuesImag;
    // BCValues bcValuesReal, bcValuesImag;

    acousticEdge = new AcousticEdge[Util::scene()->edges.count()+1];
    acousticEdge[0].type = PhysicFieldBC_None;
    acousticEdge[0].value = 0.0;
    for (int i = 0; i<Util::scene()->edges.count(); i++)
    {
        if (Util::scene()->edgeMarkers.indexOf(Util::scene()->edges[i]->marker) == 0)
        {
            acousticEdge[i+1].type = PhysicFieldBC_None;
            acousticEdge[i+1].value = 0.0;
        }
        else
        {
            SceneEdgeAcousticMarker *edgeAcousticMarker = dynamic_cast<SceneEdgeAcousticMarker *>(Util::scene()->edges[i]->marker);

            // evaluate script
            if (!edgeAcousticMarker->value_real.evaluate()) return QList<SolutionArray *>();

            acousticEdge[i+1].type = edgeAcousticMarker->type;
            acousticEdge[i+1].value = edgeAcousticMarker->value_real.number;
            acousticEdge[i+1].transient_amplitude = edgeAcousticMarker->transient_amplitude.number;
            acousticEdge[i+1].transient_frequency = edgeAcousticMarker->transient_frequency.number;

            switch (edgeAcousticMarker->type)
            {
            case PhysicFieldBC_None:
                bcTypesReal.add_bc_none(i+1);
                bcTypesImag.add_bc_none(i+1);
                break;
            case PhysicFieldBC_Acoustic_Pressure:
                if (Util::scene()->problemInfo()->analysisType == AnalysisType_Harmonic)
                {
                    bcTypesReal.add_bc_dirichlet(i+1);
                    bcTypesImag.add_bc_dirichlet(i+1);
                    bcValuesReal.add_const(i+1, edgeAcousticMarker->value_real.number);
                    bcValuesImag.add_const(i+1, 0.0);
                }
                else
                {
                    bcTypesReal.add_bc_dirichlet(i+1);
                    if (fabs(edgeAcousticMarker->transient_frequency.number) < EPS_ZERO)
                        bcValuesReal.add_const(i+1,edgeAcousticMarker->value_real.number);
                    else
                        bcValuesReal.add_timedep_function(i+1, acoustic_essential_time_bc_pressure);
                    // bcTypesImag.add_bc_dirichlet(i+1);
                    // bcTypesImag.add_bc_none(i+1);
                    // bcValuesImag.add_const(i+1, 0.0);
                }
                break;
            case PhysicFieldBC_Acoustic_NormalAcceleration:
                bcTypesReal.add_bc_neumann(i+1);
                bcTypesImag.add_bc_neumann(i+1);
                break;
            case PhysicFieldBC_Acoustic_MatchedBoundary:
                bcTypesReal.add_bc_neumann(i+1);
                bcTypesImag.add_bc_neumann(i+1);
                break;
            }
        }
    }

    // label markers
    acousticLabel = new AcousticLabel[Util::scene()->labels.count()];
    for (int i = 0; i<Util::scene()->labels.count(); i++)
    {
        if (Util::scene()->labelMarkers.indexOf(Util::scene()->labels[i]->marker) == 0)
        {
        }
        else
        {
            SceneLabelAcousticMarker *labelAcousticMarker = dynamic_cast<SceneLabelAcousticMarker *>(Util::scene()->labels[i]->marker);

            // evaluate script
            if (!labelAcousticMarker->density.evaluate()) return QList<SolutionArray *>();
            if (!labelAcousticMarker->speed.evaluate()) return QList<SolutionArray *>();

            acousticLabel[i].density = labelAcousticMarker->density.number;
            acousticLabel[i].speed = labelAcousticMarker->speed.number;
        }
    }

    QList<SolutionArray *> solutionArrayList = solveSolutioArray(progressItemSolve,
                                                                 Hermes::vector<BCTypes *>(&bcTypesReal, &bcTypesImag),
                                                                 Hermes::vector<BCValues *>(&bcValuesReal, &bcValuesImag),
                                                                 callbackAcousticWeakForm);

    delete [] acousticEdge;
    delete [] acousticLabel;

    return solutionArrayList;
}

// ****************************************************************************************************************

LocalPointValueAcoustic::LocalPointValueAcoustic(const Point &point) : LocalPointValue(point)
{
    density = 0;
    speed = 0;

    if (Util::scene()->sceneSolution()->isSolved())
    {
        // value real
        PointValue valueReal = PointValue(value, derivative, labelMarker);

        SceneLabelAcousticMarker *marker = dynamic_cast<SceneLabelAcousticMarker *>(valueReal.marker);
        // solution
        if (marker != NULL)
        {            
            density = marker->density.number;
            speed = marker->speed.number;

            if (Util::scene()->problemInfo()->analysisType == AnalysisType_Harmonic)
            {
                Solution *sln2 = Util::scene()->sceneSolution()->sln(1);

                // value imag
                PointValue valueImag = pointValue(sln2, point);
                double frequency = Util::scene()->problemInfo()->frequency;

                Point derReal = valueReal.derivative;
                Point derImag = valueImag.derivative;

                pressure_real = valueReal.value;
                pressure_imag = valueImag.value;

                localAccelaration.x = - derReal.x / density;
                localAccelaration.y = - derReal.y / density;

                localVelocity.x = localAccelaration.x / (2 * M_PI * frequency);
                localVelocity.y = localAccelaration.y / (2 * M_PI * frequency);

                pressureLevel = 20.0 * log10(sqrt(sqr(valueReal.value) + sqr(valueImag.value)) / sqrt(2.0) / 20e-6);
            }
            if (Util::scene()->problemInfo()->analysisType == AnalysisType_Transient)
            {
                Point derReal = valueReal.derivative;

                pressure_real = valueReal.value;

                pressureLevel = 20.0 * log10(valueReal.value / 20e-6);
            }
        }
    }
}

double LocalPointValueAcoustic::variableValue(PhysicFieldVariable physicFieldVariable, PhysicFieldVariableComp physicFieldVariableComp)
{
    switch (physicFieldVariable)
    {
    case PhysicFieldVariable_Acoustic_Pressure:
        return sqrt(sqr(pressure_real) + sqr(pressure_imag));
    case PhysicFieldVariable_Acoustic_PressureReal:
        return pressure_real;
    case PhysicFieldVariable_Acoustic_PressureImag:
        return pressure_imag;
    case PhysicFieldVariable_Acoustic_LocalVelocity:
    {
        switch (physicFieldVariableComp)
        {
        case PhysicFieldVariableComp_X:
            return localVelocity.x;
        case PhysicFieldVariableComp_Y:
            return localVelocity.y;
        case PhysicFieldVariableComp_Magnitude:
            return localVelocity.magnitude();
        }
    }
        break;
    case PhysicFieldVariable_Acoustic_LocalAcceleration:
    {
        switch (physicFieldVariableComp)
        {
        case PhysicFieldVariableComp_X:
            return localAccelaration.x;
        case PhysicFieldVariableComp_Y:
            return localAccelaration.y;
        case PhysicFieldVariableComp_Magnitude:
            return localAccelaration.magnitude();
        }
    }
        break;
    case PhysicFieldVariable_Acoustic_PressureLevel:
        return pressureLevel;
    case PhysicFieldVariable_Acoustic_Density:
        return density;
    case PhysicFieldVariable_Acoustic_Speed:
        return speed;
    default:
        cerr << "Physical field variable '" + physicFieldVariableString(physicFieldVariable).toStdString() + "' is not implemented. LocalPointValueAcoustic::variableValue(PhysicFieldVariable physicFieldVariable, PhysicFieldVariableComp physicFieldVariableComp)" << endl;
        throw;
        break;
    }
}

QStringList LocalPointValueAcoustic::variables()
{
    QStringList row;
    row <<  QString("%1").arg(point.x, 0, 'e', 5) <<
           QString("%1").arg(point.y, 0, 'e', 5) <<
           QString("%1").arg(pressure_real, 0, 'e', 5) <<
           QString("%1").arg(pressure_imag, 0, 'e', 5) <<
           QString("%1").arg(sqrt(sqr(pressure_real) + sqr(pressure_imag)), 0, 'e', 5) <<
           QString("%1").arg(pressureLevel, 0, 'e', 5) <<
           QString("%1").arg(density, 0, 'f', 2) <<
           QString("%1").arg(speed, 0, 'f', 2);
    // QString("%1").arg(localAccelaration.x, 0, 'e', 5) <<
    // QString("%1").arg(localAccelaration.y, 0, 'e', 5);

    return QStringList(row);
}

// ****************************************************************************************************************

SurfaceIntegralValueAcoustic::SurfaceIntegralValueAcoustic() : SurfaceIntegralValue()
{
    calculate();
}

void SurfaceIntegralValueAcoustic::calculateVariables(int i)
{
    SceneLabelAcousticMarker *marker = dynamic_cast<SceneLabelAcousticMarker *>(Util::scene()->labels[e->marker]->marker);
}

QStringList SurfaceIntegralValueAcoustic::variables()
{
    QStringList row;
    row <<  QString("%1").arg(length, 0, 'e', 5) <<
           QString("%1").arg(surface, 0, 'e', 5);
    return QStringList(row);
}


// ****************************************************************************************************************

VolumeIntegralValueAcoustic::VolumeIntegralValueAcoustic() : VolumeIntegralValue()
{
    calculate();
}

void VolumeIntegralValueAcoustic::calculateVariables(int i)
{
    SceneLabelAcousticMarker *marker = dynamic_cast<SceneLabelAcousticMarker *>(Util::scene()->labels[e->marker]->marker);
}

void VolumeIntegralValueAcoustic::initSolutions()
{
    sln1 = Util::scene()->sceneSolution()->sln(Util::scene()->sceneSolution()->timeStep() * Util::scene()->problemInfo()->hermes()->numberOfSolution());
    sln2 = Util::scene()->sceneSolution()->sln(Util::scene()->sceneSolution()->timeStep() * Util::scene()->problemInfo()->hermes()->numberOfSolution() + 1);
}

QStringList VolumeIntegralValueAcoustic::variables()
{
    QStringList row;
    row <<  QString("%1").arg(volume, 0, 'e', 5) <<
           QString("%1").arg(crossSection, 0, 'e', 5);
    return QStringList(row);
}

// *************************************************************************************************************************************

void ViewScalarFilterAcoustic::calculateVariable(int i)
{
    switch (m_physicFieldVariable)
    {
    case PhysicFieldVariable_Acoustic_Pressure:
    {
        node->values[0][0][i] = sqrt(sqr(value1[i]) + sqr(value2[i]));
    }
        break;
    case PhysicFieldVariable_Acoustic_PressureReal:
    {
        node->values[0][0][i] = value1[i];
    }
        break;
    case PhysicFieldVariable_Acoustic_PressureImag:
    {
        node->values[0][0][i] = value2[i];
    }
        break;
    case PhysicFieldVariable_Acoustic_PressureLevel:
    {
<<<<<<< HEAD
        if (Util::scene()->problemInfo()->analysisType == AnalysisType_Harmonic)
            node->values[0][0][i] = 20.0 * log10(sqrt(sqr(value1[i]) + sqr(value2[i])) / sqrt(2) / 20e-6);
        else if (Util::scene()->problemInfo()->analysisType == AnalysisType_Transient)
            node->values[0][0][i] = 20.0 * log10(value1[i] / 20e-6);
=======
        node->values[0][0][i] = 20.0 * log10(sqrt(sqr(value1[i]) + sqr(value2[i])) / sqrt(2.0) / 20e-6);
>>>>>>> f7367a6e
    }
        break;
    case PhysicFieldVariable_Acoustic_LocalVelocity:
    {
        SceneLabelAcousticMarker *marker = dynamic_cast<SceneLabelAcousticMarker *>(labelMarker);

        switch (m_physicFieldVariableComp)
        {
        case PhysicFieldVariableComp_X:
        {
            node->values[0][0][i] = - dudx1[i] / marker->density.number / (2 * M_PI * frequency);
        }
            break;
        case PhysicFieldVariableComp_Y:
        {
            node->values[0][0][i] = - dudy1[i] / marker->density.number / (2 * M_PI * frequency);
        }
            break;
        case PhysicFieldVariableComp_Magnitude:
        {
            node->values[0][0][i] = sqrt(sqr(dudx1[i]) + sqr(dudy1[i])) / marker->density.number / (2 * M_PI * frequency);;
        }
            break;
        }
    }
        break;
    case PhysicFieldVariable_Acoustic_LocalAcceleration:
    {
        SceneLabelAcousticMarker *marker = dynamic_cast<SceneLabelAcousticMarker *>(labelMarker);

        switch (m_physicFieldVariableComp)
        {
        case PhysicFieldVariableComp_X:
        {
            node->values[0][0][i] = - dudx1[i] / marker->density.number;
        }
            break;
        case PhysicFieldVariableComp_Y:
        {
            node->values[0][0][i] = - dudy1[i] / marker->density.number;
        }
            break;
        case PhysicFieldVariableComp_Magnitude:
        {
            node->values[0][0][i] = sqrt(sqr(dudx1[i]) + sqr(dudy1[i])) / marker->density.number;
        }
            break;
        }
    }
        break;
    case PhysicFieldVariable_Acoustic_Density:
    {
        SceneLabelAcousticMarker *marker = dynamic_cast<SceneLabelAcousticMarker *>(labelMarker);
        node->values[0][0][i] = marker->density.number;
    }
        break;
    case PhysicFieldVariable_Acoustic_Speed:
    {
        SceneLabelAcousticMarker *marker = dynamic_cast<SceneLabelAcousticMarker *>(labelMarker);
        node->values[0][0][i] = marker->speed.number;
    }
        break;
    default:
        cerr << "Physical field variable '" + physicFieldVariableString(m_physicFieldVariable).toStdString() + "' is not implemented. ViewScalarFilterAcoustic::calculateVariable()" << endl;
        throw;
        break;
    }
}

// *************************************************************************************************************************************

SceneEdgeAcousticMarker::SceneEdgeAcousticMarker(const QString &name, PhysicFieldBC type, Value value_real, Value transient_amplitude, Value transient_frequency)
 : SceneEdgeMarker(name, type)
{
    this->value_real = value_real;
    this->transient_amplitude = transient_amplitude;
    this->transient_frequency = transient_frequency;
}

SceneEdgeAcousticMarker::SceneEdgeAcousticMarker(const QString &name, PhysicFieldBC type, Value value_real) : SceneEdgeMarker(name, type)
{
    this->value_real = value_real;
}

SceneEdgeAcousticMarker::SceneEdgeAcousticMarker(const QString &name, PhysicFieldBC type) : SceneEdgeMarker(name, type)
{
}

QString SceneEdgeAcousticMarker::script()
{
    if (fabs(transient_frequency.number) < EPS_ZERO)
        return QString("addboundary(\"%1\", \"%2\", %3)").
                arg(name).
                arg(physicFieldBCToStringKey(type)).
                arg(value_real.text);
    else
        return QString("addboundary(\"%1\", \"%2\", %3, %4, %5)").
                arg(name).
                arg(physicFieldBCToStringKey(type)).
                arg(value_real.text).
                arg(transient_amplitude.text).
                arg(transient_frequency.text);
}

QMap<QString, QString> SceneEdgeAcousticMarker::data()
{
    QMap<QString, QString> out;
    switch (type)
    {
    case PhysicFieldBC_Acoustic_Pressure:
        out["Pressure (Pa)"] = value_real.text;
        break;
    case PhysicFieldBC_Acoustic_NormalAcceleration:
        out["Normal acceleration (m/s2)"] = value_real.text;
        break;
    case PhysicFieldBC_Acoustic_Impedance:
        out["Input impedance (Pa.s/m)"] = value_real.text;
        break;
    case PhysicFieldBC_Acoustic_MatchedBoundary:
        break;
    }
    return QMap<QString, QString>(out);
}

int SceneEdgeAcousticMarker::showDialog(QWidget *parent)
{
    DSceneEdgeAcousticMarker *dialog = new DSceneEdgeAcousticMarker(this, parent);
    return dialog->exec();
}

// *************************************************************************************************************************************

SceneLabelAcousticMarker::SceneLabelAcousticMarker(const QString &name, Value density, Value speed)
    : SceneLabelMarker(name)
{
    this->density = density;
    this->speed = speed;
}

QString SceneLabelAcousticMarker::script()
{
    return QString("addmaterial(\"%1\", %2, %3)").
            arg(name).
            arg(density.text).
            arg(speed.text);
}

QMap<QString, QString> SceneLabelAcousticMarker::data()
{
    QMap<QString, QString> out;
    out["Density (-)"] = density.text;
    out["Speed (-)"] = speed.text;
    return QMap<QString, QString>(out);
}

int SceneLabelAcousticMarker::showDialog(QWidget *parent)
{
    DSceneLabelAcousticMarker *dialog = new DSceneLabelAcousticMarker(parent, this);
    return dialog->exec();
}

// *************************************************************************************************************************************

DSceneEdgeAcousticMarker::DSceneEdgeAcousticMarker(SceneEdgeAcousticMarker *edgeAcousticMarker, QWidget *parent) : DSceneEdgeMarker(parent)
{
    m_edgeMarker = edgeAcousticMarker;

    createDialog();

    load();
    setSize();
}

void DSceneEdgeAcousticMarker::createContent()
{
    cmbType = new QComboBox(this);
    cmbType->addItem(physicFieldBCString(PhysicFieldBC_Acoustic_Pressure), PhysicFieldBC_Acoustic_Pressure);
    cmbType->addItem(physicFieldBCString(PhysicFieldBC_Acoustic_NormalAcceleration), PhysicFieldBC_Acoustic_NormalAcceleration);
    cmbType->addItem(physicFieldBCString(PhysicFieldBC_Acoustic_MatchedBoundary), PhysicFieldBC_Acoustic_MatchedBoundary);
    cmbType->addItem(physicFieldBCString(PhysicFieldBC_Acoustic_Impedance), PhysicFieldBC_Acoustic_Impedance);
    connect(cmbType, SIGNAL(currentIndexChanged(int)), this, SLOT(doTypeChanged(int)));

    txtValue = new SLineEditValue(this);
    txtTransientHarmonicAmplitude = new SLineEditValue(this);
    txtTransientHarmonicFrequency = new SLineEditValue(this);

    connect(txtValue, SIGNAL(evaluated(bool)), this, SLOT(evaluated(bool)));

    // set active marker
    doTypeChanged(cmbType->currentIndex());

    QGridLayout *layoutTransientHarmonic = new QGridLayout(this);
    layoutTransientHarmonic->addWidget(new QLabel(tr("Amplitude")), 0, 0);
    layoutTransientHarmonic->addWidget(txtTransientHarmonicAmplitude, 0, 1);
    layoutTransientHarmonic->addWidget(new QLabel(tr("Frequency")), 1, 0);
    layoutTransientHarmonic->addWidget(txtTransientHarmonicFrequency, 1, 1);

    QGroupBox *grpTransientHarmonic = new QGroupBox(tr("Harmonic function"), this);
    grpTransientHarmonic->setLayout(layoutTransientHarmonic);

    layout->addWidget(new QLabel(tr("BC type:")), 1, 0);
    layout->addWidget(cmbType, 1, 1, 1, 2);
    layout->addWidget(new QLabel(tr("Value:")), 2, 0);
    layout->addWidget(txtValue, 2, 1);
    layout->addWidget(grpTransientHarmonic, 3, 0, 1, 2);
}

void DSceneEdgeAcousticMarker::load()
{
    DSceneEdgeMarker::load();

    SceneEdgeAcousticMarker *edgeAcousticMarker = dynamic_cast<SceneEdgeAcousticMarker *>(m_edgeMarker);

    cmbType->setCurrentIndex(cmbType->findData(edgeAcousticMarker->type));
    txtValue->setValue(edgeAcousticMarker->value_real);

    // transient
    txtTransientHarmonicAmplitude->setValue(edgeAcousticMarker->transient_amplitude);
    txtTransientHarmonicFrequency->setValue(edgeAcousticMarker->transient_frequency);
}

bool DSceneEdgeAcousticMarker::save() {
    if (!DSceneEdgeMarker::save()) return false;;

    SceneEdgeAcousticMarker *edgeAcousticMarker = dynamic_cast<SceneEdgeAcousticMarker *>(m_edgeMarker);

    edgeAcousticMarker->type = (PhysicFieldBC) cmbType->itemData(cmbType->currentIndex()).toInt();

    if (txtValue->evaluate())
        edgeAcousticMarker->value_real = txtValue->value();
    else
        return false;

    // transient
    if (txtTransientHarmonicAmplitude->evaluate())
        edgeAcousticMarker->transient_amplitude = txtTransientHarmonicAmplitude->value();
    else
        return false;

    if (txtTransientHarmonicFrequency->evaluate())
        edgeAcousticMarker->transient_frequency = txtTransientHarmonicFrequency->value();
    else
        return false;

    return true;
}

void DSceneEdgeAcousticMarker::doTypeChanged(int index)
{
    txtValue->setEnabled(false);
    txtTransientHarmonicAmplitude->setEnabled(false);
    txtTransientHarmonicFrequency->setEnabled(false);

    switch ((PhysicFieldBC) cmbType->itemData(index).toInt())
    {
    case PhysicFieldBC_Acoustic_Pressure:
    case PhysicFieldBC_Acoustic_NormalAcceleration:
        if (Util::scene()->problemInfo()->analysisType == AnalysisType_Transient)
        {
            txtTransientHarmonicAmplitude->setEnabled(true);
            txtTransientHarmonicFrequency->setEnabled(true);
        }
    case PhysicFieldBC_Acoustic_Impedance:
    {
        txtValue->setEnabled(true);
    }
        break;
    case PhysicFieldBC_Acoustic_MatchedBoundary:
    {
    }
        break;
    }
}

// *************************************************************************************************************************************

DSceneLabelAcousticMarker::DSceneLabelAcousticMarker(QWidget *parent, SceneLabelAcousticMarker *labelAcousticMarker) : DSceneLabelMarker(parent)
{
    m_labelMarker = labelAcousticMarker;

    createDialog();

    load();
    setSize();
}

void DSceneLabelAcousticMarker::createContent()
{
    txtDensity = new SLineEditValue(this);
    txtSpeed = new SLineEditValue(this);

    connect(txtDensity, SIGNAL(evaluated(bool)), this, SLOT(evaluated(bool)));
    connect(txtSpeed, SIGNAL(evaluated(bool)), this, SLOT(evaluated(bool)));

    layout->addWidget(new QLabel(tr("Density (kg/m3):")), 1, 0);
    layout->addWidget(txtDensity, 1, 1);
    layout->addWidget(new QLabel(tr("Speed of sound (m/s):")), 2, 0);
    layout->addWidget(txtSpeed, 2, 1);
}

void DSceneLabelAcousticMarker::load()
{
    DSceneLabelMarker::load();

    SceneLabelAcousticMarker *labelAcousticMarker = dynamic_cast<SceneLabelAcousticMarker *>(m_labelMarker);

    txtDensity->setValue(labelAcousticMarker->density);
    txtSpeed->setValue(labelAcousticMarker->speed);
}

bool DSceneLabelAcousticMarker::save() {
    if (!DSceneLabelMarker::save()) return false;;

    SceneLabelAcousticMarker *labelAcousticMarker = dynamic_cast<SceneLabelAcousticMarker *>(m_labelMarker);

    if (txtDensity->evaluate())
        labelAcousticMarker->density  = txtDensity->value();
    else
        return false;

    if (txtSpeed->evaluate())
        labelAcousticMarker->speed  = txtSpeed->value();
    else
        return false;

    return true;
}<|MERGE_RESOLUTION|>--- conflicted
+++ resolved
@@ -965,14 +965,10 @@
         break;
     case PhysicFieldVariable_Acoustic_PressureLevel:
     {
-<<<<<<< HEAD
         if (Util::scene()->problemInfo()->analysisType == AnalysisType_Harmonic)
-            node->values[0][0][i] = 20.0 * log10(sqrt(sqr(value1[i]) + sqr(value2[i])) / sqrt(2) / 20e-6);
+            node->values[0][0][i] = 20.0 * log10(sqrt(sqr(value1[i]) + sqr(value2[i])) / sqrt(2.0) / 20e-6);
         else if (Util::scene()->problemInfo()->analysisType == AnalysisType_Transient)
             node->values[0][0][i] = 20.0 * log10(value1[i] / 20e-6);
-=======
-        node->values[0][0][i] = 20.0 * log10(sqrt(sqr(value1[i]) + sqr(value2[i])) / sqrt(2.0) / 20e-6);
->>>>>>> f7367a6e
     }
         break;
     case PhysicFieldVariable_Acoustic_LocalVelocity:
