--- conflicted
+++ resolved
@@ -21,32 +21,7 @@
 #include "scene.h"
 #include "gui.h"
 
-struct RFEdge
-{
-    PhysicFieldBC type;
-    TEMode mode;
-    double value_real;
-    double value_imag;
-    double power;
-    double phase;
-    double height;
-    Point start;
-    Point end;
-    double angle;
-};
-
-struct RFLabel
-{
-    double permittivity;
-    double permeability;
-    double conductivity;
-    double current_density_real;
-    double current_density_imag;
-};
-
-RFEdge *rfEdge;
-RFLabel *rfLabel;
-
+/*
 template<typename Real, typename Scalar>
 Scalar rf_matrix_form_surf_imag_real(int n, double *wt, Func<Real> *u_ext[], Func<Real> *u, Func<Real> *v, Geom<Real> *e, ExtData<Scalar> *ext)
 {
@@ -64,14 +39,14 @@
 
     if(!rfEdge[e->edge_marker].height == 0)
     {
-        beta = sqrt(sqr(2 * M_PI * frequency) * mu * eps - sqr(mode * M_PI / height));
+        beta = sqrt(sqr(2 * M_PI * Util::scene()->problemInfo()->frequency) * mu * eps - sqr(mode * M_PI / height));
 
         return beta * int_u_v<Real, Scalar>(n, wt, u, v);
     }
     else
     {
-        beta = sqrt(sqr(2 * M_PI * frequency) * mu * eps);
-        Z = ((2 * M_PI * frequency) * mu ) / beta;
+        beta = sqrt(sqr(2 * M_PI * Util::scene()->problemInfo()->frequency) * mu * eps);
+        Z = ((2 * M_PI * Util::scene()->problemInfo()->frequency) * mu ) / beta;
 
         return Z * int_u_v<Real, Scalar>(n, wt, u, v);
     }
@@ -94,14 +69,14 @@
 
     if(!rfEdge[e->edge_marker].height == 0)
     {
-        beta = sqrt(sqr(2 * M_PI * frequency) * mu * eps - sqr(mode * M_PI / height));
+        beta = sqrt(sqr(2 * M_PI * Util::scene()->problemInfo()->frequency) * mu * eps - sqr(mode * M_PI / height));
 
         return beta * int_u_v<Real, Scalar>(n, wt, u, v);
     }
     else
     {
-        beta = sqrt(sqr(2 * M_PI * frequency) * mu * eps);
-        Z = ((2 * M_PI * frequency) * mu ) / beta;
+        beta = sqrt(sqr(2 * M_PI * Util::scene()->problemInfo()->frequency) * mu * eps);
+        Z = ((2 * M_PI * Util::scene()->problemInfo()->frequency) * mu ) / beta;
 
         return Z * int_u_v<Real, Scalar>(n, wt, u, v);
     }
@@ -139,9 +114,9 @@
         {
             mode = 1;
             if(!rfEdge[e->edge_marker].height == 0)
-                beta = sqrt(sqr(2 * M_PI * frequency) * mu * eps - sqr(mode * M_PI / (rfEdge[e->edge_marker].height)));
+                beta = sqrt(sqr(2 * M_PI * Util::scene()->problemInfo()->frequency) * mu * eps - sqr(mode * M_PI / (rfEdge[e->edge_marker].height)));
             else
-                beta = sqr(2 * M_PI * frequency) * mu * eps;
+                beta = sqr(2 * M_PI * Util::scene()->problemInfo()->frequency) * mu * eps;
             E0z = rfEdge[e->edge_marker].power * sin((lengthPoint * M_PI) / length);
         }
 
@@ -149,14 +124,14 @@
         case TEMode_1:
         {
             mode = 1;
-            beta = sqrt(sqr(2 * M_PI * frequency) * mu * eps - sqr(mode * M_PI / (rfEdge[e->edge_marker].height)));
+            beta = sqrt(sqr(2 * M_PI * Util::scene()->problemInfo()->frequency) * mu * eps - sqr(mode * M_PI / (rfEdge[e->edge_marker].height)));
             E0z =  rfEdge[e->edge_marker].power * cos((lengthPoint * M_PI) / (rfEdge[e->edge_marker].height));
         }
             break;
         case TEMode_2:
         {
             mode = 1;
-            beta = sqrt(sqr(2 * M_PI * frequency) * mu * eps - sqr(mode * M_PI / (rfEdge[e->edge_marker].height)));
+            beta = sqrt(sqr(2 * M_PI * Util::scene()->problemInfo()->frequency) * mu * eps - sqr(mode * M_PI / (rfEdge[e->edge_marker].height)));
             E0z =  0;
         }
             break;
@@ -207,9 +182,9 @@
         {
             mode = 1;
             if(!rfEdge[e->edge_marker].height == 0)
-                beta = sqrt(sqr(2 * M_PI * frequency) * mu * eps - sqr(mode * M_PI / (rfEdge[e->edge_marker].height)));
+                beta = sqrt(sqr(2 * M_PI * Util::scene()->problemInfo()->frequency) * mu * eps - sqr(mode * M_PI / (rfEdge[e->edge_marker].height)));
             else
-                beta = sqr(2 * M_PI * frequency) * mu * eps;
+                beta = sqr(2 * M_PI * Util::scene()->problemInfo()->frequency) * mu * eps;
             E0z = rfEdge[e->edge_marker].power * sin((lengthPoint * M_PI) / length);
         }
 
@@ -217,14 +192,14 @@
         case TEMode_1:
         {
             mode = 1;
-            beta = sqrt(sqr(2 * M_PI * frequency) * mu * eps - sqr(mode * M_PI / (rfEdge[e->edge_marker].height)));
+            beta = sqrt(sqr(2 * M_PI * Util::scene()->problemInfo()->frequency) * mu * eps - sqr(mode * M_PI / (rfEdge[e->edge_marker].height)));
             E0z =  rfEdge[e->edge_marker].power * cos((lengthPoint * M_PI) / (rfEdge[e->edge_marker].height));
         }
             break;
         case TEMode_2:
         {
             mode = 1;
-            beta = sqrt(sqr(2 * M_PI * frequency) * mu * eps - sqr(mode * M_PI / (rfEdge[e->edge_marker].height)));
+            beta = sqrt(sqr(2 * M_PI * Util::scene()->problemInfo()->frequency) * mu * eps - sqr(mode * M_PI / (rfEdge[e->edge_marker].height)));
             E0z =  0;
         }
             break;
@@ -247,7 +222,7 @@
 {
     if (isPlanar)
         return - int_grad_u_grad_v<Real, Scalar>(n, wt, u, v)
-                + sqr(2 * M_PI * frequency) * (rfLabel[e->elem_marker].permeability * MU0) * (rfLabel[e->elem_marker].permittivity * EPS0)
+                + sqr(2 * M_PI * Util::scene()->problemInfo()->frequency) * (rfLabel[e->elem_marker].permeability * MU0) * (rfLabel[e->elem_marker].permittivity * EPS0)
                 * int_u_v<Real, Scalar>(n, wt, u, v);
     else
     {
@@ -260,7 +235,7 @@
         }
 
         return  - 2 * M_PI * (result_1 + int_grad_u_grad_v<Real, Scalar>(n, wt, u, v) - result_2)
-                + sqr(2 * M_PI * frequency) * (rfLabel[e->elem_marker].permeability * MU0) * (rfLabel[e->elem_marker].permittivity * EPS0)
+                + sqr(2 * M_PI * Util::scene()->problemInfo()->frequency) * (rfLabel[e->elem_marker].permeability * MU0) * (rfLabel[e->elem_marker].permittivity * EPS0)
                 * int_u_v<Real, Scalar>(n, wt, u, v);
     }
 }
@@ -271,11 +246,11 @@
 Scalar rf_matrix_form_real_imag(int n, double *wt, Func<Real> *u_ext[], Func<Real> *u, Func<Real> *v, Geom<Real> *e, ExtData<Scalar> *ext)
 {
     if (isPlanar)
-        return + 2 * M_PI * frequency * (rfLabel[e->elem_marker].permeability * MU0) * rfLabel[e->elem_marker].conductivity
+        return + 2 * M_PI * Util::scene()->problemInfo()->frequency * (rfLabel[e->elem_marker].permeability * MU0) * rfLabel[e->elem_marker].conductivity
                 * int_u_v<Real, Scalar>(n, wt, u, v);
     else
         //return 0.0;
-        return + 2 * M_PI * frequency * (rfLabel[e->elem_marker].permeability * MU0) * rfLabel[e->elem_marker].conductivity
+        return + 2 * M_PI * Util::scene()->problemInfo()->frequency * (rfLabel[e->elem_marker].permeability * MU0) * rfLabel[e->elem_marker].conductivity
                 * int_u_v<Real, Scalar>(n, wt, u, v);
 }
 
@@ -283,11 +258,11 @@
 Scalar rf_matrix_form_imag_real(int n, double *wt, Func<Real> *u_ext[], Func<Real> *u, Func<Real> *v, Geom<Real> *e, ExtData<Scalar> *ext)
 {
     if (isPlanar)
-        return - 2 * M_PI * frequency * (rfLabel[e->elem_marker].permeability * MU0) * rfLabel[e->elem_marker].conductivity
+        return - 2 * M_PI * Util::scene()->problemInfo()->frequency * (rfLabel[e->elem_marker].permeability * MU0) * rfLabel[e->elem_marker].conductivity
                 * int_u_v<Real, Scalar>(n, wt, u, v);
     else
         //return 0.0;
-        return - 2 * M_PI * frequency * (rfLabel[e->elem_marker].permeability * MU0) * rfLabel[e->elem_marker].conductivity
+        return - 2 * M_PI * Util::scene()->problemInfo()->frequency * (rfLabel[e->elem_marker].permeability * MU0) * rfLabel[e->elem_marker].conductivity
                 * int_u_v<Real, Scalar>(n, wt, u, v);
 }
 
@@ -296,7 +271,7 @@
 {
     if (isPlanar)
         return - int_grad_u_grad_v<Real, Scalar>(n, wt, u, v)
-                + sqr(2 * M_PI * frequency) * (rfLabel[e->elem_marker].permeability * MU0) * (rfLabel[e->elem_marker].permittivity * EPS0)
+                + sqr(2 * M_PI * Util::scene()->problemInfo()->frequency) * (rfLabel[e->elem_marker].permeability * MU0) * (rfLabel[e->elem_marker].permittivity * EPS0)
                 * int_u_v<Real, Scalar>(n, wt, u, v);
     else
     {
@@ -309,17 +284,10 @@
         }
 
         return - 2 * M_PI * (result_1 + int_grad_u_grad_v<Real, Scalar>(n, wt, u, v) - result_2)
-                + sqr(2 * M_PI * frequency) * (rfLabel[e->elem_marker].permeability * MU0) * (rfLabel[e->elem_marker].permittivity * EPS0)
+                + sqr(2 * M_PI * Util::scene()->problemInfo()->frequency) * (rfLabel[e->elem_marker].permeability * MU0) * (rfLabel[e->elem_marker].permittivity * EPS0)
                 * int_u_v<Real, Scalar>(n, wt, u, v);
     }
 }
-/*
-template<typename Real, typename Scalar>
-Scalar rf_vector_form_real(int n, double *wt, Func<Real> *u_ext[], Func<Real> *v, Geom<Real> *e, ExtData<Scalar> *ext)
-{
-    return - 2 * M_PI * frequency * (rfLabel[e->elem_marker].permeability * MU0) * rfLabel[e->elem_marker].current_density_imag;
-}
-*/
 
 template<typename Real, typename Scalar>
 Scalar rf_vector_form_real(int n, double *wt, Func<Real> *u_ext[], Func<Real> *v, Geom<Real> *e, ExtData<Scalar> *ext)
@@ -329,17 +297,8 @@
     for (int i = 0; i < n; i++)
         result += wt[i] * (rfLabel[e->elem_marker].current_density_imag * v->val[i]);
 
-    return - 2 * M_PI * frequency * (rfLabel[e->elem_marker].permeability * MU0) * result;
-}
-
-
-/*
-template<typename Real, typename Scalar>
-Scalar rf_vector_form_imag(int n, double *wt, Func<Real> *u_ext[], Func<Real> *v, Geom<Real> *e, ExtData<Scalar> *ext)
-{
-    return 2 * M_PI * frequency * (rfLabel[e->elem_marker].permeability * MU0) * rfLabel[e->elem_marker].current_density_real;
-}
-*/
+    return - 2 * M_PI * Util::scene()->problemInfo()->frequency * (rfLabel[e->elem_marker].permeability * MU0) * result;
+}
 
 template<typename Real, typename Scalar>
 Scalar rf_vector_form_imag(int n, double *wt, Func<Real> *u_ext[], Func<Real> *v, Geom<Real> *e, ExtData<Scalar> *ext)
@@ -350,7 +309,7 @@
         result += wt[i] * (rfLabel[e->elem_marker].current_density_real * v->val[i]);
 
 
-    return 2 * M_PI * frequency * (rfLabel[e->elem_marker].permeability * MU0) * result;
+    return 2 * M_PI * Util::scene()->problemInfo()->frequency * (rfLabel[e->elem_marker].permeability * MU0) * result;
 }
 
 
@@ -380,6 +339,8 @@
     }
 }
 
+*/
+
 // *******************************************************************************************************
 
 int HermesRF::numberOfSolution() const
@@ -418,18 +379,13 @@
         break;
     case PhysicFieldBC_RF_ElectricField:
     case PhysicFieldBC_RF_MagneticField:
-<<<<<<< HEAD
-    case PhysicFieldBC_RF_Port:
         Util::scene()->addBoundary(new SceneEdgeRFMarker(element->attribute("name"),
-=======
-        Util::scene()->addEdgeMarker(new SceneEdgeRFMarker(element->attribute("name"),
->>>>>>> 48444b9f
                                                            type,
                                                            Value(element->attribute("value_real", "0")),
                                                            Value(element->attribute("value_imag", "0"))));
         break;
     case PhysicFieldBC_RF_Port:
-        Util::scene()->addEdgeMarker(new SceneEdgeRFMarker(element->attribute("name"),
+        Util::scene()->addBoundary(new SceneEdgeRFMarker(element->attribute("name"),
                                                            type,
                                                            mode,
                                                            Value(element->attribute("power", "0")),
@@ -804,6 +760,7 @@
 QList<SolutionArray *> HermesRF::solve(ProgressItemSolve *progressItemSolve)
 {
     // edge markers
+    /*
     BCTypes bcTypesReal, bcTypesImag;
     BCValues bcValuesReal, bcValuesImag;
 
@@ -903,6 +860,7 @@
     delete [] rfLabel;
 
     return solutionArrayList;
+    */
 }
 
 // ****************************************************************************************************************
@@ -941,7 +899,7 @@
             {
                 Solution *sln2 = Util::scene()->sceneSolution()->sln(1);
 
-                double w = 2 * M_PI * frequency;
+                double w = 2 * M_PI * Util::scene()->problemInfo()->frequency;
                 double mu = marker->permeability.number * MU0;
                 // value imag
                 PointValue valueImag = pointValue(sln2, point);
@@ -1135,7 +1093,6 @@
 
 void SurfaceIntegralValueRF::calculateVariables(int i)
 {
-    SceneLabelRFMarker *marker = dynamic_cast<SceneLabelRFMarker *>(Util::scene()->labels[e->marker]->marker);
 }
 
 QStringList SurfaceIntegralValueRF::variables()
@@ -1156,7 +1113,6 @@
 
 void VolumeIntegralValueRF::calculateVariables(int i)
 {
-    SceneLabelRFMarker *marker = dynamic_cast<SceneLabelRFMarker *>(Util::scene()->labels[e->marker]->marker);
 }
 
 void VolumeIntegralValueRF::initSolutions()
@@ -1177,6 +1133,8 @@
 
 void ViewScalarFilterRF::calculateVariable(int i)
 {
+    SceneLabelRFMarker *marker = dynamic_cast<SceneLabelRFMarker *>(material);
+
     switch (m_physicFieldVariable)
     {
     case PhysicFieldVariable_RF_ElectricField:
@@ -1217,10 +1175,8 @@
         break;
     case PhysicFieldVariable_RF_MagneticField:
         {
-            SceneLabelRFMarker *marker = dynamic_cast<SceneLabelRFMarker *>(labelMarker);
-
             double mu = marker->permeability.number * MU0;
-            double w = 2 * M_PI * frequency;
+            double w = 2 * M_PI * Util::scene()->problemInfo()->frequency;
 
             if (Util::scene()->problemInfo()->problemType == ProblemType_Planar)
             {
@@ -1234,10 +1190,8 @@
         break;
     case PhysicFieldVariable_RF_MagneticFieldRealX:
     {
-            SceneLabelRFMarker *marker = dynamic_cast<SceneLabelRFMarker *>(labelMarker);
-
             double mu = marker->permeability.number * MU0;
-            double w = 2 * M_PI * frequency;
+            double w = 2 * M_PI * Util::scene()->problemInfo()->frequency;
 
             if (Util::scene()->problemInfo()->problemType == ProblemType_Planar)
             {
@@ -1252,10 +1206,8 @@
         break;
     case PhysicFieldVariable_RF_MagneticFieldImagX:
         {
-            SceneLabelRFMarker *marker = dynamic_cast<SceneLabelRFMarker *>(labelMarker);
-
             double mu = marker->permeability.number * MU0;
-            double w = 2 * M_PI * frequency;
+            double w = 2 * M_PI * Util::scene()->problemInfo()->frequency;
 
             if (Util::scene()->problemInfo()->problemType == ProblemType_Planar)
             {
@@ -1269,10 +1221,8 @@
         break;
     case PhysicFieldVariable_RF_MagneticFieldRealY:
         {
-            SceneLabelRFMarker *marker = dynamic_cast<SceneLabelRFMarker *>(labelMarker);
-
             double mu = marker->permeability.number * MU0;
-            double w = 2 * M_PI * frequency;
+            double w = 2 * M_PI * Util::scene()->problemInfo()->frequency;
 
             if (Util::scene()->problemInfo()->problemType == ProblemType_Planar)
             {
@@ -1286,10 +1236,8 @@
         break;
     case PhysicFieldVariable_RF_MagneticFieldImagY:
         {
-            SceneLabelRFMarker *marker = dynamic_cast<SceneLabelRFMarker *>(labelMarker);
-
             double mu = marker->permeability.number * MU0;
-            double w = 2 * M_PI * frequency;
+            double w = 2 * M_PI * Util::scene()->problemInfo()->frequency;
 
             if (Util::scene()->problemInfo()->problemType == ProblemType_Planar)
             {
@@ -1303,7 +1251,7 @@
         break;
     case PhysicFieldVariable_RF_MagneticFluxDensity:
         {
-            double w = 2 * M_PI * frequency;
+            double w = 2 * M_PI * Util::scene()->problemInfo()->frequency;
 
             if (Util::scene()->problemInfo()->problemType == ProblemType_Planar)
             {
@@ -1317,7 +1265,7 @@
         break;
     case PhysicFieldVariable_RF_MagneticFluxDensityRealX:
         {
-            double w = 2 * M_PI * frequency;
+            double w = 2 * M_PI * Util::scene()->problemInfo()->frequency;
 
             if (Util::scene()->problemInfo()->problemType == ProblemType_Planar)
             {
@@ -1331,7 +1279,7 @@
         break;
     case PhysicFieldVariable_RF_MagneticFluxDensityImagX:
         {
-            double w = 2 * M_PI * frequency;
+            double w = 2 * M_PI * Util::scene()->problemInfo()->frequency;
 
             if (Util::scene()->problemInfo()->problemType == ProblemType_Planar)
             {
@@ -1345,7 +1293,7 @@
         break;
     case PhysicFieldVariable_RF_MagneticFluxDensityRealY:
         {
-            double w = 2 * M_PI * frequency;
+            double w = 2 * M_PI * Util::scene()->problemInfo()->frequency;
 
             if (Util::scene()->problemInfo()->problemType == ProblemType_Planar)
             {
@@ -1359,7 +1307,7 @@
         break;
     case PhysicFieldVariable_RF_MagneticFluxDensityImagY:
         {
-            double w = 2 * M_PI * frequency;
+            double w = 2 * M_PI * Util::scene()->problemInfo()->frequency;
 
             if (Util::scene()->problemInfo()->problemType == ProblemType_Planar)
             {
@@ -1373,10 +1321,8 @@
         break;
     case PhysicFieldVariable_RF_PoyntingVector:
     {
-        SceneLabelRFMarker *marker = dynamic_cast<SceneLabelRFMarker *>(labelMarker);
-
         double mu = marker->permeability.number * MU0;
-        double w = 2 * M_PI * frequency;
+        double w = 2 * M_PI * Util::scene()->problemInfo()->frequency;
 
         if (Util::scene()->problemInfo()->problemType == ProblemType_Planar)
         {
@@ -1390,10 +1336,8 @@
         break;
     case PhysicFieldVariable_RF_PoyntingVectorReal:
     {
-        SceneLabelRFMarker *marker = dynamic_cast<SceneLabelRFMarker *>(labelMarker);
-
         double mu = marker->permeability.number * MU0;
-        double w = 2 * M_PI * frequency;
+        double w = 2 * M_PI * Util::scene()->problemInfo()->frequency;
 
         if (Util::scene()->problemInfo()->problemType == ProblemType_Planar)
         {
@@ -1407,15 +1351,11 @@
         break;
     case PhysicFieldVariable_RF_PoyntingVectorImag:
     {
-<<<<<<< HEAD
         SceneLabelRFMarker *marker = dynamic_cast<SceneLabelRFMarker *>(material);
-=======
-        SceneLabelRFMarker *marker = dynamic_cast<SceneLabelRFMarker *>(labelMarker);
 
         double mu = marker->permeability.number * MU0;
-        double w = 2 * M_PI * frequency;
-
->>>>>>> 48444b9f
+        double w = 2 * M_PI * Util::scene()->problemInfo()->frequency;
+
         if (Util::scene()->problemInfo()->problemType == ProblemType_Planar)
         {
             node->values[0][0][i] = value2[i] * sqrt(sqr((1/(w*mu)) * dudy1[i]) + sqr(-(1/(w*mu)) * dudx1[i]));
@@ -1428,7 +1368,6 @@
         break;
     case PhysicFieldVariable_RF_PowerLosses:
     {
-        SceneLabelRFMarker *marker = dynamic_cast<SceneLabelRFMarker *>(material);
         if (Util::scene()->problemInfo()->problemType == ProblemType_Planar)
         {
             node->values[0][0][i] = (sqr(value1[i]) + sqr(value2[i])) * (marker->conductivity.number);
@@ -1441,31 +1380,26 @@
         break;
     case PhysicFieldVariable_RF_Permeability:
     {
-        SceneLabelRFMarker *marker = dynamic_cast<SceneLabelRFMarker *>(material);
         node->values[0][0][i] = marker->permeability.number;
     }
         break;
     case PhysicFieldVariable_RF_Permittivity:
     {
-        SceneLabelRFMarker *marker = dynamic_cast<SceneLabelRFMarker *>(material);
         node->values[0][0][i] = marker->permittivity.number;
     }
         break;
     case PhysicFieldVariable_RF_Conductivity:
     {
-        SceneLabelRFMarker *marker = dynamic_cast<SceneLabelRFMarker *>(material);
         node->values[0][0][i] = marker->conductivity.number;
     }
         break;
     case PhysicFieldVariable_RF_CurrentDensityReal:
     {
-        SceneLabelRFMarker *marker = dynamic_cast<SceneLabelRFMarker *>(material);
         node->values[0][0][i] = marker->current_density_real.number;
     }
         break;
     case PhysicFieldVariable_RF_CurrentDensityImag:
     {
-        SceneLabelRFMarker *marker = dynamic_cast<SceneLabelRFMarker *>(material);
         node->values[0][0][i] = marker->current_density_imag.number;
     }
         break;
@@ -1478,23 +1412,15 @@
 
 // *************************************************************************************************************************************
 
-<<<<<<< HEAD
-SceneEdgeRFMarker::SceneEdgeRFMarker(const QString &name, PhysicFieldBC type, Value value_real, Value value_imag) : SceneBoundary(name, type)
-=======
 SceneEdgeRFMarker::SceneEdgeRFMarker(const QString &name, PhysicFieldBC type, Value value_real, Value value_imag)
-    : SceneEdgeMarker(name, type)
->>>>>>> 48444b9f
+    : SceneBoundary(name, type)
 {
     this->value_real = value_real;
     this->value_imag = value_imag;
 }
 
-<<<<<<< HEAD
-SceneEdgeRFMarker::SceneEdgeRFMarker(const QString &name, PhysicFieldBC type, Value height) : SceneBoundary(name, type)
-=======
-
 SceneEdgeRFMarker::SceneEdgeRFMarker(const QString &name, PhysicFieldBC type, TEMode mode, Value power, Value phase, Value height)
-    : SceneEdgeMarker(name, type)
+    : SceneBoundary(name, type)
 {
     this->power = power;
     this->phase = phase;
@@ -1502,8 +1428,7 @@
     this->height = height;
 }
 
-SceneEdgeRFMarker::SceneEdgeRFMarker(const QString &name, PhysicFieldBC type, Value height) : SceneEdgeMarker(name, type)
->>>>>>> 48444b9f
+SceneEdgeRFMarker::SceneEdgeRFMarker(const QString &name, PhysicFieldBC type, Value height) : SceneBoundary(name, type)
 {
     this->height = height;
 }
