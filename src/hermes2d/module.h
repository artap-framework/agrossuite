--- conflicted
+++ resolved
@@ -116,12 +116,6 @@
     void registerForm(WeakFormKind type, Field *field, QString area, FormInfo *form, int offsetI, int offsetJ, Marker *marker, BDF2Table* bdf2Table = NULL);
     void registerFormCoupling(WeakFormKind type, QString area, FormInfo *form, int offsetI, int offsetJ, SceneMaterial *materialSource,
                               SceneMaterial *materialTarget, CouplingInfo *couplingInfo);
-<<<<<<< HEAD
-
-=======
-    //    void registerFormOld(WeakFormKind type, Field *field, QString area, ParserFormExpression *form, int offsetI, int offsetJ,
-    //                         SceneMaterial* materialSource, SceneMaterial* materialTarget, CouplingInfo *couplingInfo);
->>>>>>> 08bac5b3
     void addForm(WeakFormKind type, Hermes::Hermes2D::Form<Scalar>* form);
 
     Block* m_block;
