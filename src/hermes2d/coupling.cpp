#include "coupling.h"
#include "scene.h"
#include "util.h"
#include "module.h"
#include "weakform_parser.h"
#include "hermes2d/field.h"
#include "hermes2d/problem.h"

#include <dirent.h>

#include "../../resources_source/classes/coupling_xml.h"

CouplingInfo::CouplingInfo(FieldInfo *sourceField, FieldInfo *targetField) :
    m_sourceField(sourceField), m_targetField(targetField)
{
    //TODO in each module should be implicit value
    m_couplingType = CouplingType_Weak;
    m_coupling = NULL;

    reload();
}

CouplingInfo::~CouplingInfo()
{
    //    cout << "DESTRUCTOR !!!!!!!!!!!!!!!!" << endl;
    if(m_coupling)
        delete m_coupling;
}

void CouplingInfo::setCouplingType(CouplingType couplingType)
{
    m_couplingType = couplingType;

<<<<<<< HEAD
    //    cout << "set type " << couplingTypeString(m_couplingType).toStdString() << endl;
=======
    cout << "set type " << couplingTypeString(m_couplingType).toStdString() << endl;
>>>>>>> 86179045
    reload();
}

void CouplingInfo::reload()
{
    if(m_coupling)
        delete m_coupling;

    m_coupling = couplingFactory(m_sourceField, m_targetField, m_couplingType);
}

LinearityType CouplingInfo::linearityType()
{
    assert(sourceField()->linearityType() == targetField()->linearityType());
    return sourceField()->linearityType();
}

bool isCouplingAvailable(FieldInfo* sourceField, FieldInfo* targetField)
{
    QDir dir(datadir() + COUPLINGROOT);
    if (!dir.exists())
        error("Couplings dir '%s' doesn't exists", (datadir() + COUPLINGROOT).toStdString().c_str());

    QStringList filter;
    filter << "*.xml";
    QStringList list = dir.entryList(filter);

    foreach (QString filename, list)
    {
        // read name
        std::auto_ptr<XMLCoupling::coupling> couplings_xsd = XMLCoupling::coupling_((datadir() + COUPLINGROOT + "/" + filename).toStdString().c_str());
        XMLCoupling::coupling *coup = couplings_xsd.get();

        // module name
        QString sourceFieldStr(QString::fromStdString(coup->general().modules().source().id()));
        QString targetFieldStr(QString::fromStdString(coup->general().modules().target().id()));

        if ((sourceFieldStr == sourceField->fieldId()) && (targetFieldStr == targetField->fieldId()))
        {
            // check whether coupling is available for values of source and target fields such as analysis type
            for (int i = 0; i < coup->volume().weakforms_volume().weakform_volume().size(); i++)
            {
                XMLCoupling::weakform_volume wf = coup->volume().weakforms_volume().weakform_volume().at(i);

                if ((wf.sourceanalysis() == analysisTypeToStringKey(sourceField->analysisType()).toStdString()) &&
                        (wf.targetanalysis() == analysisTypeToStringKey(targetField->analysisType()).toStdString()))
                {
                    return true;
                }
            }
        }
    }

    return false;
}

Coupling::Coupling(const QString &couplingId, CoordinateType coordinateType, CouplingType couplingType, AnalysisType sourceFieldAnalysis, AnalysisType targetFieldAnalysis)
{
    m_coordinateType = coordinateType;
    m_couplingType = couplingType;
    m_sourceFieldAnalysis = sourceFieldAnalysis;
    m_targetFieldAnalysis = targetFieldAnalysis;

    clear();

    // read coupling description
    QString filename = (datadir() + COUPLINGROOT + "/" + couplingId + ".xml");
    assert(QFile::exists(filename));

    read(filename);
}

Coupling::~Coupling()
{
    clear();
}

void Coupling::clear()
{
    m_constants.clear();

    m_wfMatrixVolumeExpression.clear();
    m_wfVectorVolumeExpression.clear();
}

mu::Parser* Coupling::expressionParser()
{
    mu::Parser *parser = new mu::Parser();

    // pi
    parser->DefineConst("PI", M_PI);

    // frequency
    parser->DefineConst("f", Util::problem()->config()->frequency());

    // timestep
    parser->DefineConst("dt", Util::problem()->config()->timeStep().number());

    QMapIterator<QString, double> it(m_constants);
    while (it.hasNext())
    {
        it.next();
        parser->DefineConst(it.key().toStdString(), it.value());
    }

    parser->EnableOptimizer(true);

    return parser;
}

void Coupling::read(const QString &filename)
{
    assert(QFile::exists(filename));

    qDebug() << "reading coupling: " << filename;

    clear();

    // save current locale
    char *plocale = setlocale (LC_NUMERIC, "");
    setlocale (LC_NUMERIC, "C");

    std::auto_ptr<XMLCoupling::coupling> couplings_xsd = XMLCoupling::coupling_(filename.toStdString().c_str());
    XMLCoupling::coupling *coup = couplings_xsd.get();

    // problem
    m_couplingId = QString::fromStdString(coup->general().id());
    m_name = QString::fromStdString(coup->general().name());
    m_description = QString::fromStdString(coup->general().description());

    // constants
    for (int i = 0; i < coup->constants().constant().size(); i++)
    {
        XMLCoupling::constant cnst = coup->constants().constant().at(i);
        m_constants[QString::fromStdString(cnst.id())] = cnst.value();
    }

    // volume weakforms
    for (int i = 0; i < coup->volume().weakforms_volume().weakform_volume().size(); i++)
    {
        XMLCoupling::weakform_volume wf = coup->volume().weakforms_volume().weakform_volume().at(i);

        if ((wf.couplingtype() == couplingTypeToStringKey(m_couplingType).toStdString()) &&
                (wf.sourceanalysis() == analysisTypeToStringKey(m_sourceFieldAnalysis).toStdString()) &&
                (wf.targetanalysis() == analysisTypeToStringKey(m_targetFieldAnalysis).toStdString()))
        {
            // matrix form
            for (int i = 0; i < wf.matrix_form().size(); i++)
            {
                XMLCoupling::matrix_form form = wf.matrix_form().at(i);
                m_wfMatrixVolumeExpression.push_back(new ParserFormExpression(form.i(), form.j(),
                                                                          (m_coordinateType == CoordinateType_Planar) ? form.planar() : form.axi()));
            }

            // vector form
            for (int i = 0; i < wf.vector_form().size(); i++)
            {
                XMLCoupling::vector_form form = wf.vector_form().at(i);
                m_wfVectorVolumeExpression.push_back(new ParserFormExpression(form.i(), form.j(),
                                                                          (m_coordinateType == CoordinateType_Planar) ? form.planar() : form.axi()));
            }
        }
    }

    // set system locale
    setlocale(LC_NUMERIC, plocale);
}



// ****************************************************************************************************

Coupling *couplingFactory(FieldInfo* sourceField, FieldInfo* targetField, CouplingType couplingType)
{
    // open coupling
    QString couplingId = sourceField->fieldId() + "-" + targetField->fieldId();
    QString filename = (datadir() + COUPLINGROOT + "/" + couplingId + ".xml");

    if (QFile::exists(filename))
    {
        CoordinateType coordinateType = Util::problem()->config()->coordinateType();
        Coupling *coupling = new Coupling(couplingId,
                                          coordinateType,
                                          couplingType,
                                          sourceField->analysisType(),
                                          targetField->analysisType());

        return coupling;
    }
    else
    {
        qDebug() << "Coupling doesn't exists.";
        return NULL;
    }


}

void CouplingInfo::synchronizeCouplings(const QMap<QString, FieldInfo *>& fieldInfos, QMap<QPair<FieldInfo*, FieldInfo* >, CouplingInfo* >& couplingInfos)
{
    // add missing
    foreach (FieldInfo* sourceField, fieldInfos)
    {
        foreach (FieldInfo* targetField, fieldInfos)
        {
            if(sourceField == targetField)
                continue;
            QPair<FieldInfo*, FieldInfo*> fieldInfosPair(sourceField, targetField);
            if (isCouplingAvailable(sourceField, targetField)){
                if (!couplingInfos.contains(fieldInfosPair))
                {
                    couplingInfos[fieldInfosPair] = new CouplingInfo(sourceField, targetField);
                }
            }
        }
    }

    // remove extra
    foreach (CouplingInfo* couplingInfo, couplingInfos)
    {
        if(! (fieldInfos.contains(couplingInfo->sourceField()->fieldId()) &&
              fieldInfos.contains(couplingInfo->targetField()->fieldId()) &&
              isCouplingAvailable(couplingInfo->sourceField(), couplingInfo->targetField())))
        {
            couplingInfos.remove(QPair<FieldInfo*, FieldInfo*>(couplingInfo->sourceField(), couplingInfo->targetField()));
        }
    }

}
<|MERGE_RESOLUTION|>--- conflicted
+++ resolved
@@ -22,8 +22,7 @@
 
 CouplingInfo::~CouplingInfo()
 {
-    //    cout << "DESTRUCTOR !!!!!!!!!!!!!!!!" << endl;
-    if(m_coupling)
+    if (m_coupling)
         delete m_coupling;
 }
 
@@ -31,11 +30,7 @@
 {
     m_couplingType = couplingType;
 
-<<<<<<< HEAD
-    //    cout << "set type " << couplingTypeString(m_couplingType).toStdString() << endl;
-=======
-    cout << "set type " << couplingTypeString(m_couplingType).toStdString() << endl;
->>>>>>> 86179045
+    qDebug() << "set type " << couplingTypeString(m_couplingType).toStdString();
     reload();
 }
 
