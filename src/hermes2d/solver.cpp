--- conflicted
+++ resolved
@@ -50,13 +50,7 @@
 {
     // load the mesh file
     cout << "reading mesh in solver " << tempProblemFileName().toStdString() + ".xml" << endl;
-<<<<<<< HEAD
-    Mesh *mesh = readMeshFromFile(tempProblemFileName() + ".xml");
-=======
     QMap<FieldInfo*, Mesh*> meshes = readMeshesFromFile(tempProblemFileName() + ".xml");
-//    cout << "reading mesh in solver CTVEREC" << endl;
-//    Mesh *mesh = readMeshFromFile("data/aa-electrostatic-ctverec.xml");
->>>>>>> e089bf4d
 
     // check that all boundary edges have a marker assigned
     QSet<int> boundaries;
