--- conflicted
+++ resolved
@@ -32,11 +32,7 @@
 #include "plugin_interface.h"
 #include "logview.h"
 #include "util.h"
-<<<<<<< HEAD
-=======
-#include "../weakform/src/weakform_factory.h"
 #include "bdf2.h"
->>>>>>> c3c16cf7
 
 using namespace Hermes::Hermes2D;
 
@@ -433,11 +429,7 @@
                                     arg(milisecondsToTime((newton.get_assemble_time() + newton.get_solve_time()) * 1000.0).toString("mm:ss.zzz")));
             msa.setAssemblyTime(newton.get_assemble_time() * 1000.0);
             msa.setSolveTime(newton.get_solve_time() * 1000.0);
-<<<<<<< HEAD
             */
-            delete coeff_vec;
-=======
->>>>>>> c3c16cf7
         }
         catch (Hermes::Exceptions::Exception e)
         {
