// This file is part of Agros2D.
//
// Agros2D is free software: you can redistribute it and/or modify
// it under the terms of the GNU General Public License as published by
// the Free Software Foundation, either version 2 of the License, or
// (at your option) any later version.
//
// Agros2D is distributed in the hope that it will be useful,
// but WITHOUT ANY WARRANTY; without even the implied warranty of
// MERCHANTABILITY or FITNESS FOR A PARTICULAR PURPOSE.  See the
// GNU General Public License for more details.
//
// You should have received a copy of the GNU General Public License
// along with Agros2D.  If not, see <http://www.gnu.org/licenses/>.
//
// hp-FEM group (http://hpfem.org/)
// University of Nevada, Reno (UNR) and University of West Bohemia, Pilsen
// Email: agros2d@googlegroups.com, home page: http://hpfem.org/agros2d/

#ifndef FIELD_H
#define FIELD_H

#include "util.h"
#include "sceneedge.h"
#include "scenelabel.h"

namespace Module
{
    struct ModuleAgros;
}

class ProblemConfig;
class CouplingInfo;
class LocalForceValue;
class WeakFormInterface;

class FieldInfo : public QObject
{
    Q_OBJECT

public:
    FieldInfo(QString fieldId = "", const AnalysisType analysisType = AnalysisType_Undefined);
    ~FieldInfo();

    void clear();

    inline Module::ModuleAgros *module() const { assert(m_module); return m_module; }

    QString fieldId() const { return m_fieldId; }
    AnalysisType analysisType() const { return m_analysisType; }
    void setAnalysisType(const AnalysisType analysisType);

    inline LinearityType linearityType() const {return m_linearityType; }
    void setLinearityType(const LinearityType lt) { m_linearityType = lt; emit changed(); }

    inline double nonlinearTolerance() const { return m_nonlinearTolerance; }
    void setNonlinearTolerance(const double nt) { m_nonlinearTolerance = nt; emit changed(); }

    inline int nonlinearSteps() const { return m_nonlinearSteps; }
    void setNonlinearSteps(const int ns) { m_nonlinearSteps = ns; emit changed(); }

    inline int numberOfRefinements() const { return m_numberOfRefinements; }
    void setNumberOfRefinements(const int nr) {m_numberOfRefinements = nr; emit changed(); }

    const QMap<SceneEdge *, int> edgesRefinement() { return m_edgesRefinement; }
    int edgeRefinement(SceneEdge *edge);
    void setEdgeRefinement(SceneEdge *edge, int refinement) { m_edgesRefinement[edge] = refinement; }
    void removeEdgeRefinement(SceneEdge *edge) { m_edgesRefinement.remove(edge); }

    const QMap<SceneLabel *, int> labelsRefinement() { return m_labelsRefinement; }
    int labelRefinement(SceneLabel *label);
    void setLabelRefinement(SceneLabel *label, int refinement) { m_labelsRefinement[label] = refinement; }
    void removeLabelRefinement(SceneLabel *label) { m_labelsRefinement.remove(label); }

    const QMap<SceneLabel *, int> labelsPolynomialOrder() { return m_labelsPolynomialOrder; }
    int labelPolynomialOrder(SceneLabel *label);
    void setLabelPolynomialOrder(SceneLabel *label, int order) { m_labelsPolynomialOrder[label] = order; }
    void removeLabelPolynomialOrder(SceneLabel *label) { m_labelsPolynomialOrder.remove(label); }

    inline int polynomialOrder() const { return m_polynomialOrder; }
    void setPolynomialOrder(const int po) { m_polynomialOrder = po; emit changed(); }

    inline AdaptivityType adaptivityType() const { return m_adaptivityType; }
    void setAdaptivityType(const AdaptivityType at) { m_adaptivityType = at; emit changed(); }

    inline int adaptivitySteps() const { return m_adaptivitySteps; }
    void setAdaptivitySteps(const int as) { m_adaptivitySteps = as; emit changed(); }

    inline double adaptivityTolerance() const { return m_adaptivityTolerance; }
    void setAdaptivityTolerance(const double at) { m_adaptivityTolerance = at; emit changed(); }

    inline Value initialCondition() const { return m_initialCondition; }
    void setInitialCondition(const Value& value) { m_initialCondition = value; emit changed(); }

    inline Value timeStepsSkip() const { return m_timeStepsSkip; }
    void setTimeStepsSkip(const Value& value) { m_timeStepsSkip = value; emit changed(); }

    inline LocalForceValue *forceValue() { return m_forceValue; }

    inline WeakFormInterface *weakform() { return m_weakform; }

    // module
    QString name();
    // description
    QString description();

signals:
    void changed();

private:
    /// module
    Module::ModuleAgros *m_module;

    /// pointer to problem info, whose this object is a "subfield"
    ProblemConfig *m_parent;

    /// unique field info
    QString m_fieldId;

    /// field force calculation
    LocalForceValue *m_forceValue;

    // weakforms
    WeakFormsType m_weakFormsType;

    // weakform factory
    WeakFormInterface *m_weakform;

    // analysis type
    AnalysisType m_analysisType;

    // linearity
    LinearityType m_linearityType;
    double m_nonlinearTolerance; // percent
    int m_nonlinearSteps;

    int m_numberOfRefinements;
    int m_polynomialOrder;

    // TODO: (Franta) gmsh
    QMap<SceneEdge *, int> m_edgesRefinement;
    QMap<SceneLabel *, int> m_labelsRefinement;

    QMap<SceneLabel *, int> m_labelsPolynomialOrder;

    AdaptivityType m_adaptivityType;
    int m_adaptivitySteps;
    double m_adaptivityTolerance; // percent

    // transient
    Value m_initialCondition;
    Value m_timeStepsSkip;
<<<<<<< HEAD

=======
>>>>>>> 447eb1cb
};

ostream& operator<<(ostream& output, FieldInfo& id);

class Field
{
public:
    Field(FieldInfo* fieldInfo);
    bool solveInitVariables();
    FieldInfo* fieldInfo() { return m_fieldInfo; }

    // mesh
    void setMeshInitial(Hermes::Hermes2D::Mesh *meshInitial);

public:
//private:
    QList<CouplingInfo* > m_couplingSources;
    FieldInfo* m_fieldInfo;

};

#endif // FIELD_H<|MERGE_RESOLUTION|>--- conflicted
+++ resolved
@@ -150,10 +150,6 @@
     // transient
     Value m_initialCondition;
     Value m_timeStepsSkip;
-<<<<<<< HEAD
-
-=======
->>>>>>> 447eb1cb
 };
 
 ostream& operator<<(ostream& output, FieldInfo& id);
