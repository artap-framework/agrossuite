--- conflicted
+++ resolved
@@ -545,19 +545,19 @@
     SceneViewPost3DShow_ParticleTracing
 };
 
-<<<<<<< HEAD
 enum SceneTransformMode
 {
     SceneTransformMode_Translate,
     SceneTransformMode_Rotate,
     SceneTransformMode_Scale
-=======
-enum SolutionType{
+};
+
+enum SolutionType
+{
     SolutionType_Normal,
     SolutionType_Reference,
     SolutionType_NonExisting,
     SolutionType_Finer  // used to choose reference if exists, normal otherwise
->>>>>>> b9bcf0a5
 };
 
 // captions
