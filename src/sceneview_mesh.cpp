--- conflicted
+++ resolved
@@ -48,11 +48,8 @@
 
 void MeshHermes::processOrder()
 {
-<<<<<<< HEAD
-=======
     Util::log()->printMessage(tr("MeshView"), tr("polynomial order"));
 
->>>>>>> 0cbccf97
     m_orderIsPrepared = false;
 
     // init linearizer for order view
@@ -72,11 +69,8 @@
 
     if (Util::problem()->isMeshed())
     {
-<<<<<<< HEAD
-=======
         Util::log()->printMessage(tr("MeshView"), tr("initial mesh with %1 elements").arg(Util::problem()->meshInitial()->get_num_active_elements()));
 
->>>>>>> 0cbccf97
         // init linearizer for initial mesh
         Hermes::Hermes2D::ZeroSolution<double> initial(Util::problem()->meshInitial());
         m_linInitialMeshView.process_solution(&initial);
@@ -90,10 +84,11 @@
 void MeshHermes::processSolutionMesh()
 {
     m_solutionMeshIsPrepared = false;
-<<<<<<< HEAD
 
     if (Util::problem()->isSolved())
     {
+        Util::log()->printMessage(tr("MeshView"), tr("solution mesh with %1 elements").arg(Util::scene()->activeSceneSolution()->sln(0)->get_mesh()->get_num_active_elements()));
+
         // init linearizer for solution mesh
         Hermes::Hermes2D::ZeroSolution<double> solution(Util::scene()->activeSceneSolution()->sln(0)->get_mesh());
         m_linSolutionMeshView.process_solution(&solution);
@@ -106,39 +101,11 @@
 
 void MeshHermes::processMeshed()
 {
-    qDebug("MeshHermes::processMeshed()");
-
     QTimer::singleShot(0, this, SLOT(processInitialMesh()));
 }
 
 void MeshHermes::processSolved()
 {
-    qDebug("MeshHermes::processSolved()");
-
-=======
-
-    if (Util::problem()->isSolved())
-    {
-        Util::log()->printMessage(tr("MeshView"), tr("solution mesh with %1 elements").arg(Util::scene()->activeSceneSolution()->sln(0)->get_mesh()->get_num_active_elements()));
-
-        // init linearizer for solution mesh
-        Hermes::Hermes2D::ZeroSolution<double> solution(Util::scene()->activeSceneSolution()->sln(0)->get_mesh());
-        m_linSolutionMeshView.process_solution(&solution);
-
-        m_solutionMeshIsPrepared = true;
-
-        emit processed();
-    }    
-}
-
-void MeshHermes::processMeshed()
-{
-    QTimer::singleShot(0, this, SLOT(processInitialMesh()));
-}
-
-void MeshHermes::processSolved()
-{
->>>>>>> 0cbccf97
     QTimer::singleShot(0, this, SLOT(processSolutionMesh()));
     QTimer::singleShot(0, this, SLOT(processOrder()));
     //TODO timedependence rpoblemsm_timeStep * Util::scene()->problemInfo()->module()->number_of_solution())->space);
