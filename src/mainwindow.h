--- conflicted
+++ resolved
@@ -76,10 +76,6 @@
     void doExportVTKScalar();
     void doExportVTKOrder();
 
-<<<<<<< HEAD
-    void doSceneMouseMoved(const QPointF &position);
-=======
->>>>>>> 16dd44b1
     void doMouseSceneModeChanged(MouseSceneMode mouseSceneMode);
 
     void doCreateMesh();
