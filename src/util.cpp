--- conflicted
+++ resolved
@@ -915,7 +915,6 @@
 
             double dist1 = sqrt((center2.x-p1s.x)*(center2.x-p1s.x)+(center2.y-p1s.y)*(center2.y-p1s.y));
             double dist2 = sqrt((center2.x-p1e.x)*(center2.x-p1e.x)+(center2.y-p1e.y)*(center2.y-p1e.y));
-<<<<<<< HEAD
 
             Point p1(i1x, i1y);     // possible intersection point
             Point p2(i2x, i2y);     // possible intersection point
@@ -955,47 +954,6 @@
                 angle2 = temp;
             }
 
-=======
-
-            Point p1(i1x, i1y);     // possible intersection point
-            Point p2(i2x, i2y);     // possible intersection point
-
-            double t1 = (p1.x - p1s.x - p1.y + p1s.y) / (dx - dy); // tangent
-            double t2 = (p2.x - p1s.x - p2.y + p1s.y) / (dx - dy); // tangent
-
-
-            double angle1 = (p2e - center2).angle();
-            double angle2 = (p2s - center2).angle();
-            double iangle1 = (p1 - center2).angle();
-            double iangle2 = (p2 - center2).angle();
-
-
-            if (std::abs((angle2 - angle1)) > M_PI)
-            {
-                if (iangle2 > 0 )
-                    iangle2 -= angle2;
-                else
-                    iangle2 +=  M_PI;
-                if (iangle1 > 0 )
-                    iangle1 -= angle2;
-                else
-                    iangle1 +=  M_PI;
-                if (angle1 > 0)
-                    angle1  -= angle2;
-                else
-                    angle1  +=  M_PI;
-                angle2 = 0;
-            }
-
-
-            if (angle2 < angle1)
-            {
-                double temp = angle1;
-                angle1 = angle2;
-                angle2 = temp;
-            }
-
->>>>>>> 5f42d975
 
             if  ((bb4ac==0) && dist1 < radius2 && dist2 < radius2)
             {
