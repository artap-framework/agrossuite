# agros2d - hp-FEM multiphysics application based on Hermes2D library
QT += opengl \
    xml \
    webkit \
    network

CONFIG(debug): DEFINES += BETA
# DEFINES += VERSION_BETA
DEFINES += VERSION_MAJOR=1
DEFINES += VERSION_MINOR=5
<<<<<<< HEAD
DEFINES += VERSION_SUB=2
DEFINES += VERSION_GIT=523
=======
DEFINES += VERSION_SUB=1
DEFINES += VERSION_GIT=519
>>>>>>> 17b3ba56
DEFINES += VERSION_YEAR=2010
DEFINES += VERSION_MONTH=12
DEFINES += VERSION_DAY=26

# backup
# VERSION_GIT=$$system(git log --pretty=format:%h | wc -l)
# run cython for python extensions
linux-g++:CONFIG(release) system(cython python/agros2d.pyx)
TRANSLATIONS = lang/cs_CZ.ts \
    lang/pl_PL.ts
CONFIG += help
CODECFORTR = UTF-8
RC_FILE = src.rc
RESOURCES = src.qrc
TARGET = ../agros2d
TEMPLATE = app
QMAKE_CXXFLAGS_DEBUG += -w
QMAKE_CXXFLAGS += -w
OBJECTS_DIR = build
MOC_DIR = build
SUBDIRS += src
SOURCES += util.cpp \
    scene.cpp \
    gui.cpp \
    hermes2d/hermes_field.cpp \
    hermes2d/hermes_general.cpp \
    hermes2d/hermes_electrostatic.cpp \
    hermes2d/hermes_heat.cpp \
    hermes2d/hermes_magnetic.cpp \
    hermes2d/hermes_current.cpp \
    hermes2d/hermes_elasticity.cpp \
    hermes2d/hermes_flow.cpp \
    localvalueview.cpp \
    surfaceintegralview.cpp \
    volumeintegralview.cpp \
    main.cpp \
    scripteditordialog.cpp \
    scripteditorcommandpython.cpp \
    scripteditorhighlighter.cpp \
    mainwindow.cpp \
    scenemarker.cpp \
    scenebasic.cpp \
    scenefunction.cpp \
    sceneinfoview.cpp \
    sceneview.cpp \
    progressdialog.cpp \
    chartdialog.cpp \
    problemdialog.cpp \
    scenetransformdialog.cpp \
    sceneviewdialog.cpp \
    config.cpp \
    configdialog.cpp \
    helpdialog.cpp \
    scenesolution.cpp \
    dxflib/dl_writer_ascii.cpp \
    dxflib/dl_dxf.cpp \
    reportdialog.cpp \
    videodialog.cpp \
    terminalview.cpp \
    scenemarkerselectdialog.cpp \
    tooltipview.cpp \
    scenebasicselectdialog.cpp \
    logdialog.cpp
HEADERS += util.h \
    scene.h \
    gui.h \
    hermes2d/hermes_field.h \
    hermes2d/hermes_general.h \
    hermes2d/hermes_electrostatic.h \
    hermes2d/hermes_heat.h \
    hermes2d/hermes_magnetic.h \
    hermes2d/hermes_current.h \
    hermes2d/hermes_elasticity.h \
    hermes2d/hermes_flow.h \
    localvalueview.h \
    surfaceintegralview.h \
    volumeintegralview.h \
    mainwindow.h \
    scripteditordialog.h \
    scripteditorcommandpython.h \
    scripteditorhighlighter.h \
    scenebasic.h \
    sceneinfoview.h \
    scenemarker.h \
    scenefunction.h \
    sceneview_data.h \
    sceneview.h \
    progressdialog.h \
    chartdialog.h \
    problemdialog.h \
    scenetransformdialog.h \
    sceneviewdialog.h \
    config.h \
    configdialog.h \
    helpdialog.h \
    scenesolution.h \
    reportdialog.h \
    videodialog.h \
    terminalview.h \
    scenemarkerselectdialog.h \
    tooltipview.h \
    scenebasicselectdialog.h \
    logdialog.h
INCLUDEPATH += . \
    dxflib \
    ../hermes_common
OTHER_FILES += python/agros2d.pyx \
    functions.py \
    version.xml
linux-g++ {
    DEFINES += WITH_MUMPS
    DEFINES += WITH_SUPERLU

    INCLUDEPATH += /usr/include
    INCLUDEPATH += /usr/include/suitesparse
    INCLUDEPATH += /usr/include/superlu
    INCLUDEPATH += /usr/include/qwt-qt4
    INCLUDEPATH += /usr/include/python2.6
    INCLUDEPATH += $$system(python -c "\"import distutils.sysconfig; print distutils.sysconfig.get_python_inc()\"")
    INCLUDEPATH += ../hermes2d/src
    LIBS += -L../hermes2d/lib
    LIBS += -lhermes2d
    LIBS += -lumfpack
    LIBS += -ldmumps_seq
    LIBS += -lsuperlu
    LIBS += -lamd
    LIBS += -lblas
    LIBS += -lJudy
    LIBS += -lpthread
    LIBS += $$system(python -c "\"from distutils import sysconfig; print '-lpython'+sysconfig.get_config_var('VERSION')\"")
    LIBS += $$system(python -c "\"import distutils.sysconfig; print distutils.sysconfig.get_config_var('LOCALMODLIBS')\"")
    LIBS += -lqwt-qt4
}
win32-g++ {
    INCLUDEPATH += c:/qt/mingw/include
    INCLUDEPATH += c:/Python26/include
    INCLUDEPATH += ../hermes2d/src
    INCLUDEPATH += ../../qwt-5.2.1/src
    LIBS += -L../hermes2d/lib
    LIBS += -L../../qwt-5.2.1/lib
    LIBS += -lhermes2d
    LIBS += -lumfpack
    LIBS += -lamd
    LIBS += -lblas
    LIBS += -lJudy
    LIBS += -lpthread
    LIBS += -lqwt
    LIBS += -lpython26
}
macx-g++ {
    INCLUDEPATH += /opt/local/include
    INCLUDEPATH += /opt/local/include/ufsparse
    INCLUDEPATH += /Library/Frameworks/Python.framework/Versions/Current/include/python2.6
    INCLUDEPATH += ../qwt-5.2.0/src
    INCLUDEPATH += hermes2d/src
    LIBS += -L/opt/local/lib
    LIBS += -L/usr/lib
    LIBS += -L/Library/Frameworks/Python.framework/Versions/2.6/lib/python2.6/config
    LIBS += -L../hermes2d/src
    LIBS += -L../../qwt-5.2.0/lib
    LIBS += -lpthread
    LIBS += -lhermes2d
    LIBS += -lpython2.6
    LIBS += -lqwt
    LIBS += -lumfpack
    LIBS += -lamd
    LIBS += -lblas
    LIBS += -lJudy
}<|MERGE_RESOLUTION|>--- conflicted
+++ resolved
@@ -8,13 +8,8 @@
 # DEFINES += VERSION_BETA
 DEFINES += VERSION_MAJOR=1
 DEFINES += VERSION_MINOR=5
-<<<<<<< HEAD
 DEFINES += VERSION_SUB=2
 DEFINES += VERSION_GIT=523
-=======
-DEFINES += VERSION_SUB=1
-DEFINES += VERSION_GIT=519
->>>>>>> 17b3ba56
 DEFINES += VERSION_YEAR=2010
 DEFINES += VERSION_MONTH=12
 DEFINES += VERSION_DAY=26
