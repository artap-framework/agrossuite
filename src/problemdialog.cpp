// This file is part of Agros2D.
//
// Agros2D is free software: you can redistribute it and/or modify
// it under the terms of the GNU General Public License as published by
// the Free Software Foundation, either version 2 of the License, or
// (at your option) any later version.
//
// Agros2D is distributed in the hope that it will be useful,
// but WITHOUT ANY WARRANTY; without even the implied warranty of
// MERCHANTABILITY or FITNESS FOR A PARTICULAR PURPOSE.  See the
// GNU General Public License for more details.
//
// You should have received a copy of the GNU General Public License
// along with Agros2D.  If not, see <http://www.gnu.org/licenses/>.
//
// hp-FEM group (http://hpfem.org/)
// University of Nevada, Reno (UNR) and University of West Bohemia, Pilsen
// Email: agros2d@googlegroups.com, home page: http://hpfem.org/agros2d/

#include "problemdialog.h"

#include "scene.h"
#include "moduledialog.h"
#include "pythonlabagros.h"
#include "hermes2d/module.h"
#include "hermes2d/module_agros.h"
#include "hermes2d/coupling.h"

#include "gui/lineeditdouble.h"
#include "gui/common.h"

const int minWidth = 130;

FieldSelectDialog::FieldSelectDialog(QList<QString> fields, QWidget *parent) : QDialog(parent)
{
    setWindowTitle(tr("Select field"));
    setModal(true);

    m_selectedFieldId = "";

    lstFields = new QListWidget(this);
    lstFields->setIconSize(QSize(32, 32));
    lstFields->setMinimumHeight(36*8);

    QMapIterator<QString, QString> it(availableModules());
    while (it.hasNext())
    {
        it.next();

        // add only missing fields
        if (!fields.contains(it.key()))
        {
            QListWidgetItem *item = new QListWidgetItem(lstFields);
            item->setIcon(icon("fields/" + it.key()));
            item->setText(it.value());
            item->setData(Qt::UserRole, it.key());

            lstFields->addItem(item);
        }
    }

    connect(lstFields, SIGNAL(itemDoubleClicked(QListWidgetItem *)),
            this, SLOT(doItemDoubleClicked(QListWidgetItem *)));
    connect(lstFields, SIGNAL(itemActivated(QListWidgetItem *)),
            this, SLOT(doItemSelected(QListWidgetItem *)));
    connect(lstFields, SIGNAL(itemPressed(QListWidgetItem *)),
            this, SLOT(doItemSelected(QListWidgetItem *)));

    QGridLayout *layoutSurface = new QGridLayout();
    layoutSurface->addWidget(lstFields);

    QWidget *widget = new QWidget();
    widget->setLayout(layoutSurface);

    buttonBox = new QDialogButtonBox(QDialogButtonBox::Ok | QDialogButtonBox::Cancel);
    connect(buttonBox, SIGNAL(accepted()), this, SLOT(doAccept()));
    connect(buttonBox, SIGNAL(rejected()), this, SLOT(doReject()));

    QVBoxLayout *layout = new QVBoxLayout();
    layout->addWidget(widget, 1);
    layout->addStretch();
    layout->addWidget(buttonBox);

    setLayout(layout);

    buttonBox->button(QDialogButtonBox::Ok)->setEnabled(false);
    if (lstFields->count() > 0)
    {
        lstFields->setCurrentRow(0);
        doItemSelected(lstFields->currentItem());
    }
}

void FieldSelectDialog::doAccept()
{
    accept();
}

void FieldSelectDialog::doReject()
{
    reject();
}

int FieldSelectDialog::showDialog()
{
    return exec();
}

void FieldSelectDialog::doItemSelected(QListWidgetItem *item)
{
    m_selectedFieldId = item->data(Qt::UserRole).toString();
    buttonBox->button(QDialogButtonBox::Ok)->setEnabled(true);
}

void FieldSelectDialog::doItemDoubleClicked(QListWidgetItem *item)
{
    if (lstFields->currentItem())
    {
        m_selectedFieldId = lstFields->currentItem()->data(Qt::UserRole).toString();
        accept();
    }
}

// ********************************************************************************************************

FieldWidget::FieldWidget(FieldInfo *fieldInfo, QWidget *parent)
    : QWidget(parent), m_fieldInfo(fieldInfo)
{
    createContent();
    load();
}

void FieldWidget::createContent()
{
    /*
    QLabel *lblField = new QLabel();
    QPixmap pixmap;
    pixmap.load(QString(":/fields/%1.png").arg(m_fieldInfo->fieldId()));
    lblField->setPixmap(pixmap.scaled(QSize(48, 48), Qt::KeepAspectRatio, Qt::SmoothTransformation));
    */

    // equations
    lblEquationPixmap = new QLabel("");

    cmbAdaptivityType = new QComboBox();
    txtAdaptivitySteps = new QSpinBox(this);
    txtAdaptivitySteps->setMinimum(1);
    txtAdaptivitySteps->setMaximum(100);
    txtAdaptivityTolerance = new LineEditDouble(1, true);
    txtAdaptivityTolerance->setBottom(0.0);

    // mesh
    txtNumberOfRefinements = new QSpinBox(this);
    txtNumberOfRefinements->setMinimum(0);
    txtNumberOfRefinements->setMaximum(5);
    txtPolynomialOrder = new QSpinBox(this);
    txtPolynomialOrder->setMinimum(1);
    txtPolynomialOrder->setMaximum(10);

    // transient
    cmbAnalysisType = new QComboBox();
    txtTransientInitialCondition = new ValueLineEdit();
    txtTransientTimeStepsSkip = new ValueLineEdit();
    txtTransientTimeStepsSkip->setMinimum(1);
    connect(txtTransientTimeStepsSkip, SIGNAL(editingFinished()), this, SLOT(doTransientTimeStepsChanged()));
    lblTransientTimeStepsSkip = new QLabel();

    // linearity
    cmbLinearityType = new QComboBox();
    txtNonlinearSteps = new QSpinBox(this);
    txtNonlinearSteps->setMinimum(1);
    txtNonlinearSteps->setMaximum(100);
    txtNonlinearTolerance = new LineEditDouble(1);

    connect(cmbAdaptivityType, SIGNAL(currentIndexChanged(int)), this, SLOT(doAdaptivityChanged(int)));
    connect(cmbAnalysisType, SIGNAL(currentIndexChanged(int)), this, SLOT(doAnalysisTypeChanged(int)));
    //connect(cmbAnalysisType, SIGNAL(currentIndexChanged(int)), m_problemDialog, SLOT(doFindCouplings()));

    connect(cmbLinearityType, SIGNAL(currentIndexChanged(int)), this, SLOT(doLinearityTypeChanged(int)));

    // fill combobox
    fillComboBox();

    // table
    QGridLayout *layoutGeneral = new QGridLayout();
    layoutGeneral->setColumnMinimumWidth(0, minWidth);
    layoutGeneral->setColumnStretch(1, 1);
    layoutGeneral->addWidget(new QLabel(tr("Type of analysis:")), 0, 0);
    layoutGeneral->addWidget(cmbAnalysisType, 0, 1);

    QGroupBox *grpGeneral = new QGroupBox(tr("General"));
    grpGeneral->setLayout(layoutGeneral);

    // transient analysis
    QGridLayout *layoutTransientAnalysis = new QGridLayout();
    layoutTransientAnalysis->setColumnMinimumWidth(0, minWidth);
    layoutTransientAnalysis->setColumnStretch(1, 1);
    layoutTransientAnalysis->addWidget(new QLabel(tr("Initial condition:")), 0, 0);
    layoutTransientAnalysis->addWidget(txtTransientInitialCondition, 0, 1);
    layoutTransientAnalysis->addWidget(new QLabel(tr("Time steps skip:")), 1, 0);
    layoutTransientAnalysis->addWidget(txtTransientTimeStepsSkip, 1, 1);
    layoutTransientAnalysis->addWidget(new QLabel(tr("Used time steps:")), 2, 0);
    layoutTransientAnalysis->addWidget(lblTransientTimeStepsSkip, 2, 1);

    QGroupBox *grpTransientAnalysis = new QGroupBox(tr("Transient analysis"));
    grpTransientAnalysis->setLayout(layoutTransientAnalysis);

    // harmonic analysis
    QGridLayout *layoutMesh = new QGridLayout();
    layoutMesh->setColumnMinimumWidth(0, minWidth);
    layoutMesh->setColumnStretch(1, 1);
    layoutMesh->addWidget(new QLabel(tr("Number of refinements:")), 0, 0);
    layoutMesh->addWidget(txtNumberOfRefinements, 0, 1);
    layoutMesh->addWidget(new QLabel(tr("Polynomial order:")), 1, 0);
    layoutMesh->addWidget(txtPolynomialOrder, 1, 1);

    QGroupBox *grpMesh = new QGroupBox(tr("Mesh parameters"));
    grpMesh->setLayout(layoutMesh);

    // adaptivity
    QGridLayout *layoutAdaptivity = new QGridLayout();
    layoutAdaptivity->setColumnMinimumWidth(0, minWidth);
    layoutAdaptivity->setColumnStretch(1, 1);
    layoutAdaptivity->addWidget(new QLabel(tr("Type:")), 0, 0);
    layoutAdaptivity->addWidget(cmbAdaptivityType, 0, 1);
    layoutAdaptivity->addWidget(new QLabel(tr("Steps:")), 1, 0);
    layoutAdaptivity->addWidget(txtAdaptivitySteps, 1, 1);
    layoutAdaptivity->addWidget(new QLabel(tr("Tolerance (%):")), 2, 0);
    layoutAdaptivity->addWidget(txtAdaptivityTolerance, 2, 1);

    QGroupBox *grpAdaptivity = new QGroupBox(tr("Adaptivity"));
    grpAdaptivity->setLayout(layoutAdaptivity);

    // linearity
    QGridLayout *layoutLinearity = new QGridLayout();
    layoutLinearity->setColumnMinimumWidth(0, minWidth);
    layoutLinearity->setColumnStretch(1, 1);
    layoutLinearity->addWidget(new QLabel(tr("Linearity:")), 0, 0);
    layoutLinearity->addWidget(cmbLinearityType, 0, 1);
    layoutLinearity->addWidget(new QLabel(tr("Tolerance (%):")), 1, 0);
    layoutLinearity->addWidget(txtNonlinearTolerance, 1, 1);
    layoutLinearity->addWidget(new QLabel(tr("Steps:")), 2, 0);
    layoutLinearity->addWidget(txtNonlinearSteps, 2, 1);

    QGroupBox *grpLinearity = new QGroupBox(tr("Solver"));
    grpLinearity->setLayout(layoutLinearity);

    // left
    QVBoxLayout *layoutLeft = new QVBoxLayout();
    layoutLeft->addWidget(grpGeneral);
    layoutLeft->addWidget(grpAdaptivity);
    layoutLeft->addWidget(grpLinearity);
    layoutLeft->addStretch();

    // right
    QVBoxLayout *layoutRight = new QVBoxLayout();
    layoutRight->addWidget(grpMesh);
    layoutRight->addWidget(grpTransientAnalysis);
    layoutRight->addStretch();

    // both
    QHBoxLayout *layoutPanel = new QHBoxLayout();
    layoutPanel->addLayout(layoutLeft);
    layoutPanel->addLayout(layoutRight);

    // equation
    QVBoxLayout *layoutEquation = new QVBoxLayout();
    layoutEquation->addWidget(lblEquationPixmap);

    QGroupBox *grpEquation = new QGroupBox(tr("Partial differential equation"));
    grpEquation->setLayout(layoutEquation);

    QVBoxLayout *layoutProblem = new QVBoxLayout();
    layoutProblem->addWidget(grpEquation);
    layoutProblem->addLayout(layoutPanel);

    setLayout(layoutProblem);

    setMinimumSize(sizeHint());
}

void FieldWidget::fillComboBox()
{
    cmbAdaptivityType->clear();
    cmbAdaptivityType->addItem(adaptivityTypeString(AdaptivityType_None), AdaptivityType_None);
    cmbAdaptivityType->addItem(adaptivityTypeString(AdaptivityType_H), AdaptivityType_H);
    cmbAdaptivityType->addItem(adaptivityTypeString(AdaptivityType_P), AdaptivityType_P);
    cmbAdaptivityType->addItem(adaptivityTypeString(AdaptivityType_HP), AdaptivityType_HP);

    cmbLinearityType->addItem(linearityTypeString(LinearityType_Linear), LinearityType_Linear);
    // if (hermesField->hasNonlinearity())
    {
        cmbLinearityType->addItem(linearityTypeString(LinearityType_Picard), LinearityType_Picard);
        cmbLinearityType->addItem(linearityTypeString(LinearityType_Newton), LinearityType_Newton);
    }

    QMapIterator<AnalysisType, QString> it(availableAnalyses(m_fieldInfo->fieldId()));
    while (it.hasNext())
    {
        it.next();
        cmbAnalysisType->addItem(it.value(), it.key());
    }
}

void FieldWidget::load()
{
    // analysis type
    cmbAnalysisType->setCurrentIndex(cmbAnalysisType->findData(m_fieldInfo->analysisType()));
    if (cmbAnalysisType->currentIndex() == -1)
        cmbAnalysisType->setCurrentIndex(0);
    // adaptivity
    cmbAdaptivityType->setCurrentIndex(cmbAdaptivityType->findData(m_fieldInfo->adaptivityType()));
    txtAdaptivitySteps->setValue(m_fieldInfo->adaptivitySteps());
    txtAdaptivityTolerance->setValue(m_fieldInfo->adaptivityTolerance());
    //mesh
    txtNumberOfRefinements->setValue(m_fieldInfo->numberOfRefinements());
    txtPolynomialOrder->setValue(m_fieldInfo->polynomialOrder());
    // transient
    txtTransientInitialCondition->setValue(m_fieldInfo->initialCondition());
    txtTransientTimeStepsSkip->setValue(m_fieldInfo->timeStepsSkip());
    doTransientTimeStepsChanged();
    // linearity
    cmbLinearityType->setCurrentIndex(cmbLinearityType->findData(m_fieldInfo->linearityType()));
    txtNonlinearSteps->setValue(m_fieldInfo->nonlinearSteps());
    txtNonlinearTolerance->setValue(m_fieldInfo->nonlinearTolerance());

    doAnalysisTypeChanged(cmbAnalysisType->currentIndex());
}

bool FieldWidget::save()
{
    m_fieldInfo->setAnalysisType((AnalysisType) cmbAnalysisType->itemData(cmbAnalysisType->currentIndex()).toInt());

    // adaptivity
    m_fieldInfo->setAdaptivityType((AdaptivityType) cmbAdaptivityType->itemData(cmbAdaptivityType->currentIndex()).toInt());
    m_fieldInfo->setAdaptivitySteps(txtAdaptivitySteps->value());
    m_fieldInfo->setAdaptivityTolerance(txtAdaptivityTolerance->value());
    //mesh
    m_fieldInfo->setNumberOfRefinements(txtNumberOfRefinements->value());
    m_fieldInfo->setPolynomialOrder(txtPolynomialOrder->value());
    // transient
    m_fieldInfo->setInitialCondition(txtTransientInitialCondition->value());
    m_fieldInfo->setTimeStepsSkip(txtTransientTimeStepsSkip->value());
    // linearity
    m_fieldInfo->setLinearityType((LinearityType) cmbLinearityType->itemData(cmbLinearityType->currentIndex()).toInt());
    m_fieldInfo->setNonlinearSteps(txtNonlinearSteps->value());
    m_fieldInfo->setNonlinearTolerance(txtNonlinearTolerance->value());

    return true;
}

void FieldWidget::refresh()
{
    doAnalysisTypeChanged(cmbAnalysisType->currentIndex());
}

FieldInfo *FieldWidget::fieldInfo()
{
    return m_fieldInfo;
}

void FieldWidget::doAnalysisTypeChanged(int index)
{
    //initial condition
    txtTransientInitialCondition->setEnabled((AnalysisType) cmbAnalysisType->itemData(index).toInt() == AnalysisType_Transient);

    // time steps skip
    bool otherFieldIsTransient = false;
    foreach (FieldInfo* otherFieldInfo, Util::problem()->fieldInfos())
        if (otherFieldInfo->analysisType() == AnalysisType_Transient && otherFieldInfo->fieldId() != m_fieldInfo->fieldId())
            otherFieldIsTransient = true;

    txtTransientTimeStepsSkip->setEnabled((AnalysisType) cmbAnalysisType->itemData(index).toInt() != AnalysisType_Transient && otherFieldIsTransient);

    doShowEquation();
}

void FieldWidget::doTransientTimeStepsChanged()
{
    QString timeSteps = "1";
    for (int i = 2; i < Util::problem()->numTimeSteps(); i++)
    {
        if ((txtTransientTimeStepsSkip->value().number() > 0)
                && ((i % (int) txtTransientTimeStepsSkip->value().number()) == 0))
            timeSteps += QString(", %1").arg(i);
    }

    if (Util::problem()->numTimeSteps() > 1)
        timeSteps += QString(", %1").arg(Util::problem()->numTimeSteps());

    lblTransientTimeStepsSkip->setText(timeSteps);
}

void FieldWidget::doShowEquation()
{
    readPixmap(lblEquationPixmap,
               QString(":/equations/%1/%1_%2.png")
               .arg(m_fieldInfo->fieldId())
               .arg(analysisTypeToStringKey((AnalysisType) cmbAnalysisType->itemData(cmbAnalysisType->currentIndex()).toInt())));
}

void FieldWidget::doAdaptivityChanged(int index)
{
    txtAdaptivitySteps->setEnabled((AdaptivityType) cmbAdaptivityType->itemData(index).toInt() != AdaptivityType_None);
    txtAdaptivityTolerance->setEnabled((AdaptivityType) cmbAdaptivityType->itemData(index).toInt() != AdaptivityType_None);
}

void FieldWidget::doLinearityTypeChanged(int index)
{
    txtNonlinearSteps->setEnabled((LinearityType) cmbLinearityType->itemData(index).toInt() != LinearityType_Linear);
    txtNonlinearTolerance->setEnabled((LinearityType) cmbLinearityType->itemData(index).toInt() != LinearityType_Linear);
}

// ********************************************************************************************

FieldDialog::FieldDialog(FieldInfo *fieldInfo, QWidget *parent) : QDialog(parent)
{
    setWindowTitle(fieldInfo->name());

    fieldWidget = new FieldWidget(fieldInfo, this);

    // dialog buttons
    QPushButton *btnDeleteField = new QPushButton(tr("Delete field"));
    btnDeleteField->setDefault(false);
    btnDeleteField->setEnabled(Util::problem()->hasField(fieldInfo->fieldId()));
    connect(btnDeleteField, SIGNAL(clicked()), this, SLOT(deleteField()));

    QPushButton *btnModuleEditor = new QPushButton(tr("Module editor"));
    btnModuleEditor->setDefault(false);
    connect(btnModuleEditor, SIGNAL(clicked()), this, SLOT(moduleEditor()));

    QDialogButtonBox *buttonBox = new QDialogButtonBox(QDialogButtonBox::Ok | QDialogButtonBox::Cancel);
    buttonBox->addButton(btnDeleteField, QDialogButtonBox::ActionRole);
    buttonBox->addButton(btnModuleEditor, QDialogButtonBox::ActionRole);
    connect(buttonBox, SIGNAL(accepted()), this, SLOT(doAccept()));
    connect(buttonBox, SIGNAL(rejected()), this, SLOT(close()));

    QVBoxLayout *layout = new QVBoxLayout();
    layout->addWidget(fieldWidget);
    layout->addStretch();
    layout->addWidget(buttonBox);

    setLayout(layout);

    setMaximumSize(sizeHint());

    QSettings settings;
    restoreGeometry(settings.value("FieldDialog/Geometry", saveGeometry()).toByteArray());
}

FieldDialog::~FieldDialog()
{
    QSettings settings;
    settings.setValue("FieldDialog/Geometry", saveGeometry());
}

void FieldDialog::doAccept()
{
    fieldWidget->save();
    accept();
}

void FieldDialog::deleteField()
{
    if (QMessageBox::question(this, tr("Delete"), tr("Physical field '%1' will be pernamently deleted. Are you sure?").
                              arg(fieldWidget->fieldInfo()->name()), tr("&Yes"), tr("&No")) == 0)
    {
        Util::problem()->removeField(fieldWidget->fieldInfo());
        accept();
    }
}

void FieldDialog::moduleEditor()
{
    ModuleDialog moduleDialog(fieldWidget->fieldInfo()->fieldId(), this);
    moduleDialog.exec();
}

// ********************************************************************************************

FieldsToobar::FieldsToobar(QWidget *parent) : QWidget(parent)
{
    createControls();

    connect(Util::problem(), SIGNAL(fieldsChanged()), this, SLOT(refresh()));
    connect(Util::scene(), SIGNAL(invalidated()), this, SLOT(refresh()));

    refresh();
}

void FieldsToobar::createControls()
{
    actFieldsGroup = new QActionGroup(this);
    connect(actFieldsGroup, SIGNAL(triggered(QAction *)), this, SLOT(fieldDialog(QAction *)));

    tlbFields = new QToolBar(this);
    tlbFields->setIconSize(QSize(36, 36));
    tlbFields->setOrientation(Qt::Horizontal);
    tlbFields->setToolButtonStyle(Qt::ToolButtonTextUnderIcon);
    tlbFields->setStyleSheet("QToolButton { font-size: 8pt; }");

    // dialog buttons
    QPushButton *btnAddField = new QPushButton(tr("Add field")); // icon("tabadd")
    connect(btnAddField, SIGNAL(clicked()), SLOT(addField()));

    QHBoxLayout *layoutButtons = new QHBoxLayout();
    layoutButtons->addStretch();
    layoutButtons->addWidget(btnAddField);

    QVBoxLayout *layoutToolBar = new QVBoxLayout();
    layoutToolBar->setContentsMargins(0, 1, 0, 0);
    layoutToolBar->addWidget(tlbFields);
    layoutToolBar->addLayout(layoutButtons);
    layoutToolBar->addStretch();

    setLayout(layoutToolBar);
}

void FieldsToobar::refresh()
{
    // fields
    tlbFields->clear();
    actFieldsGroup->actions().clear();

    foreach (FieldInfo *fieldInfo, Util::problem()->fieldInfos())
    {
        QString hint = tr("<h3>%1</h3>"
                          "<table>").arg(fieldInfo->name());
        hint += tr("<tr><td><b>Analysis:</b></td><td>%1</td></tr>"
                   "<tr><td><b>Number of refinements:</b></td><td>%2</td></tr>"
                   "<tr><td><b>Polynomial order:</b></td><td>%3</td></tr>")
                .arg(analysisTypeString(fieldInfo->analysisType()))
                .arg(fieldInfo->numberOfRefinements())
                .arg(fieldInfo->polynomialOrder());

        // adaptivity
        hint += tr("<tr><td><b>Adaptivity:</b></td><td>%1</td></tr>")
                .arg(adaptivityTypeString(fieldInfo->adaptivityType()));
        if (fieldInfo->adaptivityType() != AdaptivityType_None)
        {
            hint += tr("<tr><td><b>&nbsp;&nbsp;&nbsp;Steps:</b></td><td>%1</td></tr>"
                       "<tr><td><b>&nbsp;&nbsp;&nbsp;Tolerance:</b></td><td>%2</td></tr>")
                    .arg(fieldInfo->adaptivitySteps())
                    .arg(fieldInfo->adaptivityTolerance());
        }

        // linearity
        hint += tr("<tr><td><b>Solver:</b></td><td>%1</td></tr>")
                .arg(linearityTypeString(fieldInfo->linearityType()));
        if (fieldInfo->linearityType() != LinearityType_Linear)
        {
            hint += tr("<tr><td><b>&nbsp;&nbsp;&nbsp;Steps:</b></td><td>%1</td></tr>"
                       "<tr><td><b>&nbsp;&nbsp;&nbsp;Tolerance:</b></td><td>%2</td></tr>")
                    .arg(fieldInfo->nonlinearSteps())
                    .arg(fieldInfo->nonlinearTolerance());
        }

        hint += tr("</table>");

        QAction *actField = new QAction(fieldInfo->module() ? fieldInfo->name() : fieldInfo->fieldId(), this);
        actField->setIcon(icon("fields/" + fieldInfo->fieldId()));
        actField->setData(fieldInfo->fieldId());
        actField->setToolTip(hint);

        actFieldsGroup->addAction(actField);
        tlbFields->addAction(actField);
    }

    // spacing
    QLabel *spacing = new QLabel;
    spacing->setSizePolicy(QSizePolicy::Expanding, QSizePolicy::Expanding);
    tlbFields->addWidget(spacing);
}

void FieldsToobar::fieldDialog(QAction *action)
{
    FieldInfo *fieldInfo = Util::problem()->fieldInfo(action->data().toString());
    if (fieldInfo)
    {
        FieldDialog fieldDialog(fieldInfo, this);
        if (fieldDialog.exec() == QDialog::Accepted)
        {
            refresh();
            emit changed();
        }
    }
}

void FieldsToobar::addField()
{
    // select field dialog
    FieldSelectDialog dialog(Util::problem()->fieldInfos().keys(), this);
    if (dialog.showDialog() == QDialog::Accepted)
    {
        // add field
        FieldInfo *fieldInfo = new FieldInfo(dialog.selectedFieldId());

        FieldDialog fieldDialog(fieldInfo, this);
        if (fieldDialog.exec() == QDialog::Accepted)
        {
            Util::problem()->addField(fieldInfo);

            refresh();
            emit changed();
        }
        else
        {
            delete fieldInfo;
        }
    }
}

// ********************************************************************************************

CouplingsWidget::CouplingsWidget(QWidget *parent) : QWidget(parent)
{
    Util::problem()->synchronizeCouplings();

    layoutTable = NULL;
    createContent();

    connect(Util::problem(), SIGNAL(fieldsChanged()), this, SLOT(refresh()));

    load();
}

void CouplingsWidget::createContent()
{
    if (layoutTable)
    {
        delete layoutTable;
        qDeleteAll(this->children());
    }

    layoutTable = new QGridLayout();
    layoutTable->setColumnMinimumWidth(0, minWidth);
    layoutTable->setColumnStretch(1, 1);

    m_comboBoxes.clear();
    int line = 0;
    foreach (CouplingInfo *couplingInfo, Util::problem()->couplingInfos())
    {
        layoutTable->addWidget(new QLabel(couplingInfo->coupling()->name()), line, 0);
        m_comboBoxes[couplingInfo] = new QComboBox();
        layoutTable->addWidget(m_comboBoxes[couplingInfo], line, 1);
        line++;
    }

    fillComboBox();
    load();

    setLayout(layoutTable);
}

void CouplingsWidget::fillComboBox()
{
    foreach (QComboBox* comboBox, m_comboBoxes)
    {
        comboBox->addItem(couplingTypeString(CouplingType_None), CouplingType_None);
        comboBox->addItem(couplingTypeString(CouplingType_Weak), CouplingType_Weak);
        comboBox->addItem(couplingTypeString(CouplingType_Hard), CouplingType_Hard);
    }
}

void CouplingsWidget::load()
{
    foreach (CouplingInfo *couplingInfo, Util::problem()->couplingInfos())
        m_comboBoxes[couplingInfo]->setCurrentIndex(m_comboBoxes[couplingInfo]->findData(couplingInfo->couplingType()));
}

void CouplingsWidget::save()
{
    foreach (CouplingInfo *couplingInfo, Util::problem()->couplingInfos())
        if (m_comboBoxes.contains(couplingInfo))
            couplingInfo->setCouplingType((CouplingType) m_comboBoxes[couplingInfo]->itemData(m_comboBoxes[couplingInfo]->currentIndex()).toInt());

    Util::problem()->setCouplingInfos(Util::problem()->couplingInfos());
}

void CouplingsWidget::refresh()
{
    Util::problem()->synchronizeCouplings();

    createContent();
}

// ********************************************************************************************

ProblemWidget::ProblemWidget(QWidget *parent) : QWidget(parent)
{
    createActions();
    createControls();

    updateControls();

    connect(Util::scene(), SIGNAL(invalidated()), this, SLOT(updateControls()));
    connect(Util::problem(), SIGNAL(fieldsChanged()), this, SLOT(updateControls()));
    connect(fieldsToolbar, SIGNAL(changed()), this, SLOT(updateControls()));

    setMinimumSize(sizeHint());
}

void ProblemWidget::createActions()
{
    actProperties = new QAction(icon("document-properties"), tr("Properties"), this);
    actProperties->setShortcut(tr("F12"));
    actProperties->setStatusTip(tr("Problem properties"));
    actProperties->setCheckable(true);
}

void ProblemWidget::createControls()
{
    // tab
    QTabWidget *tabType = new QTabWidget();
    tabType->addTab(createControlsGeneral(), icon(""), tr("General"));
    tabType->addTab(createControlsScriptAndDescription(), icon(""), tr("Script and description"));

    // fields toolbar
    fieldsToolbar = new FieldsToobar(this);
    QVBoxLayout *layoutFields = new QVBoxLayout();
    layoutFields->addWidget(fieldsToolbar);
    layoutFields->addStretch();

    QGroupBox *grpFieldsToolbar = new QGroupBox(tr("Physical fields"));
    grpFieldsToolbar->setLayout(layoutFields);

    // couplings
    couplingsWidget = new CouplingsWidget(this);

    QVBoxLayout *layoutCouplings = new QVBoxLayout();
    layoutCouplings->addWidget(couplingsWidget);

    grpCouplings = new QGroupBox(tr("Couplings"));
    grpCouplings->setLayout(layoutCouplings);

    // dialog buttons
    QPushButton *btnOK = new QPushButton(tr("Apply"));
    connect(btnOK, SIGNAL(clicked()), SLOT(doApply()));

    QHBoxLayout *layoutButtons = new QHBoxLayout();
    layoutButtons->addStretch();
    layoutButtons->addWidget(btnOK);

    QVBoxLayout *layout = new QVBoxLayout();
    layout->addWidget(tabType);
    layout->addWidget(grpFieldsToolbar);
    layout->addWidget(grpCouplings);
    layout->addStretch();
    layout->addLayout(layoutButtons);

    setLayout(layout);
}

QWidget *ProblemWidget::createControlsGeneral()
{
    // problem
    cmbCoordinateType = new QComboBox();
    txtName = new QLineEdit("");

    // matrix solver
    cmbMatrixSolver = new QComboBox();

    // mesh type
    cmbMeshType = new QComboBox();

    // harmonic
    txtFrequency = new LineEditDouble();

    // transient
    cmbTransientMethod = new QComboBox();
    txtTransientOrder = new QSpinBox();
    txtTransientOrder->setMinimum(1);
<<<<<<< HEAD
    txtTransientOrder->setMaximum(3);
    cmbTransientMethod = new QComboBox();
    lblTransientSteps = new QLabel("0");
=======
    txtTransientOrder->setMaximum(2);
    txtTransientTimeTotal = new ValueLineEdit();
    txtTransientTolerance = new ValueLineEdit();
    txtTransientSteps = new QSpinBox();
    txtTransientSteps->setMinimum(2);
    lblTransientTimeStep = new QLabel("0.0");
>>>>>>> e337a82b

    connect(txtTransientSteps, SIGNAL(editingFinished()), this, SLOT(doTransientChanged()));
    connect(txtTransientTimeTotal, SIGNAL(editingFinished()), this, SLOT(doTransientChanged()));
    connect(txtTransientOrder, SIGNAL(editingFinished()), this, SLOT(doTransientChanged()));
    connect(cmbTransientMethod, SIGNAL(currentIndexChanged(int)), this, SLOT(doTransientChanged()));

    // fill combobox
    fillComboBox();

    // general
    QGridLayout *layoutGeneral = new QGridLayout();
    layoutGeneral->setColumnMinimumWidth(0, minWidth);
    layoutGeneral->setColumnStretch(1, 1);
    layoutGeneral->addWidget(new QLabel(tr("Coordinate type:")), 0, 0);
    layoutGeneral->addWidget(cmbCoordinateType, 0, 1);
    layoutGeneral->addWidget(new QLabel(tr("Linear solver:")), 1, 0);
    layoutGeneral->addWidget(cmbMatrixSolver, 1, 1);
    layoutGeneral->addWidget(new QLabel(tr("Mesh type:")), 2, 0);
    layoutGeneral->addWidget(cmbMeshType, 2, 1);

    QGroupBox *grpGeneral = new QGroupBox(tr("General"));
    grpGeneral->setLayout(layoutGeneral);

    // harmonic analysis
    QGridLayout *layoutHarmonicAnalysis = new QGridLayout();
    layoutHarmonicAnalysis->setColumnMinimumWidth(0, minWidth);
    layoutHarmonicAnalysis->addWidget(new QLabel(tr("Frequency (Hz):")), 0, 0);
    layoutHarmonicAnalysis->addWidget(txtFrequency, 0, 1);

    grpHarmonicAnalysis = new QGroupBox(tr("Harmonic analysis"));
    grpHarmonicAnalysis->setLayout(layoutHarmonicAnalysis);

    // transient analysis
    QGridLayout *layoutTransientAnalysis = new QGridLayout();
    layoutTransientAnalysis->setColumnMinimumWidth(0, minWidth);
    layoutTransientAnalysis->setColumnStretch(1, 1);
    layoutTransientAnalysis->addWidget(new QLabel(tr("Method:")), 0, 0);
    layoutTransientAnalysis->addWidget(cmbTransientMethod, 0, 1);
    layoutTransientAnalysis->addWidget(new QLabel(tr("Order:")), 1, 0);
    layoutTransientAnalysis->addWidget(txtTransientOrder, 1, 1);
    layoutTransientAnalysis->addWidget(new QLabel(tr("Tolerance:")), 2, 0);
    layoutTransientAnalysis->addWidget(txtTransientTolerance, 2, 1);
    layoutTransientAnalysis->addWidget(new QLabel(tr("Total time (s):")), 3, 0);
    layoutTransientAnalysis->addWidget(txtTransientTimeTotal, 3, 1);
    layoutTransientAnalysis->addWidget(new QLabel(tr("Number of constant steps:")), 4, 0);
    layoutTransientAnalysis->addWidget(txtTransientSteps, 4, 1);
    layoutTransientAnalysis->addWidget(new QLabel(tr("Constant time step:")), 5, 0);
    layoutTransientAnalysis->addWidget(lblTransientTimeStep, 5, 1);

    grpTransientAnalysis = new QGroupBox(tr("Transient analysis"));
    grpTransientAnalysis->setLayout(layoutTransientAnalysis);

    // both
    QVBoxLayout *layoutPanel = new QVBoxLayout();
    layoutPanel->addWidget(grpGeneral);
    layoutPanel->addWidget(grpHarmonicAnalysis);
    layoutPanel->addWidget(grpTransientAnalysis);
    layoutPanel->addStretch();

    // name
    QGridLayout *layoutName = new QGridLayout();
    layoutName->addWidget(new QLabel(tr("Name:")), 0, 0);
    layoutName->addWidget(txtName, 0, 1);

    QVBoxLayout *layoutProblem = new QVBoxLayout();
    layoutProblem->addLayout(layoutName);
    layoutProblem->addLayout(layoutPanel);
    layoutProblem->addStretch();

    QWidget *widMain = new QWidget();
    widMain->setLayout(layoutProblem);

    return widMain;
}

QWidget *ProblemWidget::createControlsScriptAndDescription()
{
    // startup script
    txtStartupScript = new ScriptEditor(currentPythonEngine(), this);

    QVBoxLayout *layoutStartup = new QVBoxLayout();
    layoutStartup->addWidget(txtStartupScript);

    QGroupBox *grpStartup = new QGroupBox(tr("Startup script"));
    grpStartup->setLayout(layoutStartup);

    // description
    txtDescription = new QTextEdit(this);
    txtDescription->setAcceptRichText(false);

    QVBoxLayout *layoutDescription = new QVBoxLayout();
    layoutDescription->addWidget(txtDescription);

    QGroupBox *grpDescription = new QGroupBox(tr("Description"));
    grpDescription->setLayout(layoutDescription);

    // layout
    QVBoxLayout *layout = new QVBoxLayout();
    layout->addWidget(grpStartup, 2);
    layout->addWidget(grpDescription, 1);
    layout->addStretch();

    QWidget *widget = new QWidget();
    widget->setLayout(layout);

    return widget;
}

void ProblemWidget::fillComboBox()
{
    cmbCoordinateType->clear();
    cmbCoordinateType->addItem(coordinateTypeString(CoordinateType_Planar), CoordinateType_Planar);
    cmbCoordinateType->addItem(coordinateTypeString(CoordinateType_Axisymmetric), CoordinateType_Axisymmetric);

    cmbMeshType->addItem(meshTypeString(MeshType_Triangle), MeshType_Triangle);
    cmbMeshType->addItem(meshTypeString(MeshType_Triangle_QuadFineDivision), MeshType_Triangle_QuadFineDivision);
    cmbMeshType->addItem(meshTypeString(MeshType_Triangle_QuadRoughDivision), MeshType_Triangle_QuadRoughDivision);
    cmbMeshType->addItem(meshTypeString(MeshType_Triangle_QuadJoin), MeshType_Triangle_QuadJoin);
    cmbMeshType->addItem(meshTypeString(MeshType_GMSH_Triangle), MeshType_GMSH_Triangle);
    cmbMeshType->addItem(meshTypeString(MeshType_GMSH_Quad), MeshType_GMSH_Quad);
    cmbMeshType->addItem(meshTypeString(MeshType_GMSH_QuadDelaunay_Experimental), MeshType_GMSH_QuadDelaunay_Experimental);

    cmbMatrixSolver->addItem(matrixSolverTypeString(Hermes::SOLVER_UMFPACK), Hermes::SOLVER_UMFPACK);
#ifdef WITH_MUMPS
    cmbMatrixSolver->addItem(matrixSolverTypeString(Hermes::SOLVER_MUMPS), Hermes::SOLVER_MUMPS);
#endif
#ifdef WITH_SUPERLU
    cmbMatrixSolver->addItem(matrixSolverTypeString(Hermes::SOLVER_SUPERLU), Hermes::SOLVER_SUPERLU);
#endif

    cmbTransientMethod->addItem(timeStepMethodString(TimeStepMethod_Fixed), TimeStepMethod_Fixed);
    cmbTransientMethod->addItem(timeStepMethodString(TimeStepMethod_BDF2), TimeStepMethod_BDF2);
}

void ProblemWidget::updateControls()
{
    // main
    txtName->setText(Util::problem()->config()->name());
    cmbCoordinateType->setCurrentIndex(cmbCoordinateType->findData(Util::problem()->config()->coordinateType()));
    if (cmbCoordinateType->currentIndex() == -1)
        cmbCoordinateType->setCurrentIndex(0);

    // mesh type
    cmbMeshType->setCurrentIndex(cmbMeshType->findData(Util::problem()->config()->meshType()));

    // harmonic magnetic
    grpHarmonicAnalysis->setVisible(Util::problem()->isHarmonic());
    txtFrequency->setValue(Util::problem()->config()->frequency());
    // txtFrequency->setEnabled(Util::problem()->isHarmonic());

    // transient
    grpTransientAnalysis->setVisible(Util::problem()->isTransient());
    txtTransientSteps->setValue(Util::problem()->config()->numConstantTimeSteps());
    // txtTransientTimeStep->setEnabled(Util::problem()->isTransient());
    txtTransientTimeTotal->setValue(Util::problem()->config()->timeTotal());
    txtTransientTolerance->setValue(Util::problem()->config()->timeMethodTolerance());
    // txtTransientTimeTotal->setEnabled(Util::problem()->isTransient());
    txtTransientOrder->setValue(Util::problem()->config()->timeOrder());
    cmbTransientMethod->setCurrentIndex(cmbTransientMethod->findData(Util::problem()->config()->timeStepMethod()));
    if (cmbTransientMethod->currentIndex() == -1)
        cmbTransientMethod->setCurrentIndex(0);


    // matrix solver
    cmbMatrixSolver->setCurrentIndex(cmbMatrixSolver->findData(Util::problem()->config()->matrixSolver()));

    // startup
    txtStartupScript->setPlainText(Util::problem()->config()->startupscript());

    // description
    txtDescription->setPlainText(Util::problem()->config()->description());

    // couplings
    fieldsToolbar->refresh();
    couplingsWidget->refresh();

    grpCouplings->setVisible(Util::problem()->couplingInfos().count() > 0);

    doTransientChanged();

    emit apply();
}

bool ProblemWidget::save()
{
    // save properties
    // Util::problem()->config()->blockSignals(true);

    Util::problem()->config()->setName(txtName->text());
    Util::problem()->config()->setCoordinateType((CoordinateType) cmbCoordinateType->itemData(cmbCoordinateType->currentIndex()).toInt());
    Util::problem()->config()->setMeshType((MeshType) cmbMeshType->itemData(cmbMeshType->currentIndex()).toInt());

    Util::problem()->config()->setFrequency(txtFrequency->value());

    Util::problem()->config()->setTimeStepMethod((TimeStepMethod) cmbTransientMethod->itemData(cmbTransientMethod->currentIndex()).toInt());
    Util::problem()->config()->setTimeOrder(txtTransientOrder->value());
    Util::problem()->config()->setTimeMethodTolerance(txtTransientTolerance->value());
    Util::problem()->config()->setNumConstantTimeSteps(txtTransientSteps->value());
    Util::problem()->config()->setTimeTotal(txtTransientTimeTotal->value());

    Util::problem()->config()->setDescription(txtDescription->toPlainText());

    // matrix solver
    Util::problem()->config()->setMatrixSolver((Hermes::MatrixSolverType) cmbMatrixSolver->itemData(cmbMatrixSolver->currentIndex()).toInt());

    // Util::problem()->config()->blockSignals(false);
    Util::problem()->config()->refresh();

    // save couplings
    couplingsWidget->save();

    // run and check startup script
    if (!txtStartupScript->toPlainText().isEmpty())
    {
        ScriptResult scriptResult = runPythonScript(txtStartupScript->toPlainText());
        if (scriptResult.isError)
        {
            QMessageBox::critical(QApplication::activeWindow(), QObject::tr("Error"), scriptResult.text);
            return false;
        }
        else
        {
            Util::problem()->config()->setStartupScript(txtStartupScript->toPlainText());
        }
    }

    return true;
}

void ProblemWidget::doApply()
{
    save();

    emit apply();
}

void ProblemWidget::doOpenXML()
{
    QString fileName;
    //TODO custom
    //    if (cmbPhysicField->itemData(cmbPhysicField->currentIndex()).toString() == "custom")
    //    {
    //        fileName = Util::problem()->config()->fileName.left(Util::problem()->config()->fileName.size() - 4) + ".xml";

    //        if (!QFile::exists(fileName))
    //            if (QMessageBox::question(this, tr("Custom module file"), tr("Custom module doesn't exist. Could I create it?"),
    //                                      QMessageBox::Yes | QMessageBox::No) == QMessageBox::Yes)
    //            {
    //                // copy custom module
    //                QFile::copy(datadir() + "/resources/custom.xml",
    //                            fileName);
    //            }
    //    }
    //    else
    //    {
    //        fileName = datadir() + "/modules/" + cmbPhysicField->itemData(cmbPhysicField->currentIndex()).toString() + ".xml";
    //    }

    //    if (QFile::exists(fileName))
    //        QDesktopServices::openUrl(QUrl(fileName));
}

void ProblemWidget::doTransientChanged()
{
    if (txtTransientTimeTotal->evaluate(true))
    {
        lblTransientTimeStep->setText(QString("%1 s").arg(txtTransientTimeTotal->number() / txtTransientSteps->value()));
    }
}
<|MERGE_RESOLUTION|>--- conflicted
+++ resolved
@@ -770,18 +770,12 @@
     cmbTransientMethod = new QComboBox();
     txtTransientOrder = new QSpinBox();
     txtTransientOrder->setMinimum(1);
-<<<<<<< HEAD
     txtTransientOrder->setMaximum(3);
-    cmbTransientMethod = new QComboBox();
-    lblTransientSteps = new QLabel("0");
-=======
-    txtTransientOrder->setMaximum(2);
     txtTransientTimeTotal = new ValueLineEdit();
     txtTransientTolerance = new ValueLineEdit();
     txtTransientSteps = new QSpinBox();
     txtTransientSteps->setMinimum(2);
     lblTransientTimeStep = new QLabel("0.0");
->>>>>>> e337a82b
 
     connect(txtTransientSteps, SIGNAL(editingFinished()), this, SLOT(doTransientChanged()));
     connect(txtTransientTimeTotal, SIGNAL(editingFinished()), this, SLOT(doTransientChanged()));
