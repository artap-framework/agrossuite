// This file is part of Agros2D.
//
// Agros2D is free software: you can redistribute it and/or modify
// it under the terms of the GNU General Public License as published by
// the Free Software Foundation, either version 2 of the License, or
// (at your option) any later version.
//
// Agros2D is distributed in the hope that it will be useful,
// but WITHOUT ANY WARRANTY; without even the implied warranty of
// MERCHANTABILITY or FITNESS FOR A PARTICULAR PURPOSE.  See the
// GNU General Public License for more details.
//
// You should have received a copy of the GNU General Public License
// along with Agros2D.  If not, see <http://www.gnu.org/licenses/>.
//
// hp-FEM group (http://hpfem.org/)
// University of Nevada, Reno (UNR) and University of West Bohemia, Pilsen
// Email: agros2d@googlegroups.com, home page: http://hpfem.org/agros2d/

#ifndef OPTIONSDIALOG_H
#define OPTIONSDIALOG_H

#include "util.h"

struct SceneViewSettings;
class ScriptEditor;

class LineEditDouble;
class ValueLineEdit;

class ConfigDialog : public QDialog
{
    Q_OBJECT
public:
    ConfigDialog(QWidget *parent);

private slots:
    void doCurrentItemChanged(QListWidgetItem *current, QListWidgetItem *previous);
    void doAdaptivityDefault();
    void doCommandsDefault();

<<<<<<< HEAD
    void moduleDoubleClicked(QTreeWidgetItem *item, int role);
=======
    void moduleClicked(QTreeWidgetItem *item, int role);
    void moduleDoubleClicked(QTreeWidgetItem *item, int role);
    void couplingClicked(QTreeWidgetItem *item, int role);
    void couplingDoubleClicked(QTreeWidgetItem *item, int role);
    void buildModule();
    void buildCoupling();
>>>>>>> 68af3875

    void doAccept();
    void doReject();

private:
    QListWidget *lstView;
    QStackedWidget *pages;
    QWidget *panMain;
    QWidget *panSolver;
    QWidget *panPlugin;
    QWidget *panGlobalScriptWidget;

    // main
    QComboBox *cmbGUIStyle;
    QComboBox *cmbLanguage;
    QComboBox *cmbDefaultPhysicField;
    LineEditDouble *txtCollaborationServerURL;

    // delete files
    QCheckBox *chkDeleteTriangleMeshFiles;
    QCheckBox *chkDeleteHermes2DMeshFile;

    // show result in line edit value widget
    QCheckBox *chkLineEditValueShowResult;

    // save with solution
    QCheckBox *chkSaveWithSolution;

    // check version
    QCheckBox *chkCheckVersion;

    // experimental features
    QCheckBox *chkExperimentalFeatures;

    // log std out
    QCheckBox *chkLogStdOut;

    // geometry
    QSpinBox *txtMeshAngleSegmentsCount;
    QCheckBox *chkMeshCurvilinearElements;

    // scene font
    QLabel *lblSceneFontExample;
    QPushButton *btnSceneFont;

    // adaptivity
    QLabel *lblMaxDofs;
    QSpinBox *txtMaxDOFs;
    //QCheckBox *chkIsoOnly;
    //QLabel *lblIsoOnly;
    LineEditDouble *txtConvExp;
    QLabel *lblConvExp;
    LineEditDouble *txtThreshold;
    QLabel *lblThreshold;
    QComboBox *cmbStrategy;
    QLabel *lblStrategy;
    QComboBox *cmbMeshRegularity;
    QComboBox *cmbProjNormType;

    // threads
    QSpinBox *txtNumOfThreads;

    QLineEdit *txtArgumentTriangle;
    QLineEdit *txtArgumentGmsh;

    // global script
    ScriptEditor *txtGlobalScript;

    // modules and couplings
    QTreeWidget *treeModules;
    QTreeWidget *treeCouplings;
    QPushButton *btnBuildModule;
    QPushButton *btnBuildCoupling;

    void load();
    void save();

    void createControls();
    QWidget *createMainWidget();
    QWidget *createSolverWidget();
    QWidget *createPluginWidget();
    QWidget *createGlobalScriptWidget();

    void buildModuleOrCoupling(const QString &id);
    void readModulesAndCouplings();

    void fillComboBoxPhysicField(QComboBox *cmbPhysicField);
};


#endif // OPTIONSDIALOG_H<|MERGE_RESOLUTION|>--- conflicted
+++ resolved
@@ -39,16 +39,12 @@
     void doAdaptivityDefault();
     void doCommandsDefault();
 
-<<<<<<< HEAD
-    void moduleDoubleClicked(QTreeWidgetItem *item, int role);
-=======
     void moduleClicked(QTreeWidgetItem *item, int role);
     void moduleDoubleClicked(QTreeWidgetItem *item, int role);
     void couplingClicked(QTreeWidgetItem *item, int role);
     void couplingDoubleClicked(QTreeWidgetItem *item, int role);
     void buildModule();
     void buildCoupling();
->>>>>>> 68af3875
 
     void doAccept();
     void doReject();
