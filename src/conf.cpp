// This file is part of Agros2D.
//
// Agros2D is free software: you can redistribute it and/or modify
// it under the terms of the GNU General Public License as published by
// the Free Software Foundation, either version 2 of the License, or
// (at your option) any later version.
//
// Agros2D is distributed in the hope that it will be useful,
// but WITHOUT ANY WARRANTY; without even the implied warranty of
// MERCHANTABILITY or FITNESS FOR A PARTICULAR PURPOSE.  See the
// GNU General Public License for more details.
//
// You should have received a copy of the GNU General Public License
// along with Agros2D.  If not, see <http://www.gnu.org/licenses/>.
//
// hp-FEM group (http://hpfem.org/)
// University of Nevada, Reno (UNR) and University of West Bohemia, Pilsen
// Email: agros2d@googlegroups.com, home page: http://hpfem.org/agros2d/

#include "config.h"
#include "scene.h"
#include "hermes2d/module.h"

Config::Config() : eleConfig(NULL)
{
    logMessage("Config::Config()");

    load();
}

Config::~Config()
{
    logMessage("Config::~Config()");

    save();
}

void Config::load()
{
    loadWorkspace();
    loadPostprocessor(NULL);
    loadAdvanced();
}

void Config::loadWorkspace()
{
    QSettings settings;

    // experimental features
    showExperimentalFeatures = settings.value("SceneViewSettings/ExperimentalFeatures", false).toBool();

    // general
    guiStyle = settings.value("General/GUIStyle").toString();
    language = settings.value("General/Language", QLocale::system().name()).toString();
    defaultPhysicField = settings.value("General/DefaultPhysicField", "electrostatics").toString();

    bool check = false;
    std::map<std::string, std::string> modules = availableModules();
    for (std::map<std::string, std::string>::iterator it = modules.begin(); it != modules.end(); ++it)
        if (defaultPhysicField.toStdString() == it->first)
        {
            check = true;
            break;
        }
    if (!check)
        defaultPhysicField = "electrostatic";

    collaborationServerURL = settings.value("General/CollaborationServerURL", QString("http://agros2d.org/collaboration/")).toString();

    checkVersion = settings.value("General/CheckVersion", true).toBool();
    showConvergenceChart = settings.value("General/ShowConvergenceChart", true).toBool();
    showNonlinearChart = settings.value("General/ShowNonlinearChart", true).toBool();
    enabledApplicationLog = settings.value("General/EnabledApplicationLog", true).toBool();
    enabledProgressLog = settings.value("General/EnabledProgressLog", true).toBool();
    lineEditValueShowResult = settings.value("General/LineEditValueShowResult", false).toBool();
    if (showExperimentalFeatures)
        saveProblemWithSolution = settings.value("Solver/SaveProblemWithSolution", false).toBool();
    else
        saveProblemWithSolution = false;

    // zoom
    zoomToMouse = settings.value("Geometry/ZoomToMouse", true).toBool();

    // delete files
    deleteTriangleMeshFiles = settings.value("Solver/DeleteTriangleMeshFiles", true).toBool();
    deleteHermes2DMeshFile = settings.value("Solver/DeleteHermes2DMeshFile", true).toBool();

    // colors
    colorBackground = settings.value("SceneViewSettings/ColorBackground", COLORBACKGROUND).value<QColor>();
    colorGrid = settings.value("SceneViewSettings/ColorGrid", COLORGRID).value<QColor>();
    colorCross = settings.value("SceneViewSettings/ColorCross", COLORCROSS).value<QColor>();
    colorNodes = settings.value("SceneViewSettings/ColorNodes", COLORNODES).value<QColor>();
    colorEdges = settings.value("SceneViewSettings/ColorEdges", COLOREDGES).value<QColor>();
    colorLabels = settings.value("SceneViewSettings/ColorLabels", COLORLABELS).value<QColor>();
    colorContours = settings.value("SceneViewSettings/ColorContours", COLORCONTOURS).value<QColor>();
    colorVectors = settings.value("SceneViewSettings/ColorVectors", COLORVECTORS).value<QColor>();
    colorInitialMesh = settings.value("SceneViewSettings/ColorInitialMesh", COLORINITIALMESH).value<QColor>();
    colorSolutionMesh = settings.value("SceneViewSettings/ColorSolutionMesh", COLORSOLUTIONMESH).value<QColor>();
    colorHighlighted = settings.value("SceneViewSettings/ColorHighlighted", COLORHIGHLIGHTED).value<QColor>();
    colorSelected = settings.value("SceneViewSettings/ColorSelected", COLORSELECTED).value<QColor>();
    colorCrossed = settings.value("SceneViewSettings/ColorCrossed", COLORCROSSED).value<QColor>();
    colorNotConnected = settings.value("SceneViewSettings/ColorCrossed", COLORNOTCONNECTED).value<QColor>();

    // geometry
    nodeSize = settings.value("SceneViewSettings/NodeSize", GEOMETRYNODESIZE).toDouble();
    edgeWidth = settings.value("SceneViewSettings/EdgeWidth", GEOMETRYEDGEWIDTH).toDouble();
    labelSize = settings.value("SceneViewSettings/LabelSize", GEOMETRYLABELSIZE).toDouble();

    // font
    sceneFont = settings.value("SceneViewSettings/SceneFont", FONT).value<QFont>();

    // mesh
    angleSegmentsCount = settings.value("SceneViewSettings/MeshAngleSegmentsCount", MESHANGLESEGMENTSCOUNT).toInt();
    curvilinearElements = settings.value("SceneViewSettings/MeshCurvilinearElements", MESHCURVILINEARELEMENTS).toBool();

    // grid
    showGrid = settings.value("SceneViewSettings/ShowGrid", SHOWGRID).toBool();
    gridStep = settings.value("SceneViewSettings/GridStep", GRIDSTEP).toDouble();

    // rulers
    showRulers = settings.value("SceneViewSettings/ShowRulers", SHOWRULERS).toBool();
    // snap to grid
    snapToGrid = settings.value("SceneViewSettings/SnapToGrid", SNAPTOGRID).toBool();

    // axes
    showAxes = settings.value("SceneViewSettings/ShowAxes", SHOWAXES).toBool();

    // label
    showLabel = settings.value("SceneViewSettings/ShowLabel", SHOWLABEL).toBool();

    // linearizer quality
    linearizerQuality = settings.value("SceneViewSettings/LinearizerQuality", LINEARIZER_QUALITY).toDouble();

    // 3d
    scalarView3DLighting = settings.value("SceneViewSettings/ScalarView3DLighting", false).toBool();
    scalarView3DAngle = settings.value("SceneViewSettings/ScalarView3DAngle", 270).toDouble();
    scalarView3DBackground = settings.value("SceneViewSettings/ScalarView3DBackground", true).toBool();
    scalarView3DHeight = settings.value("SceneViewSettings/ScalarView3DHeight", 4.0).toDouble();

    // deformations
    deformScalar = settings.value("SceneViewSettings/DeformScalar", true).toBool();
    deformContour = settings.value("SceneViewSettings/DeformContour", true).toBool();
    deformVector = settings.value("SceneViewSettings/DeformVector", true).toBool();
}

void Config::loadPostprocessor(QDomElement *config)
{
<<<<<<< HEAD
    if (config)
        eleConfig = config;

    // contour
    contoursCount = readConfig("SceneViewSettings/ContoursCount", CONTOURSCOUNT);

    // scalar view
    showScalarScale = readConfig("SceneViewSettings/ShowScalarScale", true);
=======
    eleConfig = config;

    // active field
    activeField = readConfig("SceneViewSettings/ActiveField", QString());

    // view
    showPost3D = (SceneViewPost3DShow) readConfig("SceneViewSettings/ShowPost3D", (int) SCALARSHOWPOST3D);

    // mesh
    showInitialMeshView = readConfig("SceneViewSettings/ShowInitialMeshView", SHOWINITIALMESHVIEW);
    showSolutionMeshView = readConfig("SceneViewSettings/ShowSolutionMeshView", SHOWSOLUTIONMESHVIEW);

    // contour
    showContourView = readConfig("SceneViewSettings/ShowContourView", SHOWCONTOURVIEW);
    contourVariable = readConfig("SceneViewSettings/ContourVariable", QString());
    contoursCount = readConfig("SceneViewSettings/ContoursCount", CONTOURSCOUNT);

    // scalar view
    showScalarView = readConfig("SceneViewSettings/ShowScalarView", SHOWSCALARVIEW);
    showScalarColorBar = readConfig("SceneViewSettings/ShowScalarColorBar", SHOWSCALARCOLORBAR);
    scalarVariable = readConfig("SceneViewSettings/ScalarVariable", QString());
    scalarVariableComp = (PhysicFieldVariableComp) readConfig("SceneViewSettings/ScalarVariableComp", (int) PhysicFieldVariableComp_Scalar);
    // scalarVariable3D = readConfig("SceneViewSettings/ScalarVariable3D", QString());
    // scalarVariable3DComp = (PhysicFieldVariableComp) readConfig("SceneViewSettings/ScalarVariable3DComp", (int) PhysicFieldVariableComp_Scalar);
>>>>>>> 5f42d975
    paletteType = (PaletteType) readConfig("SceneViewSettings/PaletteType", PALETTETYPE);
    paletteFilter = readConfig("SceneViewSettings/PaletteFilter", PALETTEFILTER);
    paletteSteps = readConfig("SceneViewSettings/PaletteSteps", PALETTESTEPS);
    scalarRangeLog = readConfig("SceneViewSettings/ScalarRangeLog", SCALARFIELDRANGELOG);
    scalarRangeBase = readConfig("SceneViewSettings/ScalarRangeBase", SCALARFIELDRANGEBASE);
    scalarDecimalPlace = readConfig("SceneViewSettings/ScalarDecimalPlace", SCALARDECIMALPLACE);
<<<<<<< HEAD

    // vector view
=======
    scalarRangeAuto = readConfig("SceneViewSettings/ScalarRangeAuto", SCALARRANGEAUTO);
    scalarRangeMin = readConfig("SceneViewSettings/ScalarRangeMin", SCALARRANGEMIN);
    scalarRangeMax = readConfig("SceneViewSettings/ScalarRangeMax", SCALARRANGEMAX);

    // vector view
    showVectorView = readConfig("SceneViewSettings/ShowVectorView", SHOWVECTORVIEW);
    vectorVariable = readConfig("SceneViewSettings/VectorVariable", QString());
>>>>>>> 5f42d975
    vectorProportional = readConfig("SceneViewSettings/VectorProportional", VECTORPROPORTIONAL);
    vectorColor = readConfig("SceneViewSettings/VectorColor", VECTORCOLOR);
    vectorCount = readConfig("SceneViewSettings/VectorNumber", VECTORNUMBER);
    vectorScale = readConfig("SceneViewSettings/VectorScale", VECTORSCALE);

    // order view
<<<<<<< HEAD
    showOrderScale = readConfig("SceneViewSettings/ShowOrderScale", true);
=======
    showOrderView = readConfig("SceneViewSettings/ShowOrderView", SHOWORDERVIEW);
    showOrderColorBar = readConfig("SceneViewSettings/ShowOrderColorBar", SHOWORDERCOLORBAR);
>>>>>>> 5f42d975
    orderPaletteOrderType = (PaletteOrderType) readConfig("SceneViewSettings/OrderPaletteOrderType", ORDERPALETTEORDERTYPE);
    orderLabel = readConfig("SceneViewSettings/OrderLabel", ORDERLABEL);

    // particle tracing
<<<<<<< HEAD
=======
    showParticleView = readConfig("SceneViewSettings/ShowParticleView", SHOWPARTICLEVIEW);
>>>>>>> 5f42d975
    particleIncludeGravitation = readConfig("SceneViewSettings/ParticleIncludeGravitation", PARTICLEINCLUDEGRAVITATION);
    particleMass = readConfig("SceneViewSettings/ParticleMass", PARTICLEMASS);
    particleConstant = readConfig("SceneViewSettings/ParticleConstant", PARTICLECONSTANT);
    particleStart.x = readConfig("SceneViewSettings/ParticleStartX", PARTICLESTARTX);
    particleStart.y = readConfig("SceneViewSettings/ParticleStartY", PARTICLESTARTY);
    particleStartVelocity.x = readConfig("SceneViewSettings/ParticleStartVelocityX", PARTICLESTARTVELOCITYX);
    particleStartVelocity.y = readConfig("SceneViewSettings/ParticleStartVelocityY", PARTICLESTARTVELOCITYY);
    particleNumberOfParticles = readConfig("SceneViewSettings/ParticleNumberOfParticles", PARTICLENUMBEROFPARTICLES);
    particleStartingRadius = readConfig("SceneViewSettings/ParticleStartingRadius", PARTICLESTARTINGRADIUS);
    particleTerminateOnDifferentMaterial = readConfig("SceneViewSettings/ParticleTerminateOnDifferentMaterial", PARTICLETERMINATEONDIFFERENTMATERIAL);
    particleMaximumRelativeError = readConfig("SceneViewSettings/ParticleMaximumRelativeError", PARTICLEMAXIMUMRELATIVEERROR);
    particleShowPoints = readConfig("SceneViewSettings/ParticleShowPoints", PARTICLESHOWPOINTS);
    particleColorByVelocity = readConfig("SceneViewSettings/ParticleColorByVelocity", PARTICLECOLORBYVELOCITY);
    particleMaximumSteps = readConfig("SceneViewSettings/ParticleMaximumSteps", PARTICLEMAXIMUMSTEPS);
    particleDragDensity = readConfig("SceneViewSettings/ParticleDragDensity", PARTICLEDRAGDENSITY);
    particleDragCoefficient = readConfig("SceneViewSettings/ParticleDragCoefficient", PARTICLEDRAGCOEFFICIENT);
    particleDragReferenceArea = readConfig("SceneViewSettings/ParticleDragReferenceArea", PARTICLEDRAGREFERENCEAREA);

    eleConfig = NULL;
}

void Config::loadAdvanced()
{
    QSettings settings;

    // adaptivity
    maxDofs = settings.value("Adaptivity/MaxDofs", MAX_DOFS).toInt();
    isoOnly = settings.value("Adaptivity/IsoOnly", ADAPTIVITY_ISOONLY).toBool();
    convExp = settings.value("Adaptivity/ConvExp", ADAPTIVITY_CONVEXP).toDouble();
    threshold = settings.value("Adaptivity/Threshold", ADAPTIVITY_THRESHOLD).toDouble();
    strategy = settings.value("Adaptivity/Strategy", ADAPTIVITY_STRATEGY).toInt();
    meshRegularity = settings.value("Adaptivity/MeshRegularity", ADAPTIVITY_MESHREGULARITY).toInt();
    projNormType = (Hermes::Hermes2D::ProjNormType) settings.value("Adaptivity/ProjNormType", ADAPTIVITY_PROJNORMTYPE).toInt();

    // command argument
    commandTriangle = settings.value("Commands/Triangle", COMMANDS_TRIANGLE).toString();
    // add quadratic elements (added points on the middle of edge used by rough triangle division)
    if (!commandTriangle.contains("-o2"))
        commandTriangle = COMMANDS_TRIANGLE;
    commandFFmpeg = settings.value("Commands/FFmpeg", COMMANDS_FFMPEG).toString();

    // global script
    globalScript = settings.value("Python/GlobalScript", "").toString();
}

void Config::save()
{
    saveWorkspace();
    saveAdvanced();
}

void Config::saveWorkspace()
{
    QSettings settings;

    // experimental features
    settings.setValue("SceneViewSettings/ExperimentalFeatures", showExperimentalFeatures);

    // general
    settings.setValue("General/GUIStyle", guiStyle);
    settings.setValue("General/Language", language);
    settings.setValue("General/DefaultPhysicField", defaultPhysicField);

    settings.setValue("General/CollaborationServerURL", collaborationServerURL);

    settings.setValue("General/CheckVersion", checkVersion);
    settings.setValue("General/ShowConvergenceChart", showConvergenceChart);
    settings.setValue("General/ShowNonlinearChart", showNonlinearChart);
    settings.setValue("General/EnabledApplicationLog", enabledApplicationLog);
    settings.setValue("General/EnabledProgressLog", enabledProgressLog);
    settings.setValue("General/LineEditValueShowResult", lineEditValueShowResult);
    if (showExperimentalFeatures)
        settings.setValue("General/SaveProblemWithSolution", saveProblemWithSolution);
    else
        saveProblemWithSolution = false;

    // zoom
    settings.setValue("General/ZoomToMouse", zoomToMouse);

    // delete files
    settings.setValue("Solver/DeleteTriangleMeshFiles", deleteTriangleMeshFiles);
    settings.setValue("Solver/DeleteHermes2DMeshFile", deleteHermes2DMeshFile);

    // colors
    settings.setValue("SceneViewSettings/ColorBackground", colorBackground);
    settings.setValue("SceneViewSettings/ColorGrid", colorGrid);
    settings.setValue("SceneViewSettings/ColorCross", colorCross);
    settings.setValue("SceneViewSettings/ColorNodes", colorNodes);
    settings.setValue("SceneViewSettings/ColorEdges", colorEdges);
    settings.setValue("SceneViewSettings/ColorLabels", colorLabels);
    settings.setValue("SceneViewSettings/ColorContours", colorContours);
    settings.setValue("SceneViewSettings/ColorVectors", colorVectors);
    settings.setValue("SceneViewSettings/ColorInitialMesh", colorInitialMesh);
    settings.setValue("SceneViewSettings/ColorSolutionMesh", colorSolutionMesh);
    settings.setValue("SceneViewSettings/ColorInitialMesh", colorHighlighted);
    settings.setValue("SceneViewSettings/ColorSolutionMesh", colorSelected);

    // geometry
    settings.setValue("SceneViewSettings/NodeSize", nodeSize);
    settings.setValue("SceneViewSettings/EdgeWidth", edgeWidth);
    settings.setValue("SceneViewSettings/LabelSize", labelSize);

    // font
    settings.setValue("SceneViewSettings/SceneFont", sceneFont);

    // mesh
    settings.setValue("SceneViewSettings/MeshAngleSegmentsCount", angleSegmentsCount);
    settings.setValue("SceneViewSettings/MeshCurvilinearElements", curvilinearElements);

    // grid
    settings.setValue("SceneViewSettings/ShowGrid", showGrid);
    settings.setValue("SceneViewSettings/GridStep", gridStep);

    // scene font
    settings.setValue("SceneViewSettings/SceneFont", sceneFont);

    // rulers
    settings.setValue("SceneViewSettings/ShowRulers", showRulers);
    // snap to grid
    settings.setValue("SceneViewSettings/SnapToGrid", snapToGrid);

    // axes
    settings.setValue("SceneViewSettings/ShowAxes", showAxes);

    // label
    settings.setValue("SceneViewSettings/ShowLabel", showLabel);

    // linearizer quality
    settings.setValue("SceneViewSettings/LinearizerQuality", linearizerQuality);

    // 3d
    settings.setValue("SceneViewSettings/ScalarView3DLighting", scalarView3DLighting);
    settings.setValue("SceneViewSettings/ScalarView3DAngle", scalarView3DAngle);
    settings.setValue("SceneViewSettings/ScalarView3DBackground", scalarView3DBackground);
    settings.setValue("SceneViewSettings/ScalarView3DHeight", scalarView3DHeight);

    // deformations
    settings.setValue("SceneViewSettings/DeformScalar", deformScalar);
    settings.setValue("SceneViewSettings/DeformContour", deformContour);
    settings.setValue("SceneViewSettings/DeformVector", deformVector);
}

void Config::savePostprocessor(QDomElement *config)
{
<<<<<<< HEAD
    if (config)
        eleConfig = config;

    // contour
    writeConfig("SceneViewSettings/ContoursCount", contoursCount);

    // scalar view
    writeConfig("SceneViewSettings/ShowScalarScale", showScalarScale);
=======
    eleConfig = config;

    // active field
    writeConfig("SceneViewSettings/ActiveField", activeField);

    // mesh
    writeConfig("SceneViewSettings/ShowInitialMeshView", showInitialMeshView);
    writeConfig("SceneViewSettings/ShowSolutionMeshView", showSolutionMeshView);

    writeConfig("SceneViewSettings/ShowPost3D", showPost3D);

    // contour
    writeConfig("SceneViewSettings/ContourVariable", contourVariable);
    writeConfig("SceneViewSettings/ShowContourView", showContourView);
    writeConfig("SceneViewSettings/ContoursCount", contoursCount);

    // scalar view
    writeConfig("SceneViewSettings/ShowScalarView", showScalarView);
    writeConfig("SceneViewSettings/ShowScalarColorBar", showScalarColorBar);
    writeConfig("SceneViewSettings/ScalarVariable", scalarVariable);
    writeConfig("SceneViewSettings/ScalarVariableComp", scalarVariableComp);
    // writeConfig("SceneViewSettings/ScalarVariable3D", scalarVariable3D);
    // writeConfig("SceneViewSettings/ScalarVariable3DComp", scalarVariable3DComp);
>>>>>>> 5f42d975
    writeConfig("SceneViewSettings/PaletteType", paletteType);
    writeConfig("SceneViewSettings/PaletteFilter", paletteFilter);
    writeConfig("SceneViewSettings/PaletteSteps", paletteSteps);
    writeConfig("SceneViewSettings/ScalarRangeLog", scalarRangeLog);
    writeConfig("SceneViewSettings/ScalarRangeBase", scalarRangeBase);
    writeConfig("SceneViewSettings/ScalarDecimalPlace", scalarDecimalPlace);
<<<<<<< HEAD

    // vector view
=======
    writeConfig("SceneViewSettings/ScalarRangeAuto", scalarRangeAuto);
    writeConfig("SceneViewSettings/ScalarRangeMin", scalarRangeMin);
    writeConfig("SceneViewSettings/ScalarRangeMax", scalarRangeMax);

    // vector view
    writeConfig("SceneViewSettings/ShowVectorView", showVectorView);
    writeConfig("SceneViewSettings/VectorVariable", vectorVariable);
>>>>>>> 5f42d975
    writeConfig("SceneViewSettings/VectorProportional", vectorProportional);
    writeConfig("SceneViewSettings/VectorColor", vectorColor);
    writeConfig("SceneViewSettings/VectorNumber", vectorCount);
    writeConfig("SceneViewSettings/VectorScale", vectorScale);

    // order view
<<<<<<< HEAD
    writeConfig("SceneViewSettings/ShowOrderScale", showOrderScale);
=======
    writeConfig("SceneViewSettings/ShowOrderView", showOrderView);
    writeConfig("SceneViewSettings/ShowOrderColorBar", showOrderColorBar);
>>>>>>> 5f42d975
    writeConfig("SceneViewSettings/OrderPaletteOrderType", orderPaletteOrderType);
    writeConfig("SceneViewSettings/OrderLabel", orderLabel);

    // particle tracing
<<<<<<< HEAD
=======
    writeConfig("SceneViewSettings/ShowParticleView", showParticleView);
>>>>>>> 5f42d975
    writeConfig("SceneViewSettings/ParticleIncludeGravitation", particleIncludeGravitation);
    writeConfig("SceneViewSettings/ParticleMass", particleMass);
    writeConfig("SceneViewSettings/ParticleConstant", particleConstant);
    writeConfig("SceneViewSettings/ParticleStartX", particleStart.x);
    writeConfig("SceneViewSettings/ParticleStartY", particleStart.y);
    writeConfig("SceneViewSettings/ParticleStartVelocityX", particleStartVelocity.x);
    writeConfig("SceneViewSettings/ParticleStartVelocityY", particleStartVelocity.y);
    writeConfig("SceneViewSettings/ParticleNumberOfParticles", particleNumberOfParticles);
    writeConfig("SceneViewSettings/ParticleStartingRadius", particleStartingRadius);
    writeConfig("SceneViewSettings/ParticleTerminateOnDifferentMaterial", particleTerminateOnDifferentMaterial);
    writeConfig("SceneViewSettings/ParticleMaximumRelativeError", particleMaximumRelativeError);
    writeConfig("SceneViewSettings/ParticleShowPoints", particleShowPoints);
    writeConfig("SceneViewSettings/ParticleColorByVelocity", particleColorByVelocity);
    writeConfig("SceneViewSettings/ParticleMaximumSteps", particleMaximumSteps);
    writeConfig("SceneViewSettings/ParticleDragDensity", particleDragDensity);
    writeConfig("SceneViewSettings/ParticleDragCoefficient", particleDragCoefficient);
    writeConfig("SceneViewSettings/ParticleDragReferenceArea", particleDragReferenceArea);

    eleConfig = NULL;
}

void Config::saveAdvanced()
{
    QSettings settings;

    // adaptivity
    settings.setValue("Adaptivity/MaxDofs", maxDofs);
    settings.setValue("Adaptivity/IsoOnly", isoOnly);
    settings.setValue("Adaptivity/ConvExp", convExp);
    settings.setValue("Adaptivity/Threshold", threshold);
    settings.setValue("Adaptivity/Strategy", strategy);
    settings.setValue("Adaptivity/MeshRegularity", meshRegularity);
    settings.setValue("Adaptivity/ProjNormType", projNormType);

    // command argument
    settings.setValue("Commands/Triangle", commandTriangle);
    settings.setValue("Commands/FFmpeg", commandFFmpeg);

    // global script
    settings.setValue("Python/GlobalScript", globalScript);
}

bool Config::readConfig(const QString &key, bool defaultValue)
{
    if (eleConfig)
    {
        QString att = key; att.replace("/", "_");
        if (eleConfig->hasAttribute(att))
            return (eleConfig->attribute(att).toInt() == 1) ? true : false;
    }

    return defaultValue;
}

int Config::readConfig(const QString &key, int defaultValue)
{
    if (eleConfig)
    {
        QString att = key; att.replace("/", "_");
        if (eleConfig->hasAttribute(att))
            return eleConfig->attribute(att).toInt();
    }

    return defaultValue;
}

double Config::readConfig(const QString &key, double defaultValue)
{
    if (eleConfig)
    {
        QString att = key; att.replace("/", "_");
        if (eleConfig->hasAttribute(att))
            return eleConfig->attribute(att).toDouble();
    }

    return defaultValue;
}

<<<<<<< HEAD
void Config::writeConfig(const QString &key, bool value)
=======
QString Config::readConfig(const QString &key, const QString &defaultValue)
>>>>>>> 5f42d975
{
    if (eleConfig)
    {
        QString att = key; att.replace("/", "_");
<<<<<<< HEAD
        eleConfig->setAttribute(att, value);
    }
=======
        if (eleConfig->hasAttribute(att))
            return eleConfig->attribute(att);
    }

    return defaultValue;
}

void Config::writeConfig(const QString &key, bool value)
{
    QString att = key; att.replace("/", "_");
    eleConfig->setAttribute(att, value);
>>>>>>> 5f42d975
}

void Config::writeConfig(const QString &key, int value)
{
<<<<<<< HEAD
    if (eleConfig)
    {
        QString att = key; att.replace("/", "_");
        eleConfig->setAttribute(att, value);
    }
=======
    QString att = key; att.replace("/", "_");
    eleConfig->setAttribute(att, value);
>>>>>>> 5f42d975
}

void Config::writeConfig(const QString &key, double value)
{
<<<<<<< HEAD
    if (eleConfig)
    {
        QString att = key; att.replace("/", "_");
        eleConfig->setAttribute(att, value);
    }
=======
    QString att = key; att.replace("/", "_");
    eleConfig->setAttribute(att, value);
}

void Config::writeConfig(const QString &key, const QString &value)
{
    QString att = key; att.replace("/", "_");
    eleConfig->setAttribute(att, value);
>>>>>>> 5f42d975
}<|MERGE_RESOLUTION|>--- conflicted
+++ resolved
@@ -145,16 +145,6 @@
 
 void Config::loadPostprocessor(QDomElement *config)
 {
-<<<<<<< HEAD
-    if (config)
-        eleConfig = config;
-
-    // contour
-    contoursCount = readConfig("SceneViewSettings/ContoursCount", CONTOURSCOUNT);
-
-    // scalar view
-    showScalarScale = readConfig("SceneViewSettings/ShowScalarScale", true);
-=======
     eleConfig = config;
 
     // active field
@@ -179,17 +169,12 @@
     scalarVariableComp = (PhysicFieldVariableComp) readConfig("SceneViewSettings/ScalarVariableComp", (int) PhysicFieldVariableComp_Scalar);
     // scalarVariable3D = readConfig("SceneViewSettings/ScalarVariable3D", QString());
     // scalarVariable3DComp = (PhysicFieldVariableComp) readConfig("SceneViewSettings/ScalarVariable3DComp", (int) PhysicFieldVariableComp_Scalar);
->>>>>>> 5f42d975
     paletteType = (PaletteType) readConfig("SceneViewSettings/PaletteType", PALETTETYPE);
     paletteFilter = readConfig("SceneViewSettings/PaletteFilter", PALETTEFILTER);
     paletteSteps = readConfig("SceneViewSettings/PaletteSteps", PALETTESTEPS);
     scalarRangeLog = readConfig("SceneViewSettings/ScalarRangeLog", SCALARFIELDRANGELOG);
     scalarRangeBase = readConfig("SceneViewSettings/ScalarRangeBase", SCALARFIELDRANGEBASE);
     scalarDecimalPlace = readConfig("SceneViewSettings/ScalarDecimalPlace", SCALARDECIMALPLACE);
-<<<<<<< HEAD
-
-    // vector view
-=======
     scalarRangeAuto = readConfig("SceneViewSettings/ScalarRangeAuto", SCALARRANGEAUTO);
     scalarRangeMin = readConfig("SceneViewSettings/ScalarRangeMin", SCALARRANGEMIN);
     scalarRangeMax = readConfig("SceneViewSettings/ScalarRangeMax", SCALARRANGEMAX);
@@ -197,27 +182,19 @@
     // vector view
     showVectorView = readConfig("SceneViewSettings/ShowVectorView", SHOWVECTORVIEW);
     vectorVariable = readConfig("SceneViewSettings/VectorVariable", QString());
->>>>>>> 5f42d975
     vectorProportional = readConfig("SceneViewSettings/VectorProportional", VECTORPROPORTIONAL);
     vectorColor = readConfig("SceneViewSettings/VectorColor", VECTORCOLOR);
     vectorCount = readConfig("SceneViewSettings/VectorNumber", VECTORNUMBER);
     vectorScale = readConfig("SceneViewSettings/VectorScale", VECTORSCALE);
 
     // order view
-<<<<<<< HEAD
-    showOrderScale = readConfig("SceneViewSettings/ShowOrderScale", true);
-=======
     showOrderView = readConfig("SceneViewSettings/ShowOrderView", SHOWORDERVIEW);
     showOrderColorBar = readConfig("SceneViewSettings/ShowOrderColorBar", SHOWORDERCOLORBAR);
->>>>>>> 5f42d975
     orderPaletteOrderType = (PaletteOrderType) readConfig("SceneViewSettings/OrderPaletteOrderType", ORDERPALETTEORDERTYPE);
     orderLabel = readConfig("SceneViewSettings/OrderLabel", ORDERLABEL);
 
     // particle tracing
-<<<<<<< HEAD
-=======
     showParticleView = readConfig("SceneViewSettings/ShowParticleView", SHOWPARTICLEVIEW);
->>>>>>> 5f42d975
     particleIncludeGravitation = readConfig("SceneViewSettings/ParticleIncludeGravitation", PARTICLEINCLUDEGRAVITATION);
     particleMass = readConfig("SceneViewSettings/ParticleMass", PARTICLEMASS);
     particleConstant = readConfig("SceneViewSettings/ParticleConstant", PARTICLECONSTANT);
@@ -362,16 +339,6 @@
 
 void Config::savePostprocessor(QDomElement *config)
 {
-<<<<<<< HEAD
-    if (config)
-        eleConfig = config;
-
-    // contour
-    writeConfig("SceneViewSettings/ContoursCount", contoursCount);
-
-    // scalar view
-    writeConfig("SceneViewSettings/ShowScalarScale", showScalarScale);
-=======
     eleConfig = config;
 
     // active field
@@ -395,17 +362,12 @@
     writeConfig("SceneViewSettings/ScalarVariableComp", scalarVariableComp);
     // writeConfig("SceneViewSettings/ScalarVariable3D", scalarVariable3D);
     // writeConfig("SceneViewSettings/ScalarVariable3DComp", scalarVariable3DComp);
->>>>>>> 5f42d975
     writeConfig("SceneViewSettings/PaletteType", paletteType);
     writeConfig("SceneViewSettings/PaletteFilter", paletteFilter);
     writeConfig("SceneViewSettings/PaletteSteps", paletteSteps);
     writeConfig("SceneViewSettings/ScalarRangeLog", scalarRangeLog);
     writeConfig("SceneViewSettings/ScalarRangeBase", scalarRangeBase);
     writeConfig("SceneViewSettings/ScalarDecimalPlace", scalarDecimalPlace);
-<<<<<<< HEAD
-
-    // vector view
-=======
     writeConfig("SceneViewSettings/ScalarRangeAuto", scalarRangeAuto);
     writeConfig("SceneViewSettings/ScalarRangeMin", scalarRangeMin);
     writeConfig("SceneViewSettings/ScalarRangeMax", scalarRangeMax);
@@ -413,27 +375,19 @@
     // vector view
     writeConfig("SceneViewSettings/ShowVectorView", showVectorView);
     writeConfig("SceneViewSettings/VectorVariable", vectorVariable);
->>>>>>> 5f42d975
     writeConfig("SceneViewSettings/VectorProportional", vectorProportional);
     writeConfig("SceneViewSettings/VectorColor", vectorColor);
     writeConfig("SceneViewSettings/VectorNumber", vectorCount);
     writeConfig("SceneViewSettings/VectorScale", vectorScale);
 
     // order view
-<<<<<<< HEAD
-    writeConfig("SceneViewSettings/ShowOrderScale", showOrderScale);
-=======
     writeConfig("SceneViewSettings/ShowOrderView", showOrderView);
     writeConfig("SceneViewSettings/ShowOrderColorBar", showOrderColorBar);
->>>>>>> 5f42d975
     writeConfig("SceneViewSettings/OrderPaletteOrderType", orderPaletteOrderType);
     writeConfig("SceneViewSettings/OrderLabel", orderLabel);
 
     // particle tracing
-<<<<<<< HEAD
-=======
     writeConfig("SceneViewSettings/ShowParticleView", showParticleView);
->>>>>>> 5f42d975
     writeConfig("SceneViewSettings/ParticleIncludeGravitation", particleIncludeGravitation);
     writeConfig("SceneViewSettings/ParticleMass", particleMass);
     writeConfig("SceneViewSettings/ParticleConstant", particleConstant);
@@ -512,19 +466,11 @@
     return defaultValue;
 }
 
-<<<<<<< HEAD
-void Config::writeConfig(const QString &key, bool value)
-=======
 QString Config::readConfig(const QString &key, const QString &defaultValue)
->>>>>>> 5f42d975
 {
     if (eleConfig)
     {
         QString att = key; att.replace("/", "_");
-<<<<<<< HEAD
-        eleConfig->setAttribute(att, value);
-    }
-=======
         if (eleConfig->hasAttribute(att))
             return eleConfig->attribute(att);
     }
@@ -536,32 +482,16 @@
 {
     QString att = key; att.replace("/", "_");
     eleConfig->setAttribute(att, value);
->>>>>>> 5f42d975
 }
 
 void Config::writeConfig(const QString &key, int value)
 {
-<<<<<<< HEAD
-    if (eleConfig)
-    {
-        QString att = key; att.replace("/", "_");
-        eleConfig->setAttribute(att, value);
-    }
-=======
     QString att = key; att.replace("/", "_");
     eleConfig->setAttribute(att, value);
->>>>>>> 5f42d975
 }
 
 void Config::writeConfig(const QString &key, double value)
 {
-<<<<<<< HEAD
-    if (eleConfig)
-    {
-        QString att = key; att.replace("/", "_");
-        eleConfig->setAttribute(att, value);
-    }
-=======
     QString att = key; att.replace("/", "_");
     eleConfig->setAttribute(att, value);
 }
@@ -570,5 +500,4 @@
 {
     QString att = key; att.replace("/", "_");
     eleConfig->setAttribute(att, value);
->>>>>>> 5f42d975
 }