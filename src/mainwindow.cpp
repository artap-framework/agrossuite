// This file is part of Agros2D.
//
// Agros2D is free software: you can redistribute it and/or modify
// it under the terms of the GNU General Public License as published by
// the Free Software Foundation, either version 2 of the License, or
// (at your option) any later version.
//
// Agros2D is distributed in the hope that it will be useful,
// but WITHOUT ANY WARRANTY; without even the implied warranty of
// MERCHANTABILITY or FITNESS FOR A PARTICULAR PURPOSE.  See the
// GNU General Public License for more details.
//
// You should have received a copy of the GNU General Public License
// along with Agros2D.  If not, see <http://www.gnu.org/licenses/>.
//
// hp-FEM group (http://hpfem.org/)
// University of Nevada, Reno (UNR) and University of West Bohemia, Pilsen
// Email: agros2d@googlegroups.com, home page: http://hpfem.org/agros2d/

#include "mainwindow.h"

#include "gui.h"

#include "scene.h"
#include "scenebasic.h"
#include "sceneview.h"
#include "scenesolution.h"
#include "sceneinfoview.h"
#include "terminalview.h"
#include "tooltipview.h"
#include "postprocessorview.h"
#include "chartdialog.h"
#include "confdialog.h"
#include "scripteditordialog.h"
#include "reportdialog.h"
#include "videodialog.h"
#include "logdialog.h"
#include "problemdialog.h"
#include "progressdialog.h"
#include "collaboration.h"
#include "resultsview.h"
#include "materialbrowserdialog.h"
#include "datatabledialog.h"
#include "hermes2d/module.h"

MainWindow::MainWindow(QWidget *parent) : QMainWindow(parent)
{
    logMessage("MainWindow::MainWindow()");

    Util::createSingleton();

    // fixme - curve elements from script doesn't work
    readMeshDirtyFix();

    createScriptEngine();
    createScene();

    chartDialog = new ChartDialog(this);
    scriptEditorDialog = new ScriptEditorDialog(this);
    reportDialog = new ReportDialog(sceneView, this);
    videoDialog = new VideoDialog(sceneView, this);
    logDialog = new LogDialog(this);
    collaborationDownloadDialog = new ServerDownloadDialog(this);

    createActions();
    createViews();
    createMenus();
    createToolBars();
    createStatusBar();

    connect(Util::scene(), SIGNAL(invalidated()), this, SLOT(doInvalidated()));
    connect(Util::scene(), SIGNAL(fileNameChanged(QString)), this, SLOT(doSetWindowTitle(QString)));

    connect(sceneView, SIGNAL(mousePressed()), resultsView, SLOT(doShowResults()));
    connect(sceneView, SIGNAL(mousePressed(const Point &)), resultsView, SLOT(doShowPoint(const Point &)));
    connect(sceneView, SIGNAL(sceneModeChanged(SceneMode)), this, SLOT(doSceneModeChanged(SceneMode)));
    connect(sceneView, SIGNAL(sceneModeChanged(SceneMode)), tooltipView, SLOT(loadTooltip(SceneMode)));
    connect(sceneView, SIGNAL(postprocessorModeGroupChanged(SceneModePostprocessor)), resultsView, SLOT(doPostprocessorModeGroupChanged(SceneModePostprocessor)));
    connect(sceneView, SIGNAL(postprocessorModeGroupChanged(SceneModePostprocessor)), this, SLOT(doPostprocessorModeGroupChanged(SceneModePostprocessor)));
    connect(postprocessorView, SIGNAL(apply()), sceneView, SLOT(doInvalidated()));
    connect(postprocessorView, SIGNAL(apply()), this, SLOT(doInvalidated()));
    connect(resultsView->btnSelectMarker, SIGNAL(clicked()), sceneView->actSceneViewSelectMarker, SLOT(trigger()));

    sceneView->doDefaultValues();

    connect(chartDialog, SIGNAL(setChartLine(ChartLine)), sceneView, SLOT(doSetChartLine(ChartLine)));

    QSettings settings;
    restoreGeometry(settings.value("MainWindow/Geometry", saveGeometry()).toByteArray());
    recentFiles = settings.value("MainWindow/RecentFiles").value<QStringList>();
    restoreState(settings.value("MainWindow/State", saveState()).toByteArray());

    Util::scene()->clear();

    sceneView->actSceneModeNode->trigger();
    sceneView->doZoomBestFit();

    // set recent files
    setRecentFiles();

    // accept drops
    setAcceptDrops(true);

    // macx
    setUnifiedTitleAndToolBarOnMac(true);

    doInvalidated();

    if (settings.value("General/CheckVersion", true).value<bool>())
        checkForNewVersion(true);

    // parameters
    QStringList args = QCoreApplication::arguments();
    for (int i = 1; i < args.count(); i++)
    {
        if (args[i] == "--verbose" || args[i] == "/verbose")
            continue;

        if (args[i] == "--run" || args[i] == "-r" || args[i] == "/r")
        {
            QString scriptName = args[++i];

            if (QFile::exists(scriptName))
                runPythonScript(readFileContent(scriptName));
            else
                qWarning() << "Script " << scriptName << "not found.";

            continue;
        }

        QString fileName = args[i];
        open(fileName);
    }

    // DataTableDialog *dataTableDialog = new DataTableDialog(this);
    // dataTableDialog->show();
}

MainWindow::~MainWindow()
{
    logMessage("MainWindow::~MainWindow()");

    QSettings settings;
    settings.setValue("MainWindow/Geometry", saveGeometry());
    settings.setValue("MainWindow/State", saveState());
    settings.setValue("MainWindow/RecentFiles", recentFiles);

    // remove temp files
    removeDirectory(tempProblemDir());
}

void MainWindow::open(const QString &fileName)
{
    logMessage("MainWindow::open()");

    doDocumentOpen(fileName);
}

void MainWindow::createActions()
{
    logMessage("MainWindow::createActions()");

    actDocumentNew = new QAction(icon("document-new"), tr("&New..."), this);
    actDocumentNew->setShortcuts(QKeySequence::New);
    actDocumentNew->setStatusTip(tr("Create a new file"));
    connect(actDocumentNew, SIGNAL(triggered()), this, SLOT(doDocumentNew()));

    actDocumentOpen = new QAction(icon("document-open"), tr("&Open..."), this);
    actDocumentOpen->setShortcuts(QKeySequence::Open);
    actDocumentOpen->setStatusTip(tr("Open an existing file"));
    connect(actDocumentOpen, SIGNAL(triggered()), this, SLOT(doDocumentOpen()));

    actDocumentDownloadFromServer = new QAction(icon(""), tr("&Download from server..."), this);
    actDocumentDownloadFromServer->setShortcut(tr("Ctrl+Shift+O"));
    actDocumentDownloadFromServer->setStatusTip(tr("Download from server..."));
    connect(actDocumentDownloadFromServer, SIGNAL(triggered()), this, SLOT(doDocumentDownloadFromServer()));

    actDocumentSave = new QAction(icon("document-save"), tr("&Save"), this);
    actDocumentSave->setShortcuts(QKeySequence::Save);
    actDocumentSave->setStatusTip(tr("Save the file to disk"));
    connect(actDocumentSave, SIGNAL(triggered()), this, SLOT(doDocumentSave()));

    actDocumentSaveWithSolution = new QAction(icon(""), tr("Save with solution"), this);
    actDocumentSaveWithSolution->setStatusTip(tr("Save the file to disk with solution"));
    connect(actDocumentSaveWithSolution, SIGNAL(triggered()), this, SLOT(doDocumentSaveWithSolution()));

    actDocumentSaveAs = new QAction(icon("document-save-as"), tr("Save &As..."), this);
    actDocumentSaveAs->setShortcuts(QKeySequence::SaveAs);
    actDocumentSaveAs->setStatusTip(tr("Save the file under a new name"));
    connect(actDocumentSaveAs, SIGNAL(triggered()), this, SLOT(doDocumentSaveAs()));

    actDocumentUploadToServer = new QAction(icon(""), tr("Upload to server..."), this);
    actDocumentUploadToServer->setStatusTip(tr("Upload to server..."));
    connect(actDocumentUploadToServer, SIGNAL(triggered()), this, SLOT(doDocumentUploadToServer()));

    actDocumentClose = new QAction(tr("&Close"), this);
    actDocumentClose->setShortcuts(QKeySequence::Close);
    actDocumentClose->setStatusTip(tr("Close the file"));
    connect(actDocumentClose, SIGNAL(triggered()), this, SLOT(doDocumentClose()));

    actDocumentImportDXF = new QAction(tr("Import DXF..."), this);
    actDocumentImportDXF->setStatusTip(tr("Import AutoCAD DXF"));
    connect(actDocumentImportDXF, SIGNAL(triggered()), this, SLOT(doDocumentImportDXF()));

    actDocumentExportDXF = new QAction(tr("Export DXF..."), this);
    actDocumentExportDXF->setStatusTip(tr("Export AutoCAD DXF"));
    connect(actDocumentExportDXF, SIGNAL(triggered()), this, SLOT(doDocumentExportDXF()));

    actDocumentExportMeshFile = new QAction(tr("Export mesh file..."), this);
    actDocumentExportMeshFile->setStatusTip(tr("Export Hermes2D mesh file"));
    connect(actDocumentExportMeshFile, SIGNAL(triggered()), this, SLOT(doDocumentExportMeshFile()));

    actExportVTKScalar = new QAction(tr("Export VTK scalar..."), this);
    actExportVTKScalar->setStatusTip(tr("Export scalar view as VTK file"));
    connect(actExportVTKScalar, SIGNAL(triggered()), this, SLOT(doExportVTKScalar()));

    actExportVTKOrder = new QAction(tr("Export VTK order..."), this);
    actExportVTKOrder->setStatusTip(tr("Export order view as VTK file"));
    connect(actExportVTKOrder, SIGNAL(triggered()), this, SLOT(doExportVTKOrder()));

    actDocumentSaveImage = new QAction(tr("Export image..."), this);
    actDocumentSaveImage->setStatusTip(tr("Export image to file"));
    connect(actDocumentSaveImage, SIGNAL(triggered()), this, SLOT(doDocumentSaveImage()));

    actCreateVideo = new QAction(icon("video"), tr("Create &video..."), this);
    actCreateVideo->setStatusTip(tr("Create video"));
    connect(actCreateVideo, SIGNAL(triggered()), this, SLOT(doCreateVideo()));

    actLoadBackground = new QAction(tr("Load background..."), this);
    actLoadBackground->setStatusTip(tr("Load background image"));
    connect(actLoadBackground, SIGNAL(triggered()), this, SLOT(doLoadBackground()));

    actExit = new QAction(icon("application-exit"), tr("E&xit"), this);
    actExit->setShortcut(tr("Ctrl+Q"));
    actExit->setStatusTip(tr("Exit the application"));
    actExit->setMenuRole(QAction::QuitRole);
    connect(actExit, SIGNAL(triggered()), this, SLOT(close()));

    // undo framework
    actUndo = Util::scene()->undoStack()->createUndoAction(this);
    actUndo->setIcon(icon("edit-undo"));
    actUndo->setIconText(tr("&Undo"));
    actUndo->setShortcuts(QKeySequence::Undo);
    actUndo->setStatusTip(tr("Undo operation"));

    actRedo = Util::scene()->undoStack()->createRedoAction(this);
    actRedo->setIcon(icon("edit-redo"));
    actRedo->setIconText(tr("&Redo"));
    actRedo->setShortcuts(QKeySequence::Redo);
    actRedo->setStatusTip(tr("Redo operation"));

    actCopy = new QAction(icon("edit-copy"), tr("Copy image to clipboard"), this);
    actCopy->setShortcuts(QKeySequence::Copy);
    actCopy->setStatusTip(tr("Copy image from workspace to clipboard."));
    connect(actCopy, SIGNAL(triggered()), this, SLOT(doCopy()));

    actHelp = new QAction(icon("help-contents"), tr("&Help"), this);
    actHelp->setStatusTip(tr("Show help"));
    actHelp->setShortcut(QKeySequence::HelpContents);
    connect(actHelp, SIGNAL(triggered()), this, SLOT(doHelp()));

    actHelpShortCut = new QAction(icon(""), tr("&Shortcuts"), this);
    actHelpShortCut->setStatusTip(tr("Shortcuts"));
    connect(actHelpShortCut, SIGNAL(triggered()), this, SLOT(doHelpShortCut()));

    actCollaborationServer = new QAction(icon("collaboration"), tr("Collaboration server"), this);
    actCollaborationServer->setStatusTip(tr("Collaboration server..."));
    connect(actCollaborationServer, SIGNAL(triggered()), this, SLOT(doCollaborationServer()));

    actOnlineHelp = new QAction(icon(""), tr("&Online help"), this);
    actOnlineHelp->setStatusTip(tr("Online help"));
    connect(actOnlineHelp, SIGNAL(triggered()), this, SLOT(doOnlineHelp()));

    actCheckVersion = new QAction(icon(""), tr("Check version"), this);
    actCheckVersion->setStatusTip(tr("Check version"));
    connect(actCheckVersion, SIGNAL(triggered()), this, SLOT(doCheckVersion()));

    actAbout = new QAction(icon("about"), tr("About &Agros2D"), this);
    actAbout->setStatusTip(tr("Show the application's About box"));
    actAbout->setMenuRole(QAction::AboutRole);
    connect(actAbout, SIGNAL(triggered()), this, SLOT(doAbout()));

    actAboutQt = new QAction(icon("help-about"), tr("About &Qt"), this);
    actAboutQt->setStatusTip(tr("Show the Qt library's About box"));
    actAboutQt->setMenuRole(QAction::AboutQtRole);
    connect(actAboutQt, SIGNAL(triggered()), qApp, SLOT(aboutQt()));

    actOptions = new QAction(icon("options"), tr("&Options"), this);
    actOptions->setStatusTip(tr("Options"));
    actOptions->setMenuRole(QAction::PreferencesRole);
    connect(actOptions, SIGNAL(triggered()), this, SLOT(doOptions()));

    actCreateMesh = new QAction(icon("scene-mesh"), tr("&Mesh area"), this);
    actCreateMesh->setShortcut(QKeySequence(tr("Alt+W")));
    actCreateMesh->setStatusTip(tr("Mesh area"));
    connect(actCreateMesh, SIGNAL(triggered()), this, SLOT(doCreateMesh()));

    actSolve = new QAction(icon("run"), tr("&Solve problem"), this);
    actSolve->setShortcut(QKeySequence(tr("Alt+S")));
    actSolve->setStatusTip(tr("Solve problem"));
    connect(actSolve, SIGNAL(triggered()), this, SLOT(doSolve()));

    actSolveAdaptiveStep = new QAction(icon("run-step"), tr("Adaptive step"), this);
    actSolveAdaptiveStep->setStatusTip(tr("Adaptive step"));
    connect(actSolveAdaptiveStep, SIGNAL(triggered()), this, SLOT(doSolveAdaptiveStep()));

    actChart = new QAction(icon("chart"), tr("&Chart"), this);
    actChart->setStatusTip(tr("Chart"));
    connect(actChart, SIGNAL(triggered()), this, SLOT(doChart()));

    actFullScreen = new QAction(icon("view-fullscreen"), tr("Fullscreen mode"), this);
    actFullScreen->setShortcut(QKeySequence(tr("F11")));
    connect(actFullScreen, SIGNAL(triggered()), this, SLOT(doFullScreen()));

    actDocumentOpenRecentGroup = new QActionGroup(this);
    connect(actDocumentOpenRecentGroup, SIGNAL(triggered(QAction *)), this, SLOT(doDocumentOpenRecent(QAction *)));

    actScriptEditor = new QAction(icon("script-python"), tr("Script &editor"), this);
    actScriptEditor->setStatusTip(tr("Script editor"));
    actScriptEditor->setShortcut(Qt::Key_F4);
    connect(actScriptEditor, SIGNAL(triggered()), this, SLOT(doScriptEditor()));

    actScriptEditorRunScript = new QAction(icon("script"), tr("Run &script..."), this);
    actScriptEditorRunScript->setStatusTip(tr("Run script..."));
    connect(actScriptEditorRunScript, SIGNAL(triggered()), this, SLOT(doScriptEditorRunScript()));

    actScriptEditorRunCommand = new QAction(icon("run"), tr("Run &command..."), this);
    actScriptEditorRunCommand->setShortcut(QKeySequence(tr("Alt+C")));
    actScriptEditorRunCommand->setStatusTip(tr("Run command..."));
    connect(actScriptEditorRunCommand, SIGNAL(triggered()), this, SLOT(doScriptEditorRunCommand()));

    actReport = new QAction(icon("report"), tr("&Report..."), this);
    actReport->setStatusTip(tr("Problem html report"));
    connect(actReport, SIGNAL(triggered()), this, SLOT(doReport()));

    actMaterialBrowser = new QAction(icon(""), tr("Material browser..."), this);
    actMaterialBrowser->setStatusTip(tr("Material browser"));
    connect(actMaterialBrowser, SIGNAL(triggered()), this, SLOT(doMaterialBrowser()));

    actProgressLog = new QAction(icon("log"), tr("Progress &log"), this);
    actProgressLog->setStatusTip(tr("Show progress log"));
    connect(actProgressLog, SIGNAL(triggered()), this, SLOT(doProgressLog()));

    actApplicationLog = new QAction(icon("log"), tr("Application &log"), this);
    actApplicationLog->setStatusTip(tr("Show application log"));
    connect(actApplicationLog, SIGNAL(triggered()), this, SLOT(doApplicationLog()));
}

void MainWindow::createMenus()
{
    logMessage("MainWindow::createMenus()");

    mnuRecentFiles = new QMenu(tr("&Recent files"), this);
    mnuFileImportExport = new QMenu(tr("Import/Export"), this);
    mnuFileImportExport->addAction(actDocumentImportDXF);
    mnuFileImportExport->addAction(actDocumentExportDXF);
    mnuFileImportExport->addSeparator();
    mnuFileImportExport->addAction(actDocumentExportMeshFile);
    mnuFileImportExport->addAction(actDocumentSaveImage);
    mnuFileImportExport->addSeparator();
    mnuFileImportExport->addAction(actExportVTKScalar);
    mnuFileImportExport->addAction(actExportVTKOrder);

    QMenu *mnuServer = new QMenu(tr("Colaboration"), this);
    mnuServer->addAction(actDocumentDownloadFromServer);
    mnuServer->addAction(actDocumentUploadToServer);
    mnuServer->addAction(actCollaborationServer);

    mnuFile = menuBar()->addMenu(tr("&File"));
    mnuFile->addAction(actDocumentNew);
    mnuFile->addAction(actDocumentOpen);
    mnuFile->addMenu(mnuRecentFiles);
    mnuFile->addSeparator();
    mnuFile->addAction(actDocumentSave);
    if (Util::config()->showExperimentalFeatures)
        mnuFile->addAction(actDocumentSaveWithSolution);
    mnuFile->addAction(actDocumentSaveAs);
    mnuFile->addSeparator();
    mnuFile->addMenu(mnuFileImportExport);
    mnuFile->addMenu(mnuServer);
    mnuFile->addSeparator();
#ifndef Q_WS_MAC
    mnuFile->addSeparator();
    mnuFile->addAction(actDocumentClose);
    mnuFile->addAction(actExit);
#endif

    mnuEdit = menuBar()->addMenu(tr("E&dit"));
    mnuEdit->addAction(actUndo);
    mnuEdit->addAction(actRedo);
    mnuEdit->addSeparator();
    mnuEdit->addAction(Util::scene()->actDeleteSelected);
#ifdef Q_WS_X11
    mnuEdit->addSeparator();
    mnuEdit->addAction(actOptions);
#endif

    QMenu *mnuProjection = new QMenu(tr("Projection"), this);
    mnuProjection->addAction(sceneView->actSetProjectionXY);
    mnuProjection->addAction(sceneView->actSetProjectionXZ);
    mnuProjection->addAction(sceneView->actSetProjectionYZ);

    QMenu *mnuShowPanels = new QMenu(tr("Panels"), this);
    mnuShowPanels->addAction(sceneInfoView->toggleViewAction());
    mnuShowPanels->addAction(resultsView->toggleViewAction());
    mnuShowPanels->addAction(postprocessorView->toggleViewAction());
    mnuShowPanels->addAction(terminalView->toggleViewAction());
    mnuShowPanels->addAction(tooltipView->toggleViewAction());

    mnuView = menuBar()->addMenu(tr("&View"));
    mnuView->addAction(sceneView->actSceneZoomBestFit);
    mnuView->addAction(sceneView->actSceneZoomIn);
    mnuView->addAction(sceneView->actSceneZoomOut);
    mnuView->addAction(sceneView->actSceneZoomRegion);
    mnuView->addMenu(mnuProjection);
    mnuView->addSeparator();
    mnuView->addAction(actCopy);
    mnuView->addAction(actLoadBackground);
    mnuView->addSeparator();
    mnuView->addMenu(mnuShowPanels);
    mnuView->addSeparator();
    mnuView->addAction(actFullScreen);

    mnuProblem = menuBar()->addMenu(tr("&Problem"));
    mnuProblem->addAction(sceneView->actSceneModeNode);
    mnuProblem->addAction(sceneView->actSceneModeEdge);
    mnuProblem->addAction(sceneView->actSceneModeLabel);
    mnuProblem->addAction(sceneView->actSceneModePostprocessor);
    mnuProblem->addSeparator();
    QMenu *mnuAdd = new QMenu(tr("&Add"), this);
    mnuProblem->addMenu(mnuAdd);
    mnuAdd->addAction(Util::scene()->actNewNode);
    mnuAdd->addAction(Util::scene()->actNewEdge);
    mnuAdd->addAction(Util::scene()->actNewLabel);
    mnuAdd->addSeparator();
    mnuAdd->addAction(Util::scene()->actNewBoundary);
    mnuAdd->addAction(Util::scene()->actNewMaterial);
    mnuProblem->addSeparator();
    mnuProblem->addAction(sceneView->actSceneViewSelectRegion);
    mnuProblem->addAction(Util::scene()->actTransform);
    mnuProblem->addSeparator();
    mnuProblem->addAction(sceneView->actPostprocessorModeLocalPointValue);
    mnuProblem->addAction(sceneView->actPostprocessorModeSurfaceIntegral);
    mnuProblem->addAction(sceneView->actPostprocessorModeVolumeIntegral);
    mnuProblem->addAction(sceneView->actSceneViewSelectMarker);
    mnuProblem->addSeparator();
    mnuProblem->addAction(actCreateMesh);
    mnuProblem->addAction(actSolve);
    mnuProblem->addAction(Util::scene()->actClearSolution);
    mnuProblem->addSeparator();
    mnuProblem->addAction(Util::scene()->actProblemProperties);

    mnuTools = menuBar()->addMenu(tr("&Tools"));
    mnuTools->addAction(actChart);
    mnuTools->addSeparator();
    mnuTools->addAction(actScriptEditor);
    mnuTools->addAction(actScriptEditorRunScript);
    mnuTools->addAction(actScriptEditorRunCommand);
    mnuTools->addSeparator();
    mnuTools->addAction(actMaterialBrowser);
    mnuTools->addSeparator();
    mnuTools->addAction(actReport);
    mnuTools->addAction(actCreateVideo);
    mnuTools->addSeparator();
    mnuTools->addAction(actApplicationLog);
    mnuTools->addAction(actProgressLog);
#ifdef Q_WS_WIN
    mnuTools->addSeparator();
    mnuTools->addAction(actOptions);
#endif

    mnuHelp = menuBar()->addMenu(tr("&Help"));
    mnuHelp->addAction(actHelp);
    mnuHelp->addAction(actOnlineHelp);
    mnuHelp->addAction(actHelpShortCut);
    mnuHelp->addAction(actCollaborationServer);
#ifndef Q_WS_MAC
    mnuHelp->addSeparator();
#else
    mnuHelp->addAction(actOptions); // will be added to "Agros2D" MacOSX menu
    mnuHelp->addAction(actExit);    // will be added to "Agros2D" MacOSX menu
#endif
    mnuHelp->addSeparator();
    mnuHelp->addAction(actCheckVersion);
    mnuHelp->addSeparator();
    mnuHelp->addAction(actAbout);   // will be added to "Agros2D" MacOSX menu
    mnuHelp->addAction(actAboutQt); // will be added to "Agros2D" MacOSX menu
}

void MainWindow::createToolBars()
{
    logMessage("MainWindow::createToolBars()");

#ifdef Q_WS_MAC
    int iconHeight = 24;
#endif

    tlbFile = addToolBar(tr("File"));
#ifdef Q_WS_MAC
    tlbFile->setFixedHeight(iconHeight);
    tlbFile->setStyleSheet("QToolButton { border: 0px; padding: 0px; margin: 0px; }");
#endif
    tlbFile->setObjectName("File");
    tlbFile->addAction(actDocumentNew);
    tlbFile->addAction(actDocumentOpen);
    tlbFile->addAction(actDocumentSave);

    tlbEdit = addToolBar(tr("Edit"));
#ifdef Q_WS_MAC
    tlbEdit->setFixedHeight(iconHeight);
    tlbEdit->setStyleSheet("QToolButton { border: 0px; padding: 0px; margin: 0px; }");
#endif
    tlbEdit->setObjectName("Edit");
    tlbEdit->addAction(actUndo);
    tlbEdit->addAction(actRedo);
    tlbEdit->addSeparator();
    // tlbEdit->addAction(actCut);
    // tlbEdit->addAction(actCopy);
    // tlbEdit->addAction(actPaste);
    tlbEdit->addAction(Util::scene()->actDeleteSelected);

    tlbView = addToolBar(tr("View"));
#ifdef Q_WS_MAC
    tlbView->setFixedHeight(iconHeight);
    tlbView->setStyleSheet("QToolButton { border: 0px; padding: 0px; margin: 0px; }");
#endif
    tlbView->setObjectName("View");
    tlbView->addAction(sceneView->actSceneZoomBestFit);
    tlbView->addAction(sceneView->actSceneZoomRegion);
    tlbView->addAction(sceneView->actSceneZoomIn);
    tlbView->addAction(sceneView->actSceneZoomOut);

    tlbProblem = addToolBar(tr("Problem"));
#ifdef Q_WS_MAC
    tlbProblem->setFixedHeight(iconHeight);
    tlbProblem->setStyleSheet("QToolButton { border: 0px; padding: 0px; margin: 0px; }");
#endif
    tlbProblem->setObjectName("Problem");
    tlbProblem->addAction(sceneView->actSceneModeNode);
    tlbProblem->addAction(sceneView->actSceneModeEdge);
    tlbProblem->addAction(sceneView->actSceneModeLabel);
    tlbProblem->addAction(sceneView->actSceneModePostprocessor);
    tlbProblem->addSeparator();
    tlbProblem->addAction(sceneView->actSceneViewSelectRegion);
    tlbProblem->addAction(Util::scene()->actTransform);
    tlbProblem->addSeparator();
    tlbProblem->addAction(sceneView->actPostprocessorModeLocalPointValue);
    tlbProblem->addAction(sceneView->actPostprocessorModeSurfaceIntegral);
    tlbProblem->addAction(sceneView->actPostprocessorModeVolumeIntegral);
    tlbProblem->addSeparator();
    tlbProblem->addAction(actCreateMesh);
    tlbProblem->addAction(actSolve);
<<<<<<< HEAD
=======
    tlbProblem->addAction(Util::scene()->actProblemProperties);
>>>>>>> ee328a42
    tlbProblem->addAction(actSolveAdaptiveStep);

    tlbTools = addToolBar(tr("Tools"));
#ifdef Q_WS_MAC
    tlbTools->setFixedHeight(iconHeight);
    tlbTools->setStyleSheet("QToolButton { border: 0px; padding: 0px; margin: 0px; }");
#endif
    tlbTools->setObjectName("Tools");
    tlbTools->addAction(actChart);
    tlbTools->addAction(actScriptEditor);

    tlbTransient = addToolBar(tr("Transient"));
#ifdef Q_WS_MAC
    tlbTransient->setFixedHeight(iconHeight);
    tlbTransient->setStyleSheet("QToolButton { border: 0px; padding: 0px; margin: 0px; }");
#endif
    tlbTransient->setObjectName("Transient");
    tlbTransient->addWidget(new QLabel(tr("Time step:") + " "));
    cmbTimeStep = new QComboBox(this);
    cmbTimeStep->setMinimumWidth(1.7*fontMetrics().width("0.00e+00"));
    connect(cmbTimeStep, SIGNAL(currentIndexChanged(int)), this, SLOT(doTimeStepChanged(int)));
    tlbTransient->addWidget(cmbTimeStep);
}

void MainWindow::createStatusBar()
{
    logMessage("MainWindow::createStatusBar()");

    lblMessage = new QLabel(statusBar());

    lblPosition = new QLabel(statusBar());
    lblPosition->setMinimumWidth(180);

    lblMouseMode = new QLabel(statusBar());
    lblMouseMode->setMinimumWidth(130);

    lblProblemType = new QLabel(statusBar());

    lblPhysicField = new QLabel(statusBar());

    lblAnalysisType = new QLabel(statusBar());

    statusBar()->showMessage(tr("Ready"));
    statusBar()->addPermanentWidget(lblProblemType);
    statusBar()->addPermanentWidget(lblPhysicField);
    statusBar()->addPermanentWidget(lblAnalysisType);
    statusBar()->addPermanentWidget(lblPosition);
    statusBar()->addPermanentWidget(lblMouseMode);

    connect(sceneView, SIGNAL(mouseMoved(const QPointF &)), this, SLOT(doSceneMouseMoved(const QPointF &)));
    connect(sceneView, SIGNAL(mouseSceneModeChanged(MouseSceneMode)), this, SLOT(doMouseSceneModeChanged(MouseSceneMode)));
}

void MainWindow::createScene()
{
    logMessage("MainWindow::createScene()");

    sceneView = new SceneView(this);

    QHBoxLayout *layout = new QHBoxLayout;
    layout->setMargin(5);
    layout->addWidget(sceneView);

    QWidget *widget = new QWidget;
    widget->setLayout(layout);

    setCentralWidget(widget);
}

void MainWindow::createViews()
{
    logMessage("MainWindow::createViews()");

    sceneInfoView = new SceneInfoView(sceneView, this);
    sceneInfoView->setAllowedAreas(Qt::AllDockWidgetAreas);
    addDockWidget(Qt::LeftDockWidgetArea, sceneInfoView);

    resultsView = new ResultsView(this);
    resultsView->setAllowedAreas(Qt::AllDockWidgetAreas);
    addDockWidget(Qt::RightDockWidgetArea, resultsView);

    postprocessorView = new PostprocessorView(sceneView, this);
    postprocessorView->setAllowedAreas(Qt::AllDockWidgetAreas);
    addDockWidget(Qt::LeftDockWidgetArea, postprocessorView);

    terminalView = new TerminalView(this);
    terminalView->setAllowedAreas(Qt::AllDockWidgetAreas);
    terminalView->setVisible(false);
    addDockWidget(Qt::BottomDockWidgetArea, terminalView);

    tooltipView = new TooltipView(this);
    tooltipView->setAllowedAreas(Qt::AllDockWidgetAreas);
    addDockWidget(Qt::LeftDockWidgetArea, tooltipView);

    // tabify dock together
    tabifyDockWidget(sceneInfoView, postprocessorView);

    // raise scene info view
    sceneInfoView->raise();
}

void MainWindow::doSceneMouseMoved(const QPointF &position)
{
    lblPosition->setText(tr("Position: [%1; %2]").arg(position.x(), 8, 'f', 5).arg(position.y(), 8, 'f', 5));
}

void MainWindow::doMouseSceneModeChanged(MouseSceneMode mouseSceneMode)
{
    lblMouseMode->setText("Mode: -");

    switch (mouseSceneMode)
    {
    case MouseSceneMode_Add:
    {
        switch (sceneView->sceneMode())
        {
        case SceneMode_OperateOnNodes:
            lblMouseMode->setText(tr("Mode: Add node"));
            break;
        case SceneMode_OperateOnEdges:
            lblMouseMode->setText(tr("Mode: Add edge"));
            break;
        case SceneMode_OperateOnLabels:
            lblMouseMode->setText(tr("Mode: Add label"));
            break;
        default:
            break;
        }
    }
        break;
    case MouseSceneMode_Pan:
        lblMouseMode->setText(tr("Mode: Pan"));
        break;
    case MouseSceneMode_Rotate:
        lblMouseMode->setText(tr("Mode: Rotate"));
        break;
    case MouseSceneMode_Move:
    {
        switch (sceneView->sceneMode())
        {
        case SceneMode_OperateOnNodes:
            lblMouseMode->setText(tr("Mode: Move node"));
            break;
        case SceneMode_OperateOnEdges:
            lblMouseMode->setText(tr("Mode: Move edge"));
            break;
        case SceneMode_OperateOnLabels:
            lblMouseMode->setText(tr("Mode: Move label"));
            break;
        default:
            break;
        }
    }
        break;
    default:
        break;
    }
}

void MainWindow::setRecentFiles()
{
    logMessage("MainWindow::setRecentFiles()");

    // recent files
    if (Util::scene()->problemInfo()->fileName != "")
    {
        QFileInfo fileInfo(Util::scene()->problemInfo()->fileName);
        if (recentFiles.indexOf(fileInfo.absoluteFilePath()) == -1)
            recentFiles.insert(0, fileInfo.absoluteFilePath());
        else
            recentFiles.move(recentFiles.indexOf(fileInfo.absoluteFilePath()), 0);

        while (recentFiles.count() > 15) recentFiles.removeLast();
    }

    mnuRecentFiles->clear();
    for (int i = 0; i<recentFiles.count(); i++)
    {
        QAction *actMenuRecentItem = new QAction(recentFiles[i], this);
        actDocumentOpenRecentGroup->addAction(actMenuRecentItem);
        mnuRecentFiles->addAction(actMenuRecentItem);
    }
}

void MainWindow::dragEnterEvent(QDragEnterEvent *event)
{
    logMessage("MainWindow::dragEnterEvent()");

    event->acceptProposedAction();
}

void MainWindow::dragLeaveEvent(QDragLeaveEvent *event)
{
    logMessage("MainWindow::dragLeacceEvent()");

    event->accept();
}

void MainWindow::dropEvent(QDropEvent *event)
{
    logMessage("MainWindow::dropEvent()");

    if (event->mimeData()->hasUrls())
    {
        QString fileName = QUrl(event->mimeData()->urls().at(0)).toLocalFile().trimmed();
        if (QFile::exists(fileName))
        {
            doDocumentOpen(fileName);

            event->acceptProposedAction();
        }
    }
}

void MainWindow::doDocumentNew()
{
    logMessage("MainWindow::doDocumentNew()");

    ProblemInfo *problemInfo = new ProblemInfo();
    ProblemDialog problemDialog(problemInfo, true, this);
    if (problemDialog.showDialog() == QDialog::Accepted)
    {
        Util::scene()->clear();
        Util::scene()->setProblemInfo(problemInfo);
        Util::scene()->refresh();

        sceneView->actSceneModeNode->trigger();
        sceneView->doZoomBestFit();
    }
    else
    {
        delete problemInfo;
    }
}

void MainWindow::doDocumentOpen(const QString &fileName)
{
    logMessage("MainWindow::doDocumentOpen()");

    QSettings settings;
    QString fileNameDocument;

    if (fileName.isEmpty())
    {
        QString dir = settings.value("General/LastProblemDir", "data").toString();

        fileNameDocument = QFileDialog::getOpenFileName(this, tr("Open file"), dir, tr("Agros2D files (*.a2d *.py);;Agros2D data files (*.a2d);;Python script (*.py)"));
    }
    else
    {
        fileNameDocument = fileName;
    }

    if (fileNameDocument.isEmpty()) return;

    if (QFile::exists(fileNameDocument))
    {
        QFileInfo fileInfo(fileNameDocument);
        if (fileInfo.suffix() == "a2d")
        {
            // a2d data file
            ErrorResult result = Util::scene()->readFromFile(fileNameDocument);
            if (!result.isError())
            {
                setRecentFiles();

                sceneView->actSceneModeNode->trigger();
                sceneView->doZoomBestFit();
                return;
            }
            else
            {
                result.showDialog();
                return;
            }
        }
        if (fileInfo.suffix() == "py")
        {
            // python script
            scriptEditorDialog->doFileOpen(fileNameDocument);
            scriptEditorDialog->showDialog();
            return;
        }
        QMessageBox::critical(this, tr("File open"), tr("Unknown suffix."));
    }
    else
    {
        QMessageBox::critical(this, tr("File open"), tr("File '%1' is not found.").arg(fileNameDocument));
    }
}

void MainWindow::doDocumentDownloadFromServer()
{
    if (collaborationDownloadDialog->showDialog() == QDialog::Accepted)
    {
        if (QFile::exists(collaborationDownloadDialog->fileName()))
            doDocumentOpen(collaborationDownloadDialog->fileName());
    }
}

void MainWindow::doDocumentOpenRecent(QAction *action)
{
    logMessage("MainWindow::doDocumentOpenRecent()");

    QString fileName = action->text();
    if (QFile::exists(fileName))
    {
        ErrorResult result = Util::scene()->readFromFile(fileName);
        if (!result.isError())
        {
            setRecentFiles();

            sceneView->doZoomBestFit();
            return;
        }
        else
            result.showDialog();
    }
}

void MainWindow::doDocumentSave()
{
    logMessage("MainWindow::doDocumentSave()");

    if (QFile::exists(Util::scene()->problemInfo()->fileName))
    {
        ErrorResult result = Util::scene()->writeToFile(Util::scene()->problemInfo()->fileName);
        if (result.isError())
            result.showDialog();
    }
    else
        doDocumentSaveAs();
}

void MainWindow::doDocumentSaveWithSolution()
{
    logMessage("MainWindow::doDocumentSaveWithSolution()");

    QSettings settings;

    // save state
    bool state = settings.value("Solver/SaveProblemWithSolution", false).value<bool>();
    settings.setValue("Solver/SaveProblemWithSolution", true);

    doDocumentSave();

    settings.setValue("Solver/SaveProblemWithSolution", state);
}

void MainWindow::doDocumentSaveAs()
{
    logMessage("MainWindow::doDocumentSaveAs()");

    QSettings settings;
    QString dir = settings.value("General/LastProblemDir", "data").toString();

    QString fileName = QFileDialog::getSaveFileName(this, tr("Save file"), dir, tr("Agros2D files (*.a2d)"));
    if (!fileName.isEmpty())
    {
        QFileInfo fileInfo(fileName);
        if (fileInfo.suffix() != "a2d") fileName += ".a2d";

        ErrorResult result = Util::scene()->writeToFile(fileName);
        if (result.isError())
            result.showDialog();

        setRecentFiles();
    }
}

void MainWindow::doDocumentUploadToServer()
{
    // save
    doDocumentSave();

    ServerUploadDialog *cloud = new ServerUploadDialog(this);
    cloud->showDialog();
    delete cloud;
}

void MainWindow::doDocumentClose()
{
    logMessage("MainWindow::doDocumentClose()");

    // WILL BE FIXED
    /*
    while (!Util::scene()->undoStack()->isClean())
    {
        QMessageBox::StandardButton ret;
        ret = QMessageBox::warning(this, tr("Application"), tr("Problem has been modified.\nDo you want to save your changes?"),
                                   QMessageBox::Save | QMessageBox::Discard | QMessageBox::Cancel);
        if (ret == QMessageBox::Save)
            doDocumentSave();
        else if (ret == QMessageBox::Discard)
            break;
        else if (ret == QMessageBox::Cancel)
            return;
    }
    */

    Util::scene()->clear();
    sceneView->doDefaultValues();
    Util::scene()->refresh();

    sceneView->actSceneModeNode->trigger();
    sceneView->doZoomBestFit();
}

void MainWindow::doDocumentImportDXF()
{
    logMessage("MainWindow::doDocumentImportDXF()");

    QSettings settings;
    QString dir = settings.value("General/LastDXFDir").toString();

    QString fileName = QFileDialog::getOpenFileName(this, tr("Import file"), dir, tr("DXF files (*.dxf)"));
    if (!fileName.isEmpty())
    {
        Util::scene()->readFromDxf(fileName);
        sceneView->doZoomBestFit();

        QFileInfo fileInfo(fileName);
        if (fileInfo.absoluteDir() != tempProblemDir())
            settings.setValue("General/LastDXFDir", fileInfo.absolutePath());
    }
}

void MainWindow::doDocumentExportDXF()
{
    logMessage("MainWindow::doDocumentExportDXF()");

    QSettings settings;
    QString dir = settings.value("General/LastDXFDir").toString();

    QString fileName = QFileDialog::getSaveFileName(this, tr("Export file"), dir, tr("DXF files (*.dxf)"));
    if (!fileName.isEmpty())
    {
        QFileInfo fileInfo(fileName);
        if (fileInfo.suffix().toLower() != "dxf") fileName += ".dxf";
        Util::scene()->writeToDxf(fileName);

        if (fileInfo.absoluteDir() != tempProblemDir())
            settings.setValue("General/LastDXFDir", fileInfo.absolutePath());
    }
}

void MainWindow::doDocumentSaveImage()
{
    logMessage("MainWindow::doDocumentSaveImage()");

    QSettings settings;
    QString dir = settings.value("General/LastImageDir").toString();

    QString fileName = QFileDialog::getSaveFileName(this, tr("Export image to file"), dir, tr("PNG files (*.png)"));
    if (!fileName.isEmpty())
    {
        QFileInfo fileInfo(fileName);
        if (fileInfo.suffix().toLower() != "png") fileName += ".png";

        ErrorResult result = sceneView->saveImageToFile(fileName);
        if (result.isError())
            result.showDialog();

        if (fileInfo.absoluteDir() != tempProblemDir())
            settings.setValue("General/LastImageDir", fileInfo.absolutePath());
    }
}

void MainWindow::doCreateVideo()
{
    logMessage("MainWindow::doCreateVideo()");

    videoDialog->showDialog();
}

void MainWindow::doCreateMesh()
{
    logMessage("MainWindow::doCreateMesh()");

    // create mesh
    Util::scene()->sceneSolution()->solve(SolverMode_Mesh);
    if (Util::scene()->sceneSolution()->isMeshed())
    {
        sceneView->actSceneModeLabel->trigger();
        sceneView->sceneViewSettings().showInitialMesh = true;
        sceneView->doInvalidated();

        Util::scene()->sceneSolution()->progressDialog()->close();
    }

    doInvalidated();
}

void MainWindow::doFullScreen()
{
    logMessage("MainWindow::doFullScreen()");

    if (isFullScreen())
        showNormal();
    else
        showFullScreen();
}

void MainWindow::doSolve()
{
    logMessage("MainWindow::doSolve()");

    // solve problem
    Util::scene()->sceneSolution()->solve(SolverMode_MeshAndSolve);
    if (Util::scene()->sceneSolution()->isSolved())
    {
        sceneView->actSceneModePostprocessor->trigger();

        // show local point values
        Point point = Point(0, 0);
        resultsView->doShowPoint(point);

        // raise postprocessor
        postprocessorView->raise();
    }

    doInvalidated();
    setFocus();
    activateWindow();
}

void MainWindow::doSolveAdaptiveStep()
{
    logMessage("MainWindow::doSolveAdaptiveStep()");

    // solve problem
    Util::scene()->sceneSolution()->solve(SolverMode_SolveAdaptiveStep);
    if (Util::scene()->sceneSolution()->isSolved())
    {
        sceneView->actSceneModePostprocessor->trigger();

        // show local point values
        Point point = Point(0, 0);
        resultsView->doShowPoint(point);

        // raise postprocessor
        postprocessorView->raise();
    }

    doInvalidated();
    setFocus();
    activateWindow();
}

void MainWindow::doOptions()
{
    logMessage("MainWindow::doOptions()");

    ConfigDialog configDialog(this);
    if (configDialog.exec())
    {
        sceneView->timeStepChanged(false);
        sceneView->doInvalidated();
    }

    activateWindow();
}

void MainWindow::doReport()
{
    logMessage("MainWindow::doReport()");

    reportDialog->showDialog();
}

void MainWindow::doMaterialBrowser()
{
    logMessage("MainWindow::doMaterialBrowser()");

    MaterialBrowserDialog materialBrowserDialog(this);
    materialBrowserDialog.showDialog(false);
}

void MainWindow::doChart()
{
    logMessage("MainWindow::doChart()");

    chartDialog->showDialog();
}

void MainWindow::doScriptEditor()
{
    logMessage("MainWindow::doScriptEditor()");

    scriptEditorDialog->showDialog();
}

void MainWindow::doScriptEditorRunScript(const QString &fileName)
{
    logMessage("MainWindow::doScriptEditorRunScript()");

    QString fileNameScript;
    QSettings settings;

    if (fileName.isEmpty())
    {
        QString dir = settings.value("General/LastScriptDir").toString();

        // open dialog
        fileNameScript = QFileDialog::getOpenFileName(this, tr("Open File"), dir, tr("Python script (*.py)"));
    }
    else
    {
        fileNameScript = fileName;
    }

    if (QFile::exists(fileNameScript))
    {
        terminalView->terminal()->doPrintStdout("Run script: " + QFileInfo(fileNameScript).fileName().left(QFileInfo(fileNameScript).fileName().length() - 3) + "\n", Qt::gray);
        connectTerminal(terminalView->terminal());

        ScriptResult result = runPythonScript(readFileContent(fileNameScript), fileNameScript);
        if (result.isError)
            terminalView->terminal()->doPrintStdout(result.text + "\n", Qt::red);

        disconnectTerminal(terminalView->terminal());

        QFileInfo fileInfo(fileNameScript);
        if (fileInfo.absoluteDir() != tempProblemDir())
            settings.setValue("General/LastScriptDir", fileInfo.absolutePath());
    }
    else
    {
        if (!fileNameScript.isEmpty())
            QMessageBox::critical(this, tr("File open"), tr("File '%1' doesn't exists.").arg(fileNameScript));
    }
}

void MainWindow::doScriptEditorRunCommand()
{
    logMessage("MainWindow::doScriptEditorRunCommand()");

    terminalView->show();
    terminalView->activateWindow();
}

void MainWindow::doCut()
{
    logMessage("MainWindow::doCut()");
}

void MainWindow::doCopy()
{
    logMessage("MainWindow::doCopy()");

    // copy image to clipboard
    QPixmap pixmap = sceneView->renderScenePixmap();
    QApplication::clipboard()->setImage(pixmap.toImage());
}

void MainWindow::doPaste()
{
    logMessage("MainWindow::doPaste()");
}

void MainWindow::doTimeStepChanged(int index)
{
    logMessage("MainWindow::doTimeStepChanged()");

    if (cmbTimeStep->currentIndex() != -1)
    {
        Util::scene()->sceneSolution()->setTimeStep(cmbTimeStep->currentIndex(), false);
        postprocessorView->updateControls();
    }
}

void MainWindow::doInvalidated()
{
    logMessage("MainWindow::doInvalidated()");

    if (Util::config()->showExperimentalFeatures)
        actDocumentSaveWithSolution->setEnabled(Util::scene()->sceneSolution()->isSolved());

    actSolveAdaptiveStep->setEnabled(Util::scene()->sceneSolution()->isSolved() && Util::scene()->problemInfo()->analysisType != AnalysisType_Transient); // FIXME: timedep
    actChart->setEnabled(Util::scene()->sceneSolution()->isSolved());
    actCreateVideo->setEnabled(Util::scene()->sceneSolution()->isSolved() && (Util::scene()->problemInfo()->analysisType == AnalysisType_Transient));
    tlbTransient->setEnabled(Util::scene()->sceneSolution()->isSolved());
    fillComboBoxTimeStep(cmbTimeStep);

    lblPhysicField->setText(tr("Physic Field: %1").arg(QString::fromStdString(Util::scene()->problemInfo()->module()->name)));
    lblProblemType->setText(tr("Problem Type: %1").arg(problemTypeString(Util::scene()->problemInfo()->problemType)));
    lblAnalysisType->setText(tr("Analysis type: %1").arg(analysisTypeString(Util::scene()->problemInfo()->analysisType)));

    actExportVTKScalar->setEnabled(Util::scene()->sceneSolution()->isSolved());
    actExportVTKOrder->setEnabled(Util::scene()->sceneSolution()->isSolved());

    postprocessorView->updateControls();

    // set current timestep
    cmbTimeStep->setCurrentIndex(Util::scene()->sceneSolution()->timeStep());

    //actProgressLog->setEnabled(Util::config()->enabledProgressLog);
    //actApplicationLog->setEnabled(Util::config()->enabledApplicationLog);
}

void MainWindow::doSceneModeChanged(SceneMode sceneMode)
{
    // raise dock
    if (sceneMode == SceneMode_Postprocessor)
        postprocessorView->raise();
    else
        sceneInfoView->raise();
}

void MainWindow::doPostprocessorModeGroupChanged(SceneModePostprocessor sceneModePostprocessor)
{
    //resultsView->raise();
    if (sceneModePostprocessor == SceneModePostprocessor_LocalValue)
        resultsView->doShowPoint();
    else if (sceneModePostprocessor == SceneModePostprocessor_SurfaceIntegral)
        resultsView->doShowSurfaceIntegral();
    else if (sceneModePostprocessor == SceneModePostprocessor_VolumeIntegral)
        resultsView->doShowVolumeIntegral();
}

void MainWindow::doHelp()
{
    logMessage("MainWindow::doHelp()");

    showPage("index.html");
}

void MainWindow::doHelpShortCut()
{
    logMessage("MainWindow::doHelpShortCut()");

    showPage("getting_started/shortcut_keys.html");
}

void MainWindow::doCollaborationServer()
{
    logMessage("MainWindow::doCollaborationServer()");

    QDesktopServices::openUrl(QUrl(Util::config()->collaborationServerURL + "problems.php"));
}

void MainWindow::doOnlineHelp()
{
    logMessage("MainWindow::doOnlineHelp()");

    QDesktopServices::openUrl(QUrl("http://hpfem.org/agros2d/help"));
}

void MainWindow::doCheckVersion()
{
    logMessage("MainWindow::doCheckVersion()");

    checkForNewVersion();
}

void MainWindow::doAbout()
{
    AboutDialog about(this);
    about.exec();
}

void MainWindow::doDocumentExportMeshFile()
{
    logMessage("MainWindow::doDocumentExportMeshFile()");

    // generate mesh file
    bool commutator = Util::config()->deleteHermes2DMeshFile;
    if (commutator)
        Util::config()->deleteHermes2DMeshFile = !commutator;

    Util::scene()->sceneSolution()->solve(SolverMode_Mesh);
    if (Util::scene()->sceneSolution()->isMeshed())
    {
        sceneView->actSceneModeLabel->trigger();
        sceneView->sceneViewSettings().showInitialMesh = true;
        sceneView->doInvalidated();

        QSettings settings;
        QString dir = settings.value("General/LastMeshDir").toString();

        QString fileName = QFileDialog::getSaveFileName(this, tr("Export mesh file"), dir, tr("Mesh files (*.mesh)"));
        fileName.remove(".mesh");
        QFileInfo fileInfo(fileName);

        // move mesh file
        if (!Util::scene()->problemInfo()->fileName.isEmpty())
        {
            QString sourceFileName = Util::scene()->problemInfo()->fileName;
            sourceFileName.replace("a2d", "mesh");
            if (!fileName.isEmpty())
            {
                // remove existing file
                if (QFile::exists(fileName + ".mesh"))
                    QFile::remove(fileName + ".mesh");

                // copy file
                QFile::copy(sourceFileName, fileName + ".mesh");
                if (fileInfo.absoluteDir() != tempProblemDir())
                    settings.setValue("General/LastMeshDir", fileInfo.absolutePath());
            }

            QFile::remove(sourceFileName);
        }

        if (!fileName.isEmpty())
        {
            QFile::copy(tempProblemFileName() + ".mesh", fileName + ".mesh");
            if (fileInfo.absoluteDir() != tempProblemDir())
                settings.setValue("General/LastMeshDir", fileInfo.absolutePath());
        }

        QFile::remove(tempProblemFileName() + ".mesh");
    }

    Util::config()->deleteHermes2DMeshFile = commutator;

    doInvalidated();
}

void MainWindow::doExportVTKScalar()
{
    logMessage("MainWindow::doDocumentExportVTKScalar()");
    if (Util::scene()->sceneSolution()->isSolved())
    {
        QSettings settings;
        QString dir = settings.value("General/LastVTKDir").toString();

        QString fileName = QFileDialog::getSaveFileName(this, tr("Export vtk file"), dir, tr("VTK files (*.vtk)"));
        if (fileName.isEmpty())
            return;

        if (!fileName.endsWith(".vtk"))
            fileName.append(".vtk");

        // remove existing file
        if (QFile::exists(fileName))
            QFile::remove(fileName);

        Util::scene()->sceneSolution()->linScalarView().save_solution_vtk(Util::scene()->sceneSolution()->sln(Util::scene()->problemInfo()->timeStep.number() * Util::scene()->problemInfo()->module()->number_of_solution()),
                                                                          fileName.toStdString().c_str(),
                                                                          sceneView->sceneViewSettings().scalarPhysicFieldVariable.c_str(),
                                                                          true);

        if (!fileName.isEmpty())
        {
            QFileInfo fileInfo(fileName);
            if (fileInfo.absoluteDir() != tempProblemDir())
                settings.setValue("General/LastVTKDir", fileInfo.absolutePath());
        }
    }
}

void MainWindow::doExportVTKOrder()
{
    logMessage("MainWindow::doDocumentExportVTKOrder()");
    if (Util::scene()->sceneSolution()->isSolved())
    {
        QSettings settings;
        QString dir = settings.value("General/LastVTKDir").toString();

        QString fileName = QFileDialog::getSaveFileName(this, tr("Export vtk file"), dir, tr("VTK files (*.vtk)"));
        if (fileName.isEmpty())
            return;

        if (!fileName.endsWith(".vtk"))
            fileName.append(".vtk");

        // remove existing file
        if (QFile::exists(fileName))
            QFile::remove(fileName);

        Util::scene()->sceneSolution()->ordView().save_orders_vtk(Util::scene()->sceneSolution()->sln(Util::scene()->problemInfo()->timeStep.number() * Util::scene()->problemInfo()->module()->number_of_solution())->get_space(),
                                                                  fileName.toStdString().c_str());

        if (!fileName.isEmpty())
        {
            QFileInfo fileInfo(fileName);
            if (fileInfo.absoluteDir() != tempProblemDir())
                settings.setValue("General/LastVTKDir", fileInfo.absolutePath());
        }
    }
}

void MainWindow::doProgressLog()
{
    logMessage("MainWindow::doProgressLog()");

    logDialog->loadProgressLog();
}

void MainWindow::doApplicationLog()
{
    logMessage("MainWindow::doApplicationLog()");

    logDialog->loadApplicationLog();
}

void MainWindow::doLoadBackground()
{
    logMessage("MainWindow::doLoadBackground()");

    ImageLoaderDialog imageLoaderDialog;
    if (imageLoaderDialog.exec() == QDialog::Accepted)
    {
        sceneView->loadBackgroundImage(imageLoaderDialog.fileName(),
                                       imageLoaderDialog.position().x(),
                                       imageLoaderDialog.position().y(),
                                       imageLoaderDialog.position().width(),
                                       imageLoaderDialog.position().height());
        sceneView->refresh();
    }
}

void MainWindow::closeEvent(QCloseEvent *event)
{
    // WILL BE FIXED
    /*
    logMessage("MainWindow::closeEvent()");

    if (!Util::scene()->undoStack()->isClean())
        doDocumentClose();

    if (Util::scene()->undoStack()->isClean() && !scriptEditorDialog->isScriptModified())
        event->accept();
    else
    {
        event->ignore();
        if (scriptEditorDialog->isScriptModified()) scriptEditorDialog->show();
    }
    */

    // check script editor
    scriptEditorDialog->closeTabs();

    if (!scriptEditorDialog->isScriptModified())
        event->accept();
    else
    {
        event->ignore();
        // show script editor
        if (scriptEditorDialog->isScriptModified())
            scriptEditorDialog->show();
    }
}<|MERGE_RESOLUTION|>--- conflicted
+++ resolved
@@ -550,10 +550,7 @@
     tlbProblem->addSeparator();
     tlbProblem->addAction(actCreateMesh);
     tlbProblem->addAction(actSolve);
-<<<<<<< HEAD
-=======
     tlbProblem->addAction(Util::scene()->actProblemProperties);
->>>>>>> ee328a42
     tlbProblem->addAction(actSolveAdaptiveStep);
 
     tlbTools = addToolBar(tr("Tools"));
