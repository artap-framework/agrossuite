// This file is part of Agros2D.
//
// Agros2D is free software: you can redistribute it and/or modify
// it under the terms of the GNU General Public License as published by
// the Free Software Foundation, either version 2 of the License, or
// (at your option) any later version.
//
// Agros2D is distributed in the hope that it will be useful,
// but WITHOUT ANY WARRANTY; without even the implied warranty of
// MERCHANTABILITY or FITNESS FOR A PARTICULAR PURPOSE.  See the
// GNU General Public License for more details.
//
// You should have received a copy of the GNU General Public License
// along with Agros2D.  If not, see <http://www.gnu.org/licenses/>.
//
// hp-FEM group (http://hpfem.org/)
// University of Nevada, Reno (UNR) and University of West Bohemia, Pilsen
// Email: agros2d@googlegroups.com, home page: http://hpfem.org/agros2d/

#include "mainwindow.h"

#include "gui.h"

#include "scene.h"
#include "scenebasic.h"
#include "sceneview.h"
#include "scenesolution.h"
#include "sceneinfoview.h"
#include "terminalview.h"
#include "tooltipview.h"
#include "postprocessorview.h"
#include "chartdialog.h"
#include "confdialog.h"
#include "scripteditordialog.h"
#include "reportdialog.h"
#include "videodialog.h"
#include "logdialog.h"
#include "problemdialog.h"
#include "progressdialog.h"
#include "collaboration.h"
#include "resultsview.h"
#include "materialbrowserdialog.h"
#include "datatabledialog.h"
#include "hermes2d/module.h"

MainWindow::MainWindow(QWidget *parent) : QMainWindow(parent)
{
    logMessage("MainWindow::MainWindow()");

    Util::createSingleton();

    // fixme - curve elements from script doesn't work
    readMeshDirtyFix();

    createScriptEngine();
    createScene();

    chartDialog = new ChartDialog(this);
    scriptEditorDialog = new ScriptEditorDialog(this);
    reportDialog = new ReportDialog(sceneView, this);
    videoDialog = new VideoDialog(sceneView, this);
    logDialog = new LogDialog(this);
    collaborationDownloadDialog = new ServerDownloadDialog(this);

    createActions();
    createViews();
    createMenus();
    createToolBars();
    createStatusBar();

    connect(Util::scene(), SIGNAL(invalidated()), this, SLOT(doInvalidated()));
    connect(Util::scene(), SIGNAL(fileNameChanged(QString)), this, SLOT(doSetWindowTitle(QString)));

    connect(sceneView, SIGNAL(mousePressed()), resultsView, SLOT(doShowResults()));
    connect(sceneView, SIGNAL(mousePressed(const Point &)), resultsView, SLOT(doShowPoint(const Point &)));
    connect(sceneView, SIGNAL(sceneModeChanged(SceneMode)), this, SLOT(doSceneModeChanged(SceneMode)));
    connect(sceneView, SIGNAL(sceneModeChanged(SceneMode)), tooltipView, SLOT(loadTooltip(SceneMode)));
    connect(sceneView, SIGNAL(postprocessorModeGroupChanged(SceneModePostprocessor)), resultsView, SLOT(doPostprocessorModeGroupChanged(SceneModePostprocessor)));
    connect(sceneView, SIGNAL(postprocessorModeGroupChanged(SceneModePostprocessor)), this, SLOT(doPostprocessorModeGroupChanged(SceneModePostprocessor)));
    connect(postprocessorView, SIGNAL(apply()), sceneView, SLOT(doInvalidated()));
    connect(postprocessorView, SIGNAL(apply()), this, SLOT(doInvalidated()));
    connect(resultsView->btnSelectMarker, SIGNAL(clicked()), sceneView->actSceneViewSelectMarker, SLOT(trigger()));

    sceneView->doDefaultValues();

    connect(chartDialog, SIGNAL(setChartLine(ChartLine)), sceneView, SLOT(doSetChartLine(ChartLine)));

    QSettings settings;
    restoreGeometry(settings.value("MainWindow/Geometry", saveGeometry()).toByteArray());
    recentFiles = settings.value("MainWindow/RecentFiles").value<QStringList>();
    restoreState(settings.value("MainWindow/State", saveState()).toByteArray());

    Util::scene()->clear();

    sceneView->actSceneModeNode->trigger();
    sceneView->doZoomBestFit();

    // set recent files
    setRecentFiles();

    // accept drops
    setAcceptDrops(true);

    // macx
    setUnifiedTitleAndToolBarOnMac(true);

    doInvalidated();

    if (settings.value("General/CheckVersion", true).value<bool>())
        checkForNewVersion(true);

    // parameters
    QStringList args = QCoreApplication::arguments();
    for (int i = 1; i < args.count(); i++)
    {
        if (args[i] == "--verbose" || args[i] == "/verbose")
            continue;

        if (args[i] == "--run" || args[i] == "-r" || args[i] == "/r")
        {
            QString scriptName = args[++i];

            if (QFile::exists(scriptName))
                runPythonScript(readFileContent(scriptName));
            else
                qWarning() << "Script " << scriptName << "not found.";

            continue;
        }

        QString fileName = args[i];
        open(fileName);
    }

    // DataTableDialog *dataTableDialog = new DataTableDialog(this);
    // dataTableDialog->show();
}

MainWindow::~MainWindow()
{
    logMessage("MainWindow::~MainWindow()");

    QSettings settings;
    settings.setValue("MainWindow/Geometry", saveGeometry());
    settings.setValue("MainWindow/State", saveState());
    settings.setValue("MainWindow/RecentFiles", recentFiles);

    // remove temp files
    removeDirectory(tempProblemDir());
}

void MainWindow::open(const QString &fileName)
{
    logMessage("MainWindow::open()");

    doDocumentOpen(fileName);
}

void MainWindow::createActions()
{
    logMessage("MainWindow::createActions()");

    actDocumentNew = new QAction(icon("document-new"), tr("&New..."), this);
    actDocumentNew->setShortcuts(QKeySequence::New);
    actDocumentNew->setStatusTip(tr("Create a new file"));
    connect(actDocumentNew, SIGNAL(triggered()), this, SLOT(doDocumentNew()));

    actDocumentOpen = new QAction(icon("document-open"), tr("&Open..."), this);
    actDocumentOpen->setShortcuts(QKeySequence::Open);
    actDocumentOpen->setStatusTip(tr("Open an existing file"));
    connect(actDocumentOpen, SIGNAL(triggered()), this, SLOT(doDocumentOpen()));

    actDocumentDownloadFromServer = new QAction(icon(""), tr("&Download from server..."), this);
    actDocumentDownloadFromServer->setShortcut(tr("Ctrl+Shift+O"));
    actDocumentDownloadFromServer->setStatusTip(tr("Download from server..."));
    connect(actDocumentDownloadFromServer, SIGNAL(triggered()), this, SLOT(doDocumentDownloadFromServer()));

    actDocumentSave = new QAction(icon("document-save"), tr("&Save"), this);
    actDocumentSave->setShortcuts(QKeySequence::Save);
    actDocumentSave->setStatusTip(tr("Save the file to disk"));
    connect(actDocumentSave, SIGNAL(triggered()), this, SLOT(doDocumentSave()));

    actDocumentSaveWithSolution = new QAction(icon(""), tr("Save with solution"), this);
    actDocumentSaveWithSolution->setStatusTip(tr("Save the file to disk with solution"));
    connect(actDocumentSaveWithSolution, SIGNAL(triggered()), this, SLOT(doDocumentSaveWithSolution()));

    actDocumentSaveAs = new QAction(icon("document-save-as"), tr("Save &As..."), this);
    actDocumentSaveAs->setShortcuts(QKeySequence::SaveAs);
    actDocumentSaveAs->setStatusTip(tr("Save the file under a new name"));
    connect(actDocumentSaveAs, SIGNAL(triggered()), this, SLOT(doDocumentSaveAs()));

    actDocumentUploadToServer = new QAction(icon(""), tr("Upload to server..."), this);
    actDocumentUploadToServer->setStatusTip(tr("Upload to server..."));
    connect(actDocumentUploadToServer, SIGNAL(triggered()), this, SLOT(doDocumentUploadToServer()));

    actDocumentClose = new QAction(tr("&Close"), this);
    actDocumentClose->setShortcuts(QKeySequence::Close);
    actDocumentClose->setStatusTip(tr("Close the file"));
    connect(actDocumentClose, SIGNAL(triggered()), this, SLOT(doDocumentClose()));

    actDocumentImportDXF = new QAction(tr("Import DXF..."), this);
    actDocumentImportDXF->setStatusTip(tr("Import AutoCAD DXF"));
    connect(actDocumentImportDXF, SIGNAL(triggered()), this, SLOT(doDocumentImportDXF()));

    actDocumentExportDXF = new QAction(tr("Export DXF..."), this);
    actDocumentExportDXF->setStatusTip(tr("Export AutoCAD DXF"));
    connect(actDocumentExportDXF, SIGNAL(triggered()), this, SLOT(doDocumentExportDXF()));

    actDocumentExportMeshFile = new QAction(tr("Export mesh file..."), this);
    actDocumentExportMeshFile->setStatusTip(tr("Export Hermes2D mesh file"));
    connect(actDocumentExportMeshFile, SIGNAL(triggered()), this, SLOT(doDocumentExportMeshFile()));

    actExportVTKScalar = new QAction(tr("Export VTK scalar..."), this);
    actExportVTKScalar->setStatusTip(tr("Export scalar view as VTK file"));
    connect(actExportVTKScalar, SIGNAL(triggered()), this, SLOT(doExportVTKScalar()));

    actExportVTKOrder = new QAction(tr("Export VTK order..."), this);
    actExportVTKOrder->setStatusTip(tr("Export order view as VTK file"));
    connect(actExportVTKOrder, SIGNAL(triggered()), this, SLOT(doExportVTKOrder()));

    actDocumentSaveImage = new QAction(tr("Export image..."), this);
    actDocumentSaveImage->setStatusTip(tr("Export image to file"));
    connect(actDocumentSaveImage, SIGNAL(triggered()), this, SLOT(doDocumentSaveImage()));

    actCreateVideo = new QAction(icon("video"), tr("Create &video..."), this);
    actCreateVideo->setStatusTip(tr("Create video"));
    connect(actCreateVideo, SIGNAL(triggered()), this, SLOT(doCreateVideo()));

    actLoadBackground = new QAction(tr("Load background..."), this);
    actLoadBackground->setStatusTip(tr("Load background image"));
    connect(actLoadBackground, SIGNAL(triggered()), this, SLOT(doLoadBackground()));

    actExit = new QAction(icon("application-exit"), tr("E&xit"), this);
    actExit->setShortcut(tr("Ctrl+Q"));
    actExit->setStatusTip(tr("Exit the application"));
    actExit->setMenuRole(QAction::QuitRole);
    connect(actExit, SIGNAL(triggered()), this, SLOT(close()));

    // undo framework
    actUndo = Util::scene()->undoStack()->createUndoAction(this);
    actUndo->setIcon(icon("edit-undo"));
    actUndo->setIconText(tr("&Undo"));
    actUndo->setShortcuts(QKeySequence::Undo);
    actUndo->setStatusTip(tr("Undo operation"));

    actRedo = Util::scene()->undoStack()->createRedoAction(this);
    actRedo->setIcon(icon("edit-redo"));
    actRedo->setIconText(tr("&Redo"));
    actRedo->setShortcuts(QKeySequence::Redo);
    actRedo->setStatusTip(tr("Redo operation"));

    actCopy = new QAction(icon("edit-copy"), tr("Copy image to clipboard"), this);
    actCopy->setShortcuts(QKeySequence::Copy);
    actCopy->setStatusTip(tr("Copy image from workspace to clipboard."));
    connect(actCopy, SIGNAL(triggered()), this, SLOT(doCopy()));

    actHelp = new QAction(icon("help-contents"), tr("&Help"), this);
    actHelp->setStatusTip(tr("Show help"));
    actHelp->setShortcut(QKeySequence::HelpContents);
    connect(actHelp, SIGNAL(triggered()), this, SLOT(doHelp()));

    actHelpShortCut = new QAction(icon(""), tr("&Shortcuts"), this);
    actHelpShortCut->setStatusTip(tr("Shortcuts"));
    connect(actHelpShortCut, SIGNAL(triggered()), this, SLOT(doHelpShortCut()));

    actCollaborationServer = new QAction(icon("collaboration"), tr("Collaboration server"), this);
    actCollaborationServer->setStatusTip(tr("Collaboration server..."));
    connect(actCollaborationServer, SIGNAL(triggered()), this, SLOT(doCollaborationServer()));

    actOnlineHelp = new QAction(icon(""), tr("&Online help"), this);
    actOnlineHelp->setStatusTip(tr("Online help"));
    connect(actOnlineHelp, SIGNAL(triggered()), this, SLOT(doOnlineHelp()));

    actCheckVersion = new QAction(icon(""), tr("Check version"), this);
    actCheckVersion->setStatusTip(tr("Check version"));
    connect(actCheckVersion, SIGNAL(triggered()), this, SLOT(doCheckVersion()));

    actAbout = new QAction(icon("about"), tr("About &Agros2D"), this);
    actAbout->setStatusTip(tr("Show the application's About box"));
    actAbout->setMenuRole(QAction::AboutRole);
    connect(actAbout, SIGNAL(triggered()), this, SLOT(doAbout()));

    actAboutQt = new QAction(icon("help-about"), tr("About &Qt"), this);
    actAboutQt->setStatusTip(tr("Show the Qt library's About box"));
    actAboutQt->setMenuRole(QAction::AboutQtRole);
    connect(actAboutQt, SIGNAL(triggered()), qApp, SLOT(aboutQt()));

    actOptions = new QAction(icon("options"), tr("&Options"), this);
    actOptions->setStatusTip(tr("Options"));
    actOptions->setMenuRole(QAction::PreferencesRole);
    connect(actOptions, SIGNAL(triggered()), this, SLOT(doOptions()));

    actCreateMesh = new QAction(icon("scene-mesh"), tr("&Mesh area"), this);
    actCreateMesh->setShortcut(QKeySequence(tr("Alt+W")));
    actCreateMesh->setStatusTip(tr("Mesh area"));
    connect(actCreateMesh, SIGNAL(triggered()), this, SLOT(doCreateMesh()));

    actSolve = new QAction(icon("run"), tr("&Solve problem"), this);
    actSolve->setShortcut(QKeySequence(tr("Alt+S")));
    actSolve->setStatusTip(tr("Solve problem"));
    connect(actSolve, SIGNAL(triggered()), this, SLOT(doSolve()));

    actSolveAdaptiveStep = new QAction(icon("run-step"), tr("Adaptive step"), this);
    actSolveAdaptiveStep->setStatusTip(tr("Adaptive step"));
    connect(actSolveAdaptiveStep, SIGNAL(triggered()), this, SLOT(doSolveAdaptiveStep()));

    actChart = new QAction(icon("chart"), tr("&Chart"), this);
    actChart->setStatusTip(tr("Chart"));
    connect(actChart, SIGNAL(triggered()), this, SLOT(doChart()));

    actFullScreen = new QAction(icon("view-fullscreen"), tr("Fullscreen mode"), this);
    actFullScreen->setShortcut(QKeySequence(tr("F11")));
    connect(actFullScreen, SIGNAL(triggered()), this, SLOT(doFullScreen()));

    actDocumentOpenRecentGroup = new QActionGroup(this);
    connect(actDocumentOpenRecentGroup, SIGNAL(triggered(QAction *)), this, SLOT(doDocumentOpenRecent(QAction *)));

    actScriptEditor = new QAction(icon("script-python"), tr("Script &editor"), this);
    actScriptEditor->setStatusTip(tr("Script editor"));
    actScriptEditor->setShortcut(Qt::Key_F4);
    connect(actScriptEditor, SIGNAL(triggered()), this, SLOT(doScriptEditor()));

    actScriptEditorRunScript = new QAction(icon("script"), tr("Run &script..."), this);
    actScriptEditorRunScript->setStatusTip(tr("Run script..."));
    connect(actScriptEditorRunScript, SIGNAL(triggered()), this, SLOT(doScriptEditorRunScript()));

    actScriptEditorRunCommand = new QAction(icon("run"), tr("Run &command..."), this);
    actScriptEditorRunCommand->setShortcut(QKeySequence(tr("Alt+C")));
    actScriptEditorRunCommand->setStatusTip(tr("Run command..."));
    connect(actScriptEditorRunCommand, SIGNAL(triggered()), this, SLOT(doScriptEditorRunCommand()));

    actReport = new QAction(icon("report"), tr("&Report..."), this);
    actReport->setStatusTip(tr("Problem html report"));
    connect(actReport, SIGNAL(triggered()), this, SLOT(doReport()));

    actMaterialBrowser = new QAction(icon(""), tr("Material browser..."), this);
    actMaterialBrowser->setStatusTip(tr("Material browser"));
    connect(actMaterialBrowser, SIGNAL(triggered()), this, SLOT(doMaterialBrowser()));

    actProgressLog = new QAction(icon("log"), tr("Progress &log"), this);
    actProgressLog->setStatusTip(tr("Show progress log"));
    connect(actProgressLog, SIGNAL(triggered()), this, SLOT(doProgressLog()));

    actApplicationLog = new QAction(icon("log"), tr("Application &log"), this);
    actApplicationLog->setStatusTip(tr("Show application log"));
    connect(actApplicationLog, SIGNAL(triggered()), this, SLOT(doApplicationLog()));
}

void MainWindow::createMenus()
{
    logMessage("MainWindow::createMenus()");

    mnuRecentFiles = new QMenu(tr("&Recent files"), this);
    mnuFileImportExport = new QMenu(tr("Import/Export"), this);
    mnuFileImportExport->addAction(actDocumentImportDXF);
    mnuFileImportExport->addAction(actDocumentExportDXF);
    mnuFileImportExport->addSeparator();
    mnuFileImportExport->addAction(actDocumentExportMeshFile);
    mnuFileImportExport->addAction(actDocumentSaveImage);
    mnuFileImportExport->addSeparator();
    mnuFileImportExport->addAction(actExportVTKScalar);
    mnuFileImportExport->addAction(actExportVTKOrder);

    QMenu *mnuServer = new QMenu(tr("Colaboration"), this);
    mnuServer->addAction(actDocumentDownloadFromServer);
    mnuServer->addAction(actDocumentUploadToServer);
    mnuServer->addAction(actCollaborationServer);

    mnuFile = menuBar()->addMenu(tr("&File"));
    mnuFile->addAction(actDocumentNew);
    mnuFile->addAction(actDocumentOpen);
    mnuFile->addMenu(mnuRecentFiles);
    mnuFile->addSeparator();
    mnuFile->addAction(actDocumentSave);
    if (Util::config()->showExperimentalFeatures)
        mnuFile->addAction(actDocumentSaveWithSolution);
    mnuFile->addAction(actDocumentSaveAs);
    mnuFile->addSeparator();
    mnuFile->addMenu(mnuFileImportExport);
    mnuFile->addMenu(mnuServer);
    mnuFile->addSeparator();
#ifndef Q_WS_MAC
    mnuFile->addSeparator();
    mnuFile->addAction(actDocumentClose);
    mnuFile->addAction(actExit);
#endif

    mnuEdit = menuBar()->addMenu(tr("E&dit"));
    mnuEdit->addAction(actUndo);
    mnuEdit->addAction(actRedo);
    mnuEdit->addSeparator();
    mnuEdit->addAction(Util::scene()->actDeleteSelected);
#ifdef Q_WS_X11
    mnuEdit->addSeparator();
    mnuEdit->addAction(actOptions);
#endif

    QMenu *mnuProjection = new QMenu(tr("Projection"), this);
    mnuProjection->addAction(sceneView->actSetProjectionXY);
    mnuProjection->addAction(sceneView->actSetProjectionXZ);
    mnuProjection->addAction(sceneView->actSetProjectionYZ);

    QMenu *mnuShowPanels = new QMenu(tr("Panels"), this);
    mnuShowPanels->addAction(sceneInfoView->toggleViewAction());
    mnuShowPanels->addAction(resultsView->toggleViewAction());
    mnuShowPanels->addAction(postprocessorView->toggleViewAction());
    mnuShowPanels->addAction(terminalView->toggleViewAction());
    mnuShowPanels->addAction(tooltipView->toggleViewAction());

    mnuView = menuBar()->addMenu(tr("&View"));
    mnuView->addAction(sceneView->actSceneZoomBestFit);
    mnuView->addAction(sceneView->actSceneZoomIn);
    mnuView->addAction(sceneView->actSceneZoomOut);
    mnuView->addAction(sceneView->actSceneZoomRegion);
    mnuView->addMenu(mnuProjection);
    mnuView->addSeparator();
    mnuView->addAction(actCopy);
    mnuView->addAction(actLoadBackground);
    mnuView->addSeparator();
    mnuView->addMenu(mnuShowPanels);
    mnuView->addSeparator();
    mnuView->addAction(actFullScreen);

    mnuProblem = menuBar()->addMenu(tr("&Problem"));
    mnuProblem->addAction(sceneView->actSceneModeNode);
    mnuProblem->addAction(sceneView->actSceneModeEdge);
    mnuProblem->addAction(sceneView->actSceneModeLabel);
    mnuProblem->addAction(sceneView->actSceneModePostprocessor);
    mnuProblem->addSeparator();
    QMenu *mnuAdd = new QMenu(tr("&Add"), this);
    mnuProblem->addMenu(mnuAdd);
    mnuAdd->addAction(Util::scene()->actNewNode);
    mnuAdd->addAction(Util::scene()->actNewEdge);
    mnuAdd->addAction(Util::scene()->actNewLabel);
    mnuAdd->addSeparator();
    mnuAdd->addAction(Util::scene()->actNewBoundary);
    mnuAdd->addAction(Util::scene()->actNewMaterial);
    mnuProblem->addSeparator();
    mnuProblem->addAction(sceneView->actSceneViewSelectRegion);
    mnuProblem->addAction(Util::scene()->actTransform);
    mnuProblem->addSeparator();
    mnuProblem->addAction(sceneView->actPostprocessorModeLocalPointValue);
    mnuProblem->addAction(sceneView->actPostprocessorModeSurfaceIntegral);
    mnuProblem->addAction(sceneView->actPostprocessorModeVolumeIntegral);
    mnuProblem->addAction(sceneView->actSceneViewSelectMarker);
    mnuProblem->addSeparator();
    mnuProblem->addAction(actCreateMesh);
    mnuProblem->addAction(actSolve);
    mnuProblem->addAction(Util::scene()->actClearSolution);
    mnuProblem->addSeparator();
    mnuProblem->addAction(Util::scene()->actProblemProperties);

    mnuTools = menuBar()->addMenu(tr("&Tools"));
    mnuTools->addAction(actChart);
    mnuTools->addSeparator();
    mnuTools->addAction(actScriptEditor);
    mnuTools->addAction(actScriptEditorRunScript);
    mnuTools->addAction(actScriptEditorRunCommand);
    mnuTools->addSeparator();
    mnuTools->addAction(actMaterialBrowser);
    mnuTools->addSeparator();
    mnuTools->addAction(actReport);
    mnuTools->addAction(actCreateVideo);
    mnuTools->addSeparator();
    mnuTools->addAction(actApplicationLog);
    mnuTools->addAction(actProgressLog);
#ifdef Q_WS_WIN
    mnuTools->addSeparator();
    mnuTools->addAction(actOptions);
#endif

    mnuHelp = menuBar()->addMenu(tr("&Help"));
    mnuHelp->addAction(actHelp);
    mnuHelp->addAction(actOnlineHelp);
    mnuHelp->addAction(actHelpShortCut);
    mnuHelp->addAction(actCollaborationServer);
#ifndef Q_WS_MAC
    mnuHelp->addSeparator();
#else
    mnuHelp->addAction(actOptions); // will be added to "Agros2D" MacOSX menu
    mnuHelp->addAction(actExit);    // will be added to "Agros2D" MacOSX menu
#endif
    mnuHelp->addSeparator();
    mnuHelp->addAction(actCheckVersion);
    mnuHelp->addSeparator();
    mnuHelp->addAction(actAbout);   // will be added to "Agros2D" MacOSX menu
    mnuHelp->addAction(actAboutQt); // will be added to "Agros2D" MacOSX menu
}

void MainWindow::createToolBars()
{
    logMessage("MainWindow::createToolBars()");

#ifdef Q_WS_MAC
    int iconHeight = 24;
#endif

    tlbFile = addToolBar(tr("File"));
#ifdef Q_WS_MAC
    tlbFile->setFixedHeight(iconHeight);
    tlbFile->setStyleSheet("QToolButton { border: 0px; padding: 0px; margin: 0px; }");
#endif
    tlbFile->setObjectName("File");
    tlbFile->addAction(actDocumentNew);
    tlbFile->addAction(actDocumentOpen);
    tlbFile->addAction(actDocumentSave);

    tlbEdit = addToolBar(tr("Edit"));
#ifdef Q_WS_MAC
    tlbEdit->setFixedHeight(iconHeight);
    tlbEdit->setStyleSheet("QToolButton { border: 0px; padding: 0px; margin: 0px; }");
#endif
    tlbEdit->setObjectName("Edit");
    tlbEdit->addAction(actUndo);
    tlbEdit->addAction(actRedo);
    tlbEdit->addSeparator();
    // tlbEdit->addAction(actCut);
    // tlbEdit->addAction(actCopy);
    // tlbEdit->addAction(actPaste);
    tlbEdit->addAction(Util::scene()->actDeleteSelected);

    tlbView = addToolBar(tr("View"));
#ifdef Q_WS_MAC
    tlbView->setFixedHeight(iconHeight);
    tlbView->setStyleSheet("QToolButton { border: 0px; padding: 0px; margin: 0px; }");
#endif
    tlbView->setObjectName("View");
    tlbView->addAction(sceneView->actSceneZoomBestFit);
    tlbView->addAction(sceneView->actSceneZoomRegion);
    tlbView->addAction(sceneView->actSceneZoomIn);
    tlbView->addAction(sceneView->actSceneZoomOut);

    tlbProblem = addToolBar(tr("Problem"));
#ifdef Q_WS_MAC
    tlbProblem->setFixedHeight(iconHeight);
    tlbProblem->setStyleSheet("QToolButton { border: 0px; padding: 0px; margin: 0px; }");
#endif
    tlbProblem->setObjectName("Problem");
    tlbProblem->addAction(sceneView->actSceneModeNode);
    tlbProblem->addAction(sceneView->actSceneModeEdge);
    tlbProblem->addAction(sceneView->actSceneModeLabel);
    tlbProblem->addAction(sceneView->actSceneModePostprocessor);
    tlbProblem->addSeparator();
    tlbProblem->addAction(sceneView->actSceneViewSelectRegion);
    tlbProblem->addAction(Util::scene()->actTransform);
    tlbProblem->addSeparator();
    tlbProblem->addAction(sceneView->actPostprocessorModeLocalPointValue);
    tlbProblem->addAction(sceneView->actPostprocessorModeSurfaceIntegral);
    tlbProblem->addAction(sceneView->actPostprocessorModeVolumeIntegral);
    tlbProblem->addSeparator();
    tlbProblem->addAction(actCreateMesh);
    tlbProblem->addAction(actSolve);
<<<<<<< HEAD
=======
    tlbProblem->addAction(Util::scene()->actProblemProperties);
>>>>>>> 24878d8a
    tlbProblem->addAction(actSolveAdaptiveStep);

    tlbTools = addToolBar(tr("Tools"));
#ifdef Q_WS_MAC
    tlbTools->setFixedHeight(iconHeight);
    tlbTools->setStyleSheet("QToolButton { border: 0px; padding: 0px; margin: 0px; }");
#endif
    tlbTools->setObjectName("Tools");
    tlbTools->addAction(actChart);
    tlbTools->addAction(actScriptEditor);

    tlbTransient = addToolBar(tr("Transient"));
#ifdef Q_WS_MAC
    tlbTransient->setFixedHeight(iconHeight);
    tlbTransient->setStyleSheet("QToolButton { border: 0px; padding: 0px; margin: 0px; }");
#endif
    tlbTransient->setObjectName("Transient");
    tlbTransient->addWidget(new QLabel(tr("Time step:") + " "));
    cmbTimeStep = new QComboBox(this);
    cmbTimeStep->setMinimumWidth(1.7*fontMetrics().width("0.00e+00"));
    connect(cmbTimeStep, SIGNAL(currentIndexChanged(int)), this, SLOT(doTimeStepChanged(int)));
    tlbTransient->addWidget(cmbTimeStep);
}

void MainWindow::createStatusBar()
{
    logMessage("MainWindow::createStatusBar()");

    lblMessage = new QLabel(statusBar());

    lblPosition = new QLabel(statusBar());
    lblPosition->setMinimumWidth(180);

    lblMouseMode = new QLabel(statusBar());
    lblMouseMode->setMinimumWidth(130);

    lblProblemType = new QLabel(statusBar());

    lblPhysicField = new QLabel(statusBar());

    lblAnalysisType = new QLabel(statusBar());

    statusBar()->showMessage(tr("Ready"));
    statusBar()->addPermanentWidget(lblProblemType);
    statusBar()->addPermanentWidget(lblPhysicField);
    statusBar()->addPermanentWidget(lblAnalysisType);
    statusBar()->addPermanentWidget(lblPosition);
    statusBar()->addPermanentWidget(lblMouseMode);

    connect(sceneView, SIGNAL(mouseMoved(const QPointF &)), this, SLOT(doSceneMouseMoved(const QPointF &)));
    connect(sceneView, SIGNAL(mouseSceneModeChanged(MouseSceneMode)), this, SLOT(doMouseSceneModeChanged(MouseSceneMode)));
}

void MainWindow::createScene()
{
    logMessage("MainWindow::createScene()");

    sceneView = new SceneView(this);

    QHBoxLayout *layout = new QHBoxLayout;
    layout->setMargin(5);
    layout->addWidget(sceneView);

    QWidget *widget = new QWidget;
    widget->setLayout(layout);

    setCentralWidget(widget);
}

void MainWindow::createViews()
{
    logMessage("MainWindow::createViews()");

    sceneInfoView = new SceneInfoView(sceneView, this);
    sceneInfoView->setAllowedAreas(Qt::AllDockWidgetAreas);
    addDockWidget(Qt::LeftDockWidgetArea, sceneInfoView);

    resultsView = new ResultsView(this);
    resultsView->setAllowedAreas(Qt::AllDockWidgetAreas);
    addDockWidget(Qt::RightDockWidgetArea, resultsView);

    postprocessorView = new PostprocessorView(sceneView, this);
    postprocessorView->setAllowedAreas(Qt::AllDockWidgetAreas);
    addDockWidget(Qt::LeftDockWidgetArea, postprocessorView);

    terminalView = new TerminalView(this);
    terminalView->setAllowedAreas(Qt::AllDockWidgetAreas);
    terminalView->setVisible(false);
    addDockWidget(Qt::BottomDockWidgetArea, terminalView);

    tooltipView = new TooltipView(this);
    tooltipView->setAllowedAreas(Qt::AllDockWidgetAreas);
    addDockWidget(Qt::LeftDockWidgetArea, tooltipView);

    // tabify dock together
    tabifyDockWidget(sceneInfoView, postprocessorView);

    // raise scene info view
    sceneInfoView->raise();
}

void MainWindow::doSceneMouseMoved(const QPointF &position)
{
    lblPosition->setText(tr("Position: [%1; %2]").arg(position.x(), 8, 'f', 5).arg(position.y(), 8, 'f', 5));
}

void MainWindow::doMouseSceneModeChanged(MouseSceneMode mouseSceneMode)
{
    lblMouseMode->setText("Mode: -");

    switch (mouseSceneMode)
    {
    case MouseSceneMode_Add:
    {
        switch (sceneView->sceneMode())
        {
        case SceneMode_OperateOnNodes:
            lblMouseMode->setText(tr("Mode: Add node"));
            break;
        case SceneMode_OperateOnEdges:
            lblMouseMode->setText(tr("Mode: Add edge"));
            break;
        case SceneMode_OperateOnLabels:
            lblMouseMode->setText(tr("Mode: Add label"));
            break;
        default:
            break;
        }
    }
        break;
    case MouseSceneMode_Pan:
        lblMouseMode->setText(tr("Mode: Pan"));
        break;
    case MouseSceneMode_Rotate:
        lblMouseMode->setText(tr("Mode: Rotate"));
        break;
    case MouseSceneMode_Move:
    {
        switch (sceneView->sceneMode())
        {
        case SceneMode_OperateOnNodes:
            lblMouseMode->setText(tr("Mode: Move node"));
            break;
        case SceneMode_OperateOnEdges:
            lblMouseMode->setText(tr("Mode: Move edge"));
            break;
        case SceneMode_OperateOnLabels:
            lblMouseMode->setText(tr("Mode: Move label"));
            break;
        default:
            break;
        }
    }
        break;
    default:
        break;
    }
}

void MainWindow::setRecentFiles()
{
    logMessage("MainWindow::setRecentFiles()");

    // recent files
    if (Util::scene()->problemInfo()->fileName != "")
    {
        QFileInfo fileInfo(Util::scene()->problemInfo()->fileName);
        if (recentFiles.indexOf(fileInfo.absoluteFilePath()) == -1)
            recentFiles.insert(0, fileInfo.absoluteFilePath());
        else
            recentFiles.move(recentFiles.indexOf(fileInfo.absoluteFilePath()), 0);

        while (recentFiles.count() > 15) recentFiles.removeLast();
    }

    mnuRecentFiles->clear();
    for (int i = 0; i<recentFiles.count(); i++)
    {
        QAction *actMenuRecentItem = new QAction(recentFiles[i], this);
        actDocumentOpenRecentGroup->addAction(actMenuRecentItem);
        mnuRecentFiles->addAction(actMenuRecentItem);
    }
}

void MainWindow::dragEnterEvent(QDragEnterEvent *event)
{
    logMessage("MainWindow::dragEnterEvent()");

    event->acceptProposedAction();
}

void MainWindow::dragLeaveEvent(QDragLeaveEvent *event)
{
    logMessage("MainWindow::dragLeacceEvent()");

    event->accept();
}

void MainWindow::dropEvent(QDropEvent *event)
{
    logMessage("MainWindow::dropEvent()");

    if (event->mimeData()->hasUrls())
    {
        QString fileName = QUrl(event->mimeData()->urls().at(0)).toLocalFile().trimmed();
        if (QFile::exists(fileName))
        {
            doDocumentOpen(fileName);

            event->acceptProposedAction();
        }
    }
}

void MainWindow::doDocumentNew()
{
    logMessage("MainWindow::doDocumentNew()");

    ProblemInfo *problemInfo = new ProblemInfo();
    ProblemDialog problemDialog(problemInfo, true, this);
    if (problemDialog.showDialog() == QDialog::Accepted)
    {
        Util::scene()->clear();
        Util::scene()->setProblemInfo(problemInfo);
        Util::scene()->refresh();

        sceneView->actSceneModeNode->trigger();
        sceneView->doZoomBestFit();
    }
    else
    {
        delete problemInfo;
    }
}

void MainWindow::doDocumentOpen(const QString &fileName)
{
    logMessage("MainWindow::doDocumentOpen()");

    QSettings settings;
    QString fileNameDocument;

    if (fileName.isEmpty())
    {
        QString dir = settings.value("General/LastProblemDir", "data").toString();

        fileNameDocument = QFileDialog::getOpenFileName(this, tr("Open file"), dir, tr("Agros2D files (*.a2d *.py);;Agros2D data files (*.a2d);;Python script (*.py)"));
    }
    else
    {
        fileNameDocument = fileName;
    }

    if (fileNameDocument.isEmpty()) return;

    if (QFile::exists(fileNameDocument))
    {
        QFileInfo fileInfo(fileNameDocument);
        if (fileInfo.suffix() == "a2d")
        {
            // a2d data file
            ErrorResult result = Util::scene()->readFromFile(fileNameDocument);
            if (!result.isError())
            {
                setRecentFiles();

                sceneView->actSceneModeNode->trigger();
                sceneView->doZoomBestFit();
                return;
            }
            else
            {
                result.showDialog();
                return;
            }
        }
        if (fileInfo.suffix() == "py")
        {
            // python script
            scriptEditorDialog->doFileOpen(fileNameDocument);
            scriptEditorDialog->showDialog();
            return;
        }
        QMessageBox::critical(this, tr("File open"), tr("Unknown suffix."));
    }
    else
    {
        QMessageBox::critical(this, tr("File open"), tr("File '%1' is not found.").arg(fileNameDocument));
    }
}

void MainWindow::doDocumentDownloadFromServer()
{
    if (collaborationDownloadDialog->showDialog() == QDialog::Accepted)
    {
        if (QFile::exists(collaborationDownloadDialog->fileName()))
            doDocumentOpen(collaborationDownloadDialog->fileName());
    }
}

void MainWindow::doDocumentOpenRecent(QAction *action)
{
    logMessage("MainWindow::doDocumentOpenRecent()");

    QString fileName = action->text();
    if (QFile::exists(fileName))
    {
        ErrorResult result = Util::scene()->readFromFile(fileName);
        if (!result.isError())
        {
            setRecentFiles();

            sceneView->doZoomBestFit();
            return;
        }
        else
            result.showDialog();
    }
}

void MainWindow::doDocumentSave()
{
    logMessage("MainWindow::doDocumentSave()");

    if (QFile::exists(Util::scene()->problemInfo()->fileName))
    {
        ErrorResult result = Util::scene()->writeToFile(Util::scene()->problemInfo()->fileName);
        if (result.isError())
            result.showDialog();
    }
    else
        doDocumentSaveAs();
}

void MainWindow::doDocumentSaveWithSolution()
{
    logMessage("MainWindow::doDocumentSaveWithSolution()");

    QSettings settings;

    // save state
    bool state = settings.value("Solver/SaveProblemWithSolution", false).value<bool>();
    settings.setValue("Solver/SaveProblemWithSolution", true);

    doDocumentSave();

    settings.setValue("Solver/SaveProblemWithSolution", state);
}

void MainWindow::doDocumentSaveAs()
{
    logMessage("MainWindow::doDocumentSaveAs()");

    QSettings settings;
    QString dir = settings.value("General/LastProblemDir", "data").toString();

    QString fileName = QFileDialog::getSaveFileName(this, tr("Save file"), dir, tr("Agros2D files (*.a2d)"));
    if (!fileName.isEmpty())
    {
        QFileInfo fileInfo(fileName);
        if (fileInfo.suffix() != "a2d") fileName += ".a2d";

        ErrorResult result = Util::scene()->writeToFile(fileName);
        if (result.isError())
            result.showDialog();

        setRecentFiles();
    }
}

void MainWindow::doDocumentUploadToServer()
{
    // save
    doDocumentSave();

    ServerUploadDialog *cloud = new ServerUploadDialog(this);
    cloud->showDialog();
    delete cloud;
}

void MainWindow::doDocumentClose()
{
    logMessage("MainWindow::doDocumentClose()");

    // WILL BE FIXED
    /*
    while (!Util::scene()->undoStack()->isClean())
    {
        QMessageBox::StandardButton ret;
        ret = QMessageBox::warning(this, tr("Application"), tr("Problem has been modified.\nDo you want to save your changes?"),
                                   QMessageBox::Save | QMessageBox::Discard | QMessageBox::Cancel);
        if (ret == QMessageBox::Save)
            doDocumentSave();
        else if (ret == QMessageBox::Discard)
            break;
        else if (ret == QMessageBox::Cancel)
            return;
    }
    */

    Util::scene()->clear();
    sceneView->doDefaultValues();
    Util::scene()->refresh();

    sceneView->actSceneModeNode->trigger();
    sceneView->doZoomBestFit();
}

void MainWindow::doDocumentImportDXF()
{
    logMessage("MainWindow::doDocumentImportDXF()");

    QSettings settings;
    QString dir = settings.value("General/LastDXFDir").toString();

    QString fileName = QFileDialog::getOpenFileName(this, tr("Import file"), dir, tr("DXF files (*.dxf)"));
    if (!fileName.isEmpty())
    {
        Util::scene()->readFromDxf(fileName);
        sceneView->doZoomBestFit();

        QFileInfo fileInfo(fileName);
        if (fileInfo.absoluteDir() != tempProblemDir())
            settings.setValue("General/LastDXFDir", fileInfo.absolutePath());
    }
}

void MainWindow::doDocumentExportDXF()
{
    logMessage("MainWindow::doDocumentExportDXF()");

    QSettings settings;
    QString dir = settings.value("General/LastDXFDir").toString();

    QString fileName = QFileDialog::getSaveFileName(this, tr("Export file"), dir, tr("DXF files (*.dxf)"));
    if (!fileName.isEmpty())
    {
        QFileInfo fileInfo(fileName);
        if (fileInfo.suffix().toLower() != "dxf") fileName += ".dxf";
        Util::scene()->writeToDxf(fileName);

        if (fileInfo.absoluteDir() != tempProblemDir())
            settings.setValue("General/LastDXFDir", fileInfo.absolutePath());
    }
}

void MainWindow::doDocumentSaveImage()
{
    logMessage("MainWindow::doDocumentSaveImage()");

    QSettings settings;
    QString dir = settings.value("General/LastImageDir").toString();

    QString fileName = QFileDialog::getSaveFileName(this, tr("Export image to file"), dir, tr("PNG files (*.png)"));
    if (!fileName.isEmpty())
    {
        QFileInfo fileInfo(fileName);
        if (fileInfo.suffix().toLower() != "png") fileName += ".png";

        ErrorResult result = sceneView->saveImageToFile(fileName);
        if (result.isError())
            result.showDialog();

        if (fileInfo.absoluteDir() != tempProblemDir())
            settings.setValue("General/LastImageDir", fileInfo.absolutePath());
    }
}

void MainWindow::doCreateVideo()
{
    logMessage("MainWindow::doCreateVideo()");

    videoDialog->showDialog();
}

void MainWindow::doCreateMesh()
{
    logMessage("MainWindow::doCreateMesh()");

    // create mesh
    Util::scene()->sceneSolution()->solve(SolverMode_Mesh);
    if (Util::scene()->sceneSolution()->isMeshed())
    {
        sceneView->actSceneModeLabel->trigger();
        sceneView->sceneViewSettings().showInitialMesh = true;
        sceneView->doInvalidated();

        Util::scene()->sceneSolution()->progressDialog()->close();
    }

    doInvalidated();
}

void MainWindow::doFullScreen()
{
    logMessage("MainWindow::doFullScreen()");

    if (isFullScreen())
        showNormal();
    else
        showFullScreen();
}

void MainWindow::doSolve()
{
    logMessage("MainWindow::doSolve()");

    // solve problem
    Util::scene()->sceneSolution()->solve(SolverMode_MeshAndSolve);
    if (Util::scene()->sceneSolution()->isSolved())
    {
        sceneView->actSceneModePostprocessor->trigger();

        // show local point values
        Point point = Point(0, 0);
        resultsView->doShowPoint(point);

        // raise postprocessor
        postprocessorView->raise();
    }

    doInvalidated();
    setFocus();
    activateWindow();
}

void MainWindow::doSolveAdaptiveStep()
{
    logMessage("MainWindow::doSolveAdaptiveStep()");

    // solve problem
    Util::scene()->sceneSolution()->solve(SolverMode_SolveAdaptiveStep);
    if (Util::scene()->sceneSolution()->isSolved())
    {
        sceneView->actSceneModePostprocessor->trigger();

        // show local point values
        Point point = Point(0, 0);
        resultsView->doShowPoint(point);

        // raise postprocessor
        postprocessorView->raise();
    }

    doInvalidated();
    setFocus();
    activateWindow();
}

void MainWindow::doOptions()
{
    logMessage("MainWindow::doOptions()");

    ConfigDialog configDialog(this);
    if (configDialog.exec())
    {
        sceneView->timeStepChanged(false);
        sceneView->doInvalidated();
    }

    activateWindow();
}

void MainWindow::doReport()
{
    logMessage("MainWindow::doReport()");

    reportDialog->showDialog();
}

void MainWindow::doMaterialBrowser()
{
    logMessage("MainWindow::doMaterialBrowser()");

    MaterialBrowserDialog materialBrowserDialog(this);
    materialBrowserDialog.showDialog(false);
}

void MainWindow::doChart()
{
    logMessage("MainWindow::doChart()");

    chartDialog->showDialog();
}

void MainWindow::doScriptEditor()
{
    logMessage("MainWindow::doScriptEditor()");

    scriptEditorDialog->showDialog();
}

void MainWindow::doScriptEditorRunScript(const QString &fileName)
{
    logMessage("MainWindow::doScriptEditorRunScript()");

    QString fileNameScript;
    QSettings settings;

    if (fileName.isEmpty())
    {
        QString dir = settings.value("General/LastScriptDir").toString();

        // open dialog
        fileNameScript = QFileDialog::getOpenFileName(this, tr("Open File"), dir, tr("Python script (*.py)"));
    }
    else
    {
        fileNameScript = fileName;
    }

    if (QFile::exists(fileNameScript))
    {
        terminalView->terminal()->doPrintStdout("Run script: " + QFileInfo(fileNameScript).fileName().left(QFileInfo(fileNameScript).fileName().length() - 3) + "\n", Qt::gray);
        connectTerminal(terminalView->terminal());

        ScriptResult result = runPythonScript(readFileContent(fileNameScript), fileNameScript);
        if (result.isError)
            terminalView->terminal()->doPrintStdout(result.text + "\n", Qt::red);

        disconnectTerminal(terminalView->terminal());

        QFileInfo fileInfo(fileNameScript);
        if (fileInfo.absoluteDir() != tempProblemDir())
            settings.setValue("General/LastScriptDir", fileInfo.absolutePath());
    }
    else
    {
        if (!fileNameScript.isEmpty())
            QMessageBox::critical(this, tr("File open"), tr("File '%1' doesn't exists.").arg(fileNameScript));
    }
}

void MainWindow::doScriptEditorRunCommand()
{
    logMessage("MainWindow::doScriptEditorRunCommand()");

    terminalView->show();
    terminalView->activateWindow();
}

void MainWindow::doCut()
{
    logMessage("MainWindow::doCut()");
}

void MainWindow::doCopy()
{
    logMessage("MainWindow::doCopy()");

    // copy image to clipboard
    QPixmap pixmap = sceneView->renderScenePixmap();
    QApplication::clipboard()->setImage(pixmap.toImage());
}

void MainWindow::doPaste()
{
    logMessage("MainWindow::doPaste()");
}

void MainWindow::doTimeStepChanged(int index)
{
    logMessage("MainWindow::doTimeStepChanged()");

    if (cmbTimeStep->currentIndex() != -1)
    {
        Util::scene()->sceneSolution()->setTimeStep(cmbTimeStep->currentIndex(), false);
        postprocessorView->updateControls();
    }
}

void MainWindow::doInvalidated()
{
    logMessage("MainWindow::doInvalidated()");

    if (Util::config()->showExperimentalFeatures)
        actDocumentSaveWithSolution->setEnabled(Util::scene()->sceneSolution()->isSolved());

    actSolveAdaptiveStep->setEnabled(Util::scene()->sceneSolution()->isSolved() && Util::scene()->problemInfo()->analysisType != AnalysisType_Transient); // FIXME: timedep
    actChart->setEnabled(Util::scene()->sceneSolution()->isSolved());
    actCreateVideo->setEnabled(Util::scene()->sceneSolution()->isSolved() && (Util::scene()->problemInfo()->analysisType == AnalysisType_Transient));
    tlbTransient->setEnabled(Util::scene()->sceneSolution()->isSolved());
    fillComboBoxTimeStep(cmbTimeStep);

    lblPhysicField->setText(tr("Physic Field: %1").arg(QString::fromStdString(Util::scene()->problemInfo()->module()->name)));
    lblProblemType->setText(tr("Problem Type: %1").arg(problemTypeString(Util::scene()->problemInfo()->problemType)));
    lblAnalysisType->setText(tr("Analysis type: %1").arg(analysisTypeString(Util::scene()->problemInfo()->analysisType)));

    actExportVTKScalar->setEnabled(Util::scene()->sceneSolution()->isSolved());
    actExportVTKOrder->setEnabled(Util::scene()->sceneSolution()->isSolved());

    postprocessorView->updateControls();

    // set current timestep
    cmbTimeStep->setCurrentIndex(Util::scene()->sceneSolution()->timeStep());

    //actProgressLog->setEnabled(Util::config()->enabledProgressLog);
    //actApplicationLog->setEnabled(Util::config()->enabledApplicationLog);
}

void MainWindow::doSceneModeChanged(SceneMode sceneMode)
{
    // raise dock
    if (sceneMode == SceneMode_Postprocessor)
        postprocessorView->raise();
    else
        sceneInfoView->raise();
}

void MainWindow::doPostprocessorModeGroupChanged(SceneModePostprocessor sceneModePostprocessor)
{
    //resultsView->raise();
    if (sceneModePostprocessor == SceneModePostprocessor_LocalValue)
        resultsView->doShowPoint();
    else if (sceneModePostprocessor == SceneModePostprocessor_SurfaceIntegral)
        resultsView->doShowSurfaceIntegral();
    else if (sceneModePostprocessor == SceneModePostprocessor_VolumeIntegral)
        resultsView->doShowVolumeIntegral();
}

void MainWindow::doHelp()
{
    logMessage("MainWindow::doHelp()");

    showPage("index.html");
}

void MainWindow::doHelpShortCut()
{
    logMessage("MainWindow::doHelpShortCut()");

    showPage("getting_started/shortcut_keys.html");
}

void MainWindow::doCollaborationServer()
{
    logMessage("MainWindow::doCollaborationServer()");

    QDesktopServices::openUrl(QUrl(Util::config()->collaborationServerURL + "problems.php"));
}

void MainWindow::doOnlineHelp()
{
    logMessage("MainWindow::doOnlineHelp()");

    QDesktopServices::openUrl(QUrl("http://hpfem.org/agros2d/help"));
}

void MainWindow::doCheckVersion()
{
    logMessage("MainWindow::doCheckVersion()");

    checkForNewVersion();
}

void MainWindow::doAbout()
{
    AboutDialog about(this);
    about.exec();
}

void MainWindow::doDocumentExportMeshFile()
{
    logMessage("MainWindow::doDocumentExportMeshFile()");

    // generate mesh file
    bool commutator = Util::config()->deleteHermes2DMeshFile;
    if (commutator)
        Util::config()->deleteHermes2DMeshFile = !commutator;

    Util::scene()->sceneSolution()->solve(SolverMode_Mesh);
    if (Util::scene()->sceneSolution()->isMeshed())
    {
        sceneView->actSceneModeLabel->trigger();
        sceneView->sceneViewSettings().showInitialMesh = true;
        sceneView->doInvalidated();

        QSettings settings;
        QString dir = settings.value("General/LastMeshDir").toString();

        QString fileName = QFileDialog::getSaveFileName(this, tr("Export mesh file"), dir, tr("Mesh files (*.mesh)"));
        fileName.remove(".mesh");
        QFileInfo fileInfo(fileName);

        // move mesh file
        if (!Util::scene()->problemInfo()->fileName.isEmpty())
        {
            QString sourceFileName = Util::scene()->problemInfo()->fileName;
            sourceFileName.replace("a2d", "mesh");
            if (!fileName.isEmpty())
            {
                // remove existing file
                if (QFile::exists(fileName + ".mesh"))
                    QFile::remove(fileName + ".mesh");

                // copy file
                QFile::copy(sourceFileName, fileName + ".mesh");
                if (fileInfo.absoluteDir() != tempProblemDir())
                    settings.setValue("General/LastMeshDir", fileInfo.absolutePath());
            }

            QFile::remove(sourceFileName);
        }

        if (!fileName.isEmpty())
        {
            QFile::copy(tempProblemFileName() + ".mesh", fileName + ".mesh");
            if (fileInfo.absoluteDir() != tempProblemDir())
                settings.setValue("General/LastMeshDir", fileInfo.absolutePath());
        }

        QFile::remove(tempProblemFileName() + ".mesh");
    }

    Util::config()->deleteHermes2DMeshFile = commutator;

    doInvalidated();
}

void MainWindow::doExportVTKScalar()
{
    logMessage("MainWindow::doDocumentExportVTKScalar()");
    if (Util::scene()->sceneSolution()->isSolved())
    {
        QSettings settings;
        QString dir = settings.value("General/LastVTKDir").toString();

        QString fileName = QFileDialog::getSaveFileName(this, tr("Export vtk file"), dir, tr("VTK files (*.vtk)"));
        if (fileName.isEmpty())
            return;

        if (!fileName.endsWith(".vtk"))
            fileName.append(".vtk");

        // remove existing file
        if (QFile::exists(fileName))
            QFile::remove(fileName);

        Util::scene()->sceneSolution()->linScalarView().save_solution_vtk(Util::scene()->sceneSolution()->sln(Util::scene()->problemInfo()->timeStep.number() * Util::scene()->problemInfo()->module()->number_of_solution()),
                                                                          fileName.toStdString().c_str(),
                                                                          sceneView->sceneViewSettings().scalarPhysicFieldVariable.c_str(),
                                                                          true);

        if (!fileName.isEmpty())
        {
            QFileInfo fileInfo(fileName);
            if (fileInfo.absoluteDir() != tempProblemDir())
                settings.setValue("General/LastVTKDir", fileInfo.absolutePath());
        }
    }
}

void MainWindow::doExportVTKOrder()
{
    logMessage("MainWindow::doDocumentExportVTKOrder()");
    if (Util::scene()->sceneSolution()->isSolved())
    {
        QSettings settings;
        QString dir = settings.value("General/LastVTKDir").toString();

        QString fileName = QFileDialog::getSaveFileName(this, tr("Export vtk file"), dir, tr("VTK files (*.vtk)"));
        if (fileName.isEmpty())
            return;

        if (!fileName.endsWith(".vtk"))
            fileName.append(".vtk");

        // remove existing file
        if (QFile::exists(fileName))
            QFile::remove(fileName);

        Util::scene()->sceneSolution()->ordView().save_orders_vtk(Util::scene()->sceneSolution()->sln(Util::scene()->problemInfo()->timeStep.number() * Util::scene()->problemInfo()->module()->number_of_solution())->get_space(),
                                                                  fileName.toStdString().c_str());

        if (!fileName.isEmpty())
        {
            QFileInfo fileInfo(fileName);
            if (fileInfo.absoluteDir() != tempProblemDir())
                settings.setValue("General/LastVTKDir", fileInfo.absolutePath());
        }
    }
}

void MainWindow::doProgressLog()
{
    logMessage("MainWindow::doProgressLog()");

    logDialog->loadProgressLog();
}

void MainWindow::doApplicationLog()
{
    logMessage("MainWindow::doApplicationLog()");

    logDialog->loadApplicationLog();
}

void MainWindow::doLoadBackground()
{
    logMessage("MainWindow::doLoadBackground()");

    ImageLoaderDialog imageLoaderDialog;
    if (imageLoaderDialog.exec() == QDialog::Accepted)
    {
        sceneView->loadBackgroundImage(imageLoaderDialog.fileName(),
                                       imageLoaderDialog.position().x(),
                                       imageLoaderDialog.position().y(),
                                       imageLoaderDialog.position().width(),
                                       imageLoaderDialog.position().height());
        sceneView->refresh();
    }
}

void MainWindow::closeEvent(QCloseEvent *event)
{
    // WILL BE FIXED
    /*
    logMessage("MainWindow::closeEvent()");

    if (!Util::scene()->undoStack()->isClean())
        doDocumentClose();

    if (Util::scene()->undoStack()->isClean() && !scriptEditorDialog->isScriptModified())
        event->accept();
    else
    {
        event->ignore();
        if (scriptEditorDialog->isScriptModified()) scriptEditorDialog->show();
    }
    */

    // check script editor
    scriptEditorDialog->closeTabs();

    if (!scriptEditorDialog->isScriptModified())
        event->accept();
    else
    {
        event->ignore();
        // show script editor
        if (scriptEditorDialog->isScriptModified())
            scriptEditorDialog->show();
    }
}<|MERGE_RESOLUTION|>--- conflicted
+++ resolved
@@ -550,10 +550,7 @@
     tlbProblem->addSeparator();
     tlbProblem->addAction(actCreateMesh);
     tlbProblem->addAction(actSolve);
-<<<<<<< HEAD
-=======
     tlbProblem->addAction(Util::scene()->actProblemProperties);
->>>>>>> 24878d8a
     tlbProblem->addAction(actSolveAdaptiveStep);
 
     tlbTools = addToolBar(tr("Tools"));
