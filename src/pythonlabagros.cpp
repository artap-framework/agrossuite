--- conflicted
+++ resolved
@@ -83,13 +83,8 @@
     str += QString("problem = agros2d.problem(clear = True)\n");
     str += QString("problem.coordinate_type = \"%1\"\n").arg(coordinateTypeToStringKey(Util::scene()->problemInfo()->coordinateType));
     str += QString("problem.name = \"%1\"\n").arg(Util::scene()->problemInfo()->name);
-<<<<<<< HEAD
-    str += QString("problem.mesh_type = \"%1\"\n").arg(matrixSolverTypeToStringKey(Util::scene()->problemInfo()->matrixSolver));
-    str += QString("problem.matrix_solver = \"%1\"\n").arg(meshTypeToStringKey(Util::scene()->problemInfo()->meshType));
-=======
     str += QString("problem.mesh_type = \"%1\"\n").arg(meshTypeToStringKey(Util::scene()->problemInfo()->meshType));
     str += QString("problem.matrix_solver = \"%1\"\n").arg(matrixSolverTypeToStringKey(Util::scene()->problemInfo()->matrixSolver));
->>>>>>> e51d4820
 
     if (Util::scene()->problemInfo()->frequency > 0.0)
         str += QString("problem.frequency = %1\n").
@@ -359,7 +354,6 @@
     if (clearproblem)
         clear();
 }
-<<<<<<< HEAD
 
 void PyProblem::setCoordinateType(const char *coordinateType)
 {
@@ -385,33 +379,6 @@
         throw invalid_argument(QObject::tr("Invalid argument. Valid keys: %1").arg(stringListToString(matrixSolverTypeStringKeys())).toStdString());
 }
 
-=======
-
-void PyProblem::setCoordinateType(const char *coordinateType)
-{
-    if (coordinateTypeStringKeys().contains(QString(coordinateType)))
-        Util::scene()->problemInfo()->coordinateType = coordinateTypeFromStringKey(QString(coordinateType));
-    else
-        throw invalid_argument(QObject::tr("Invalid argument. Valid keys: %1").arg(stringListToString(coordinateTypeStringKeys())).toStdString());
-}
-
-void PyProblem::setMeshType(const char *meshType)
-{
-    if (meshTypeStringKeys().contains(QString(meshType)))
-        Util::scene()->problemInfo()->meshType = meshTypeFromStringKey(QString(meshType));
-    else
-        throw invalid_argument(QObject::tr("Invalid argument. Valid keys: %1").arg(stringListToString(meshTypeStringKeys())).toStdString());
-}
-
-void PyProblem::setMatrixSolver(const char *matrixSolver)
-{
-    if (matrixSolverTypeStringKeys().contains(QString(matrixSolver)))
-        Util::scene()->problemInfo()->matrixSolver = matrixSolverTypeFromStringKey(QString(matrixSolver));
-    else
-        throw invalid_argument(QObject::tr("Invalid argument. Valid keys: %1").arg(stringListToString(matrixSolverTypeStringKeys())).toStdString());
-}
-
->>>>>>> e51d4820
 void PyProblem::setFrequency(const double frequency)
 {
     if (frequency >= 0.0)
@@ -454,34 +421,6 @@
 }
 
 PyField::PyField(char *fieldId)
-<<<<<<< HEAD
-{
-    // TODO: check
-    if (Util::scene()->hasField(QString(fieldId)))
-    {
-        m_fieldInfo = Util::scene()->fieldInfo(fieldId);
-    }
-    else
-    {
-        m_fieldInfo = new FieldInfo(Util::scene()->problemInfo(), fieldId);
-        Util::scene()->addField(fieldInfo());
-    }
-}
-
-FieldInfo *PyField::fieldInfo()
-{
-    return m_fieldInfo;
-}
-
-void PyField::setAnalysisType(const char *analysisType)
-{
-    if (analysisTypeStringKeys().contains(QString(analysisType)))
-        Util::scene()->fieldInfo(m_fieldInfo->fieldId())->setAnalysisType(analysisTypeFromStringKey(QString(analysisType)));
-    else
-        throw invalid_argument(QObject::tr("Invalid argument. Valid keys: %1").arg(stringListToString(analysisTypeStringKeys())).toStdString());
-}
-
-=======
 {
     QStringList mods;
     std::map<std::string, std::string> modules = availableModules();
@@ -520,7 +459,6 @@
         throw invalid_argument(QObject::tr("Invalid argument. Valid keys: %1").arg(stringListToString(ans)).toStdString());
 }
 
->>>>>>> e51d4820
 void PyField::setNumberOfRefinements(const int numberOfRefinements)
 {
     if (numberOfRefinements >= 0 && numberOfRefinements <= 5)
