// This file is part of Agros2D.
//
// Agros2D is free software: you can redistribute it and/or modify
// it under the terms of the GNU General Public License as published by
// the Free Software Foundation, either version 2 of the License, or
// (at your option) any later version.
//
// Agros2D is distributed in the hope that it will be useful,
// but WITHOUT ANY WARRANTY; without even the implied warranty of
// MERCHANTABILITY or FITNESS FOR A PARTICULAR PURPOSE.  See the
// GNU General Public License for more details.
//
// You should have received a copy of the GNU General Public License
// along with Agros2D.  If not, see <http://www.gnu.org/licenses/>.
//
// hp-FEM group (http://hpfem.org/)
// University of Nevada, Reno (UNR) and University of West Bohemia, Pilsen
// Email: agros2d@googlegroups.com, home page: http://hpfem.org/agros2d/

#include "chartdialog.h"

#include "util/global.h"

#include "scene.h"
#include "scenenode.h"
#include "sceneedge.h"
#include "sceneview_post2d.h"

#include "hermes2d/module.h"

#include "hermes2d/field.h"
#include "hermes2d/problem.h"
#include "hermes2d/solutionstore.h"
#include "hermes2d/problem_config.h"

#include "gui/chart.h"
#include "gui/common.h"

#include <QSvgRenderer>

static QString generateSvgGeometryWithLine(ChartLine line)
{
    RectPoint boundingBox = SceneEdgeContainer::boundingBox(Agros2D::scene()->edges->items());

    double w = 150;
    double h = 150;
    double stroke_width = max(boundingBox.width(), boundingBox.height()) / qMax(w, h) / 2.0;

    // svg
    QString str;
    str += QString("<svg width=\"%1px\" height=\"%2px\" viewBox=\"%3 %4 %5 %6\" preserveAspectRatio=\"xMinYMin meet\" version=\"1.1\" xmlns=\"http://www.w3.org/2000/svg\">\n").
            arg(w).
            arg(h).
            arg(boundingBox.start.x).
            arg(0).
            arg(boundingBox.width()).
            arg(boundingBox.height());

    str += QString("<g stroke=\"black\" stroke-width=\"%1\" fill=\"none\">\n").arg(stroke_width);

    foreach (SceneEdge *edge, Agros2D::scene()->edges->items())
    {
        if (edge->angle() > 0.0)
        {
            Point center = edge->center();
            double radius = edge->radius();
            double startAngle = atan2(center.y - edge->nodeStart()->point().y,
                                      center.x - edge->nodeStart()->point().x) / M_PI*180.0 - 180.0;

            int segments = edge->angle() / 5.0;
            if (segments < 2) segments = 2;
            double theta = edge->angle() / double(segments - 1);

            for (int i = 0; i < segments-1; i++)
            {
                double arc1 = (startAngle + i*theta)/180.0*M_PI;
                double arc2 = (startAngle + (i+1)*theta)/180.0*M_PI;

                double x1 = radius * cos(arc1);
                double y1 = radius * sin(arc1);
                double x2 = radius * cos(arc2);
                double y2 = radius * sin(arc2);

                str += QString("<line x1=\"%1\" y1=\"%2\" x2=\"%3\" y2=\"%4\" />\n").
                        arg(center.x + x1).
                        arg(boundingBox.end.y - (center.y + y1)).
                        arg(center.x + x2).
                        arg(boundingBox.end.y - (center.y + y2));
            }
        }
        else
        {
            str += QString("<line x1=\"%1\" y1=\"%2\" x2=\"%3\" y2=\"%4\" />\n").
                    arg(edge->nodeStart()->point().x).
                    arg(boundingBox.end.y - edge->nodeStart()->point().y).
                    arg(edge->nodeEnd()->point().x).
                    arg(boundingBox.end.y - edge->nodeEnd()->point().y);
        }
    }
    str += "</g>\n";

    // line
    str += QString("<g stroke=\"red\" stroke-width=\"%1\" fill=\"none\">%2</g>\n").arg(stroke_width*3).arg(QString("<line x1=\"%1\" y1=\"%2\" x2=\"%3\" y2=\"%4\" />").
                                                                                                             arg(line.start.x).
                                                                                                             arg(boundingBox.end.y - line.start.y).
                                                                                                             arg(line.end.x).
                                                                                                             arg(boundingBox.end.y - line.end.y));

    str += "</svg>\n";

    return str;
}

SvgWidget::SvgWidget(QWidget* parent) : QSvgWidget(parent)
{
}

void SvgWidget::load(const QString &fileName)
{
    renderer.load(fileName);
    update();
}

void SvgWidget::paintEvent(QPaintEvent* qp)
{
    QSize siz = renderer.defaultSize();

    // maintain te aspect ratio
    // double aspect = renderer.viewBoxF().width() / renderer.viewBoxF().height();

    // qDebug() << aspect;

    QPainter painter(this);
    // painter.scale(1.0, 1 / aspect);
    renderer.render(&painter);
}

QList<Point> ChartLine::getPoints()
{
    if (numberOfPoints == 0)
        return QList<Point>();

    QList<Point> points;
    points.reserve(numberOfPoints);

    double dx = (end.x - start.x) / (numberOfPoints - 1);
    double dy = (end.y - start.y) / (numberOfPoints - 1);

    for (int i = 0; i < numberOfPoints; i++)
        if (reverse)
            points.insert(0, Point(start.x + i*dx, start.y + i*dy));
        else
            points.append(Point(start.x + i*dx, start.y + i*dy));


    return points;
}

// **************************************************************************************************

ChartWidget::ChartWidget(QWidget *parent) : QWidget(parent)
{
    actSceneModeChart = new QAction(icon("chart"), tr("Chart"), this);
    actSceneModeChart->setShortcut(tr("Ctrl+6"));
    actSceneModeChart->setStatusTip(tr("Chart"));
    actSceneModeChart->setCheckable(true);

    connect(Agros2D::scene(), SIGNAL(cleared()), this, SLOT(setControls()));
    connect(Agros2D::scene(), SIGNAL(invalidated()), this, SLOT(setControls()));
    connect(Agros2D::problem(), SIGNAL(meshed()), this, SLOT(setControls()));
    connect(Agros2D::problem(), SIGNAL(solved()), this, SLOT(setControls()));

    m_chart = new Chart(this);

    QHBoxLayout *layoutMain = new QHBoxLayout();
    layoutMain->addWidget(m_chart);

    setLayout(layoutMain);

    setControls();
}

void ChartWidget::setControls()
{
    actSceneModeChart->setEnabled(Agros2D::problem()->isSolved());
}

// **************************************************************************************************

ChartControlsWidget::ChartControlsWidget(SceneViewPost2D *sceneView,
                                         ChartBasic *chart,
                                         QWidget *parent) : QWidget(parent), m_sceneViewPost2D(sceneView), m_chart(chart)
{
    connect(Agros2D::problem(), SIGNAL(solved()), this, SLOT(setControls()));

    createControls();

    // TODO: move to config (problem part)
    QSettings settings;
    txtStartX->setValue(settings.value("ChartDialog/StartX", "0").toString());
    txtEndX->setValue(settings.value("ChartDialog/EndX", "0").toString());
    txtStartY->setValue(settings.value("ChartDialog/StartY", "0").toString());
    txtEndY->setValue(settings.value("ChartDialog/EndY", "0").toString());
    radAxisLength->setChecked(settings.value("ChartDialog/AxisLength", true).toBool());
    radAxisX->setChecked(settings.value("ChartDialog/AxisX", false).toBool());
    radAxisY->setChecked(settings.value("ChartDialog/AxisY", false).toBool());
    txtAxisPoints->setValue(settings.value("ChartDialog/AxisPoints", 200).toInt());
    chkAxisPointsReverse->setChecked(settings.value("ChartDialog/AxisPointsReverse", false).toBool());

    setControls();
}

ChartControlsWidget::~ChartControlsWidget()
{
    // TODO: move to config (problem part)
    QSettings settings;
    settings.setValue("ChartDialog/StartX", txtStartX->value().text());
    settings.setValue("ChartDialog/EndX", txtEndX->value().text());
    settings.setValue("ChartDialog/StartY", txtStartY->value().text());
    settings.setValue("ChartDialog/EndY", txtEndY->value().text());
    settings.setValue("ChartDialog/AxisLength", radAxisLength->isChecked());
    settings.setValue("ChartDialog/AxisX", radAxisX->isChecked());
    settings.setValue("ChartDialog/AxisY", radAxisY->isChecked());
    settings.setValue("ChartDialog/AxisPoints", txtAxisPoints->value());
    settings.setValue("ChartDialog/AxisPointsReverse", chkAxisPointsReverse->isChecked());
}

void ChartControlsWidget::setControls()
{
    if (!Agros2D::problem()->isSolved())
        return;

    fillComboBoxScalarVariable(Agros2D::scene()->activeViewField(), cmbFieldVariable);
    doFieldVariable(cmbFieldVariable->currentIndex());

    // correct labels
    lblStartX->setText(Agros2D::problem()->config()->labelX() + ":");
    lblStartY->setText(Agros2D::problem()->config()->labelY() + ":");
    lblEndX->setText(Agros2D::problem()->config()->labelX() + ":");
    lblEndY->setText(Agros2D::problem()->config()->labelY() + ":");
    lblPointX->setText(Agros2D::problem()->config()->labelX() + ":");
    lblPointY->setText(Agros2D::problem()->config()->labelY() + ":");
    radAxisX->setText(Agros2D::problem()->config()->labelX());
    radAxisY->setText(Agros2D::problem()->config()->labelY());

    if (Agros2D::scene()->activeViewField()->analysisType() == AnalysisType_Transient)
    {
        widTime->setEnabled(true);
    }
    else
    {
        widTime->setEnabled(false);
        widGeometry->setEnabled(true);
        tbxAnalysisType->setCurrentWidget(widGeometry);
    }

    createChartLine();
}

void ChartControlsWidget::createControls()
{
    // variable
    cmbFieldVariable = new QComboBox();

    // component
    cmbFieldVariableComp = new QComboBox();

    QFormLayout *layoutVariable = new QFormLayout();
    layoutVariable->addRow(tr("Variable:"), cmbFieldVariable);
    layoutVariable->addRow(tr("Component:"), cmbFieldVariableComp);

    m_variableWidget = new QWidget();
    m_variableWidget->setLayout(layoutVariable);

    // viewer
    viewerSVG = new SvgWidget();
    viewerSVG->setMinimumWidth(150);
    viewerSVG->setMaximumWidth(150);
    viewerSVG->setMinimumHeight(250);
    viewerSVG->setMaximumHeight(250);

    // controls
    btnPlot = new QPushButton();
    btnPlot->setDefault(false);
    btnPlot->setText(tr("Plot"));
    connect(btnPlot, SIGNAL(clicked()), this, SLOT(doPlot()));

    btnSaveImage = new QPushButton();
    btnSaveImage->setDefault(false);
    btnSaveImage->setEnabled(false);
    btnSaveImage->setText(tr("Save image"));
    connect(btnSaveImage, SIGNAL(clicked()), m_chart, SLOT(saveImage()));

    btnExportData = new QPushButton();
    btnExportData->setDefault(false);
    btnExportData->setEnabled(false);
    btnExportData->setText(tr("Export"));
    connect(btnExportData, SIGNAL(clicked()), SLOT(doExportData()));

    // geometry
    lblStartX = new QLabel("X:");
    lblStartY = new QLabel("Y:");
    lblEndX = new QLabel("X:");
    lblEndY = new QLabel("Y:");

    txtStartX = new ValueLineEdit();
    txtStartY = new ValueLineEdit();
    connect(txtStartX, SIGNAL(evaluated(bool)), this, SLOT(doEvaluate(bool)));
    connect(txtStartY, SIGNAL(evaluated(bool)), this, SLOT(doEvaluate(bool)));

    txtEndX = new ValueLineEdit();
    txtEndY = new ValueLineEdit();
    connect(txtEndX, SIGNAL(evaluated(bool)), this, SLOT(doEvaluate(bool)));
    connect(txtEndY, SIGNAL(evaluated(bool)), this, SLOT(doEvaluate(bool)));

    // start
    QGridLayout *layoutStart = new QGridLayout();
    layoutStart->addWidget(lblStartX, 0, 0);
    layoutStart->addWidget(txtStartX, 0, 1);
    layoutStart->addWidget(lblStartY, 1, 0);
    layoutStart->addWidget(txtStartY, 1, 1);

    QGroupBox *grpStart = new QGroupBox(tr("Start"));
    grpStart->setLayout(layoutStart);

    // end
    QGridLayout *layoutEnd = new QGridLayout();
    layoutEnd->addWidget(lblEndX, 0, 0);
    layoutEnd->addWidget(txtEndX, 0, 1);
    layoutEnd->addWidget(lblEndY, 1, 0);
    layoutEnd->addWidget(txtEndY, 1, 1);

    QGroupBox *grpEnd = new QGroupBox(tr("End"));
    grpEnd->setLayout(layoutEnd);

<<<<<<< HEAD
=======
    // angle
    txtAngle = new ValueLineEdit();
    connect(txtAngle, SIGNAL(evaluated(bool)), this, SLOT(doEvaluate(bool)));

    QHBoxLayout *layoutAngle = new QHBoxLayout();
    layoutAngle->addWidget(new QLabel("Angle"));
    layoutAngle->addWidget(txtAngle);

    QGroupBox *grpAngle = new QGroupBox(tr("Angle"));
    grpAngle->setLayout(layoutAngle);

>>>>>>> da76667f
    // x - axis
    radAxisLength = new QRadioButton(tr("Length"));
    radAxisLength->setChecked(true);
    radAxisX = new QRadioButton("X");
    radAxisY = new QRadioButton("Y");

    QButtonGroup *axisGroup = new QButtonGroup();
    axisGroup->addButton(radAxisLength);
    axisGroup->addButton(radAxisX);
    axisGroup->addButton(radAxisY);

    /*
    connect(radAxisLength, SIGNAL(clicked()), this, SLOT(doPlot()));
    connect(radAxisX, SIGNAL(clicked()), this, SLOT(doPlot()));
    connect(radAxisY, SIGNAL(clicked()), this, SLOT(doPlot()));
    */

    // axis
    QHBoxLayout *layoutAxis = new QHBoxLayout();
    layoutAxis->addWidget(radAxisLength);
    layoutAxis->addWidget(radAxisX);
    layoutAxis->addWidget(radAxisY);

    QGroupBox *grpAxis = new QGroupBox(tr("Horizontal axis"));
    grpAxis->setLayout(layoutAxis);

    // axis points and time step
    txtAxisPoints = new QSpinBox(this);
    txtAxisPoints->setMinimum(2);
    txtAxisPoints->setMaximum(500);
    txtAxisPoints->setValue(200);
    chkAxisPointsReverse = new QCheckBox(tr("Reverse"));
    //connect(chkAxisPointsReverse, SIGNAL(clicked()), this, SLOT(doPlot()));

    // timestep
    QGridLayout *layoutAxisPointsAndTimeStep = new QGridLayout();
    layoutAxisPointsAndTimeStep->addWidget(new QLabel(tr("Points:")), 0, 0);
    layoutAxisPointsAndTimeStep->addWidget(txtAxisPoints, 0, 1);
    layoutAxisPointsAndTimeStep->addWidget(chkAxisPointsReverse, 1, 0, 1, 2);

    QGroupBox *grpAxisPointsAndTimeStep = new QGroupBox(tr("Points and time step"), this);
    grpAxisPointsAndTimeStep->setLayout(layoutAxisPointsAndTimeStep);

    // time
    lblPointX = new QLabel("X:");
    lblPointY = new QLabel("Y:");

    txtPointX = new ValueLineEdit();
    txtPointY = new ValueLineEdit();
    connect(txtPointX, SIGNAL(evaluated(bool)), this, SLOT(doEvaluate(bool)));
    connect(txtPointY, SIGNAL(evaluated(bool)), this, SLOT(doEvaluate(bool)));

    QGridLayout *layoutTime = new QGridLayout();
    layoutTime->addWidget(lblPointX, 0, 0);
    layoutTime->addWidget(txtPointX, 0, 1);
    layoutTime->addWidget(lblPointY, 1, 0);
    layoutTime->addWidget(txtPointY, 1, 1);

    QGroupBox *grpTime = new QGroupBox(tr("Point"));
    grpTime->setLayout(layoutTime);

    // button bar
    QVBoxLayout *layoutButton = new QVBoxLayout();
    layoutButton->addStretch();
    layoutButton->addWidget(btnPlot);
    layoutButton->addWidget(btnSaveImage);
    layoutButton->addWidget(btnExportData);

    QWidget *widButton = new QWidget();
    widButton->setLayout(layoutButton);

    // controls geometry
    widGeometry = new QWidget();
    QVBoxLayout *controlsGeometryLayout = new QVBoxLayout();
    widGeometry->setLayout(controlsGeometryLayout);
    controlsGeometryLayout->addWidget(grpStart);
    controlsGeometryLayout->addWidget(grpEnd);
    controlsGeometryLayout->addWidget(grpAxis);
    controlsGeometryLayout->addWidget(grpAxisPointsAndTimeStep);
    controlsGeometryLayout->addStretch();

    // controls time
    widTime = new QWidget();
    QVBoxLayout *controlsTimeLayout = new QVBoxLayout();
    widTime->setLayout(controlsTimeLayout);
    controlsTimeLayout->addWidget(grpTime);
    controlsTimeLayout->addStretch();

    tbxAnalysisType = new QTabWidget();
    tbxAnalysisType->addTab(widGeometry, icon(""), tr("Geometry"));
    tbxAnalysisType->addTab(widTime, icon(""), tr("Time"));

    QVBoxLayout *controlsAndFigureLayout = new QVBoxLayout();
    controlsAndFigureLayout->addWidget(viewerSVG);
    // controlsAndFigureLayout->addStretch(1);
    controlsAndFigureLayout->addWidget(widButton);

    QHBoxLayout *viewLayout = new QHBoxLayout();
    viewLayout->addWidget(tbxAnalysisType);
    viewLayout->addLayout(controlsAndFigureLayout);

    // controls
    QVBoxLayout *controlsLayout = new QVBoxLayout();
    controlsLayout->setMargin(0);
    controlsLayout->addLayout(viewLayout);
    controlsLayout->addWidget(widButton);
    controlsLayout->addStretch(1);

    setLayout(controlsLayout);
}

QList<double> ChartControlsWidget::getHorizontalAxisValues(ChartLine *chartLine)
{
    QList<Point> points = chartLine->getPoints();
    QList<double> xval;

    if (radAxisLength->isChecked())
    {
        for (int i = 0; i < points.length(); i++)
        {
            if (i == 0)
                xval.append(0.0);
            else
                xval.append(xval.at(i-1) + sqrt(Hermes::sqr(points.at(i).x - points.at(i-1).x) + Hermes::sqr(points.at(i).y - points.at(i-1).y)));
        }
    }
    else if (radAxisX->isChecked())
    {
        foreach (Point point, points)
            xval.append(point.x);
    }
    else if (radAxisY->isChecked())
    {
        foreach (Point point, points)
            xval.append(point.y);
    }

    return xval;
}

void ChartControlsWidget::plotGeometry()
{
    // variable
    Module::LocalVariable physicFieldVariable = Agros2D::scene()->activeViewField()->localVariable(cmbFieldVariable->itemData(cmbFieldVariable->currentIndex()).toString());

    // variable component
    PhysicFieldVariableComp physicFieldVariableComp = (PhysicFieldVariableComp) cmbFieldVariableComp->itemData(cmbFieldVariableComp->currentIndex()).toInt();
    if (physicFieldVariableComp == PhysicFieldVariableComp_Undefined) return;

    // number of points
    int count = txtAxisPoints->value();

    // chart
    m_chart->setAxisTitle(QwtPlot::yLeft, QString("%1 (%2)").
                          arg(physicFieldVariable.name()).
                          arg(physicFieldVariable.unit()));

    QString text;
    if (radAxisLength->isChecked()) text = tr("Length (m)");
    if (radAxisX->isChecked()) text = Agros2D::problem()->config()->labelX() + " (m)";
    if (radAxisY->isChecked()) text = Agros2D::problem()->config()->labelY() + " (m)";
    m_chart->setAxisTitle(QwtPlot::xBottom, text);

    // table
    QStringList head = headers();

    // values
    ChartLine chartLine(Point(txtStartX->value().number(), txtStartY->value().number()),
                        Point(txtEndX->value().number(), txtEndY->value().number()),
                        count);
    createChartLine();

    QList<Point> points = chartLine.getPoints();
    QList<double> xval = getHorizontalAxisValues(&chartLine);
    QList<double> yval;

    foreach (FieldInfo *fieldInfo, Agros2D::problem()->fieldInfos())
    {
        foreach (Module::LocalVariable variable, fieldInfo->localPointVariables())
        {
            if (physicFieldVariable.id() != variable.id()) continue;

            foreach (Point point, points)
            {
                LocalValue *localValue = fieldInfo->plugin()->localValue(fieldInfo, point);
                QMap<QString, PointValue> values = localValue->values();

                if (variable.isScalar())
                {
                    yval.append(values[variable.id()].scalar);
                }
                else
                {
                    if (physicFieldVariableComp == PhysicFieldVariableComp_X)
                        yval.append(values[variable.id()].vector.x);
                    else if (physicFieldVariableComp == PhysicFieldVariableComp_Y)
                        yval.append(values[variable.id()].vector.y);
                    else
                        yval.append(values[variable.id()].vector.magnitude());
                }

                delete localValue;
            }
        }
    }

    // reverse x axis
    if (chkAxisPointsReverse->isChecked())
    {
        for (int i = 0; i < points.length() / 2; i++)
        {
            double tmp = yval[i];
            yval[i] = yval[points.length() - i - 1];
            yval[points.length() - i - 1] = tmp;
        }
    }

    m_chart->setData(xval, yval);
}

void ChartControlsWidget::plotTime()
{
    // variable
    Module::LocalVariable physicFieldVariable = Agros2D::scene()->activeViewField()->localVariable(cmbFieldVariable->itemData(cmbFieldVariable->currentIndex()).toString());

    // variable comp
    PhysicFieldVariableComp physicFieldVariableComp = (PhysicFieldVariableComp) cmbFieldVariableComp->itemData(cmbFieldVariableComp->currentIndex()).toInt();
    if (physicFieldVariableComp == PhysicFieldVariableComp_Undefined) return;

    // time levels
    QList<double> timeLevels = Agros2D::solutionStore()->timeLevels(Agros2D::scene()->activeViewField());

    // chart
    m_chart->setAxisTitle(QwtPlot::yLeft, QString("%1 (%2)").
                          arg(physicFieldVariable.name()).
                          arg(physicFieldVariable.unit()));

    m_chart->setAxisTitle(QwtPlot::xBottom, tr("time (s)"));

    // table
    QStringList head = headers();

    // values
    int timeStep = Agros2D::scene()->activeTimeStep();

    QList<double> xval;
    QList<double> yval;

    createChartLine();

    foreach (FieldInfo *fieldInfo, Agros2D::problem()->fieldInfos())
    {
        foreach (Module::LocalVariable variable, fieldInfo->localPointVariables())
        {
            if (physicFieldVariable.id() != variable.id()) continue;

            for (int i = 0; i < timeLevels.count(); i++)
            {
                // change time level
                Agros2D::scene()->setActiveTimeStep(i);

                xval.append(timeLevels.at(i));

                Point point(txtPointX->value().number(), txtPointY->value().number());
                LocalValue *localValue = fieldInfo->plugin()->localValue(fieldInfo, point);
                QMap<QString, PointValue> values = localValue->values();

                if (variable.isScalar())
                    yval.append(values[variable.id()].scalar);
                else
                {
                    if (physicFieldVariableComp == PhysicFieldVariableComp_X)
                        yval.append(values[variable.id()].vector.x);
                    else if (physicFieldVariableComp == PhysicFieldVariableComp_Y)
                        yval.append(values[variable.id()].vector.y);
                    else
                        yval.append(values[variable.id()].vector.magnitude());
                }

                delete localValue;
            }
        }
    }

    m_chart->setData(xval, yval);

    // restore previous timestep
    Agros2D::scene()->setActiveTimeStep(timeStep);
    m_sceneViewPost2D->postHermes()->refresh();
}

QStringList ChartControlsWidget::headers()
{
    QStringList head;
    head << "x" << "y" << "t";

    foreach (Module::LocalVariable variable, Agros2D::scene()->activeViewField()->localPointVariables())
    {
        if (variable.isScalar())
        {
            // scalar variable
            head.append(variable.shortname());
        }
        else
        {
            // vector variable
            head.append(variable.shortname() + Agros2D::problem()->config()->labelX().toLower());
            head.append(variable.shortname() + Agros2D::problem()->config()->labelY().toLower());
            head.append(variable.shortname());
        }
    }

    return head;
}

void ChartControlsWidget::doPlot()
{
    if (!Agros2D::problem()->isSolved()) return;

    if (tbxAnalysisType->currentWidget() == widGeometry)
    {
        if (!txtStartX->evaluate()) return;
        if (!txtStartY->evaluate()) return;
        if (!txtEndX->evaluate()) return;
        if (!txtEndY->evaluate()) return;

        plotGeometry();
    }

    if (tbxAnalysisType->currentWidget() == widTime)
    {
        if (!txtPointX->evaluate()) return;
        if (!txtPointY->evaluate()) return;

        plotTime();
    }

    btnSaveImage->setEnabled(m_chart->curve()->dataSize() > 0);
    btnExportData->setEnabled(m_chart->curve()->dataSize() > 0);
}

void ChartControlsWidget::doFieldVariable(int index)
{
    if (!Agros2D::scene()->activeViewField())
        return;

    Module::LocalVariable physicFieldVariable = Agros2D::scene()->activeViewField()->localVariable(cmbFieldVariable->itemData(index).toString());

    cmbFieldVariableComp->clear();
    if (physicFieldVariable.isScalar())
    {
        cmbFieldVariableComp->addItem(tr("Scalar"), PhysicFieldVariableComp_Scalar);
    }
    else
    {
        cmbFieldVariableComp->addItem(tr("Magnitude"), PhysicFieldVariableComp_Magnitude);
        cmbFieldVariableComp->addItem(Agros2D::problem()->config()->labelX(), PhysicFieldVariableComp_X);
        cmbFieldVariableComp->addItem(Agros2D::problem()->config()->labelY(), PhysicFieldVariableComp_Y);
    }

    if (cmbFieldVariableComp->currentIndex() == -1)
        cmbFieldVariableComp->setCurrentIndex(0);
}

void ChartControlsWidget::doExportData()
{
    QSettings settings;
    QString dir = settings.value("General/LastDataDir").toString();

    QString selectedFilter;
    QString fileName = QFileDialog::getSaveFileName(this, tr("Export data to file"), dir, tr("CSV files (*.csv)"), &selectedFilter);
    if (fileName.isEmpty())
    {
        cerr << "Incorrect file name." << endl;
        return;
    }

    QFileInfo fileInfo(fileName);

    // open file for write
    if (fileInfo.suffix().isEmpty())
        fileName = fileName + ".csv";

    QFile file(fileName);
    if (!file.open(QIODevice::WriteOnly | QIODevice::Text))
    {
        cerr << "Could not create " + fileName.toStdString() + " file." << endl;
        return;
    }
    QTextStream out(&file);

    QMap<QString, QList<double> > table;
    if (tbxAnalysisType->currentWidget() == widGeometry)
    {
        ChartLine *chartLine = new ChartLine(Point(txtStartX->value().number(), txtStartY->value().number()),
                                             Point(txtEndX->value().number(), txtEndY->value().number()),
                                             txtAxisPoints->value());

        foreach (Point point, chartLine->getPoints())
        {
            QMap<QString, double> data = getData(point, Agros2D::scene()->activeTimeStep());
            foreach (QString key, data.keys())
            {
                QList<double> *values = &table.operator [](key);
                values->append(data.value(key));
            }
        }

        delete chartLine;
    }
    else if (tbxAnalysisType->currentWidget() == widTime)
    {
        Point point(txtPointX->value().number(), txtPointY->value().number());
        foreach (double timeLevel, Agros2D::solutionStore()->timeLevels(Agros2D::scene()->activeViewField()))
        {
            int timeStep = Agros2D::solutionStore()->timeLevelIndex(Agros2D::scene()->activeViewField(), timeLevel);
            QMap<QString, double> data = getData(point, timeStep);
            foreach (QString key, data.keys())
            {
                QList<double> *values = &table.operator [](key);
                values->append(data.value(key));
            }
        }
    }

    // csv
    // headers
    foreach(QString key, table.keys())
        out << key << ";";
    out << "\n";

    // values
    for (int i = 0; i < table.values().first().size(); i++)
    {
        foreach(QString key, table.keys())
            out << QString::number(table.value(key).at(i)) << ";";
        out << endl;
    }

    if (fileInfo.absoluteDir() != tempProblemDir())
        settings.setValue("General/LastDataDir", fileInfo.absolutePath());

    file.close();
}

QMap<QString, double> ChartControlsWidget::getData(Point point, int timeStep)
{
    FieldInfo *fieldInfo = Agros2D::scene()->activeViewField();
    QMap<QString, double> table;

    if (Agros2D::scene()->activeTimeStep() != timeStep)
        Agros2D::scene()->setActiveTimeStep(timeStep);

    foreach (Module::LocalVariable variable, fieldInfo->localPointVariables())
    {
        LocalValue *localValue = fieldInfo->plugin()->localValue(fieldInfo, point);
        QMap<QString, PointValue> values = localValue->values();

        if (variable.isScalar())
        {
            table.insert(variable.shortname(), values[variable.id()].scalar);
        }
        else
        {
            table.insert(QString(variable.shortname()), values[variable.id()].vector.magnitude());
            table.insert(QString(variable.shortname() + "x"), values[variable.id()].vector.x);
            table.insert(QString(variable.shortname() + "y"), values[variable.id()].vector.y);
        }

        delete localValue;
    }

    table.insert(Agros2D::problem()->config()->labelX(), point.x);
    table.insert(Agros2D::problem()->config()->labelY(), point.y);
    table.insert("t", Agros2D::solutionStore()->timeLevel(fieldInfo, timeStep));

    return table;
}

void ChartControlsWidget::doEvaluate(bool isError)
{
    btnPlot->setEnabled(!isError);

    if (!isError)
        createChartLine();
}

void ChartControlsWidget::createChartLine()
{
    ChartLine line;

    if (isVisible())
    {
        if (tbxAnalysisType->currentWidget() == widGeometry)
        {
<<<<<<< HEAD
            if (!txtStartX->evaluate()) return;
            if (!txtStartY->evaluate()) return;
            if (!txtEndX->evaluate()) return;
            if (!txtEndY->evaluate()) return;

            line = ChartLine(Point(txtStartX->value().number(), txtStartY->value().number()),
                             Point(txtEndX->value().number(), txtEndY->value().number()),
                             txtAxisPoints->value(),
                             chkAxisPointsReverse->isChecked());
=======
            emit setChartLine(ChartLine(Point(txtStartX->value().number(), txtStartY->value().number()),
                                        Point(txtEndX->value().number(), txtEndY->value().number()),
                                        txtAngle->value().number(),
                                        txtAxisPoints->value(),
                                        chkAxisPointsReverse->isChecked()));
>>>>>>> da76667f
        }
        if (tbxAnalysisType->currentWidget() == widTime)
        {
<<<<<<< HEAD
            if (!txtPointX->evaluate()) return;
            if (!txtPointY->evaluate()) return;

            line = ChartLine(Point(txtPointX->value().number(), txtPointY->value().number()),
                             Point(txtPointX->value().number(), txtPointY->value().number()),
                             0.0,
                             0);
=======
            emit setChartLine(ChartLine(Point(txtPointX->value().number(), txtPointY->value().number()),
                                        Point(txtPointX->value().number(), txtPointY->value().number()),
                                        0.0,
                                        0));
>>>>>>> da76667f
        }
    }

    QString figure = generateSvgGeometryWithLine(line);
    QString fileName = QString("%1/figure.svg").arg(tempProblemDir());
    writeStringContent(fileName, figure);

    viewerSVG->load(fileName);
    // double ratio = ((double) m_viewerSVG->renderer()->viewBox().width() / (double) m_viewerSVG->renderer()->viewBox().height());
    // double h = m_viewerSVG->width() / ratio;
    // m_viewerSVG->resize(m_viewerSVG->width(), h);
}<|MERGE_RESOLUTION|>--- conflicted
+++ resolved
@@ -333,20 +333,6 @@
     QGroupBox *grpEnd = new QGroupBox(tr("End"));
     grpEnd->setLayout(layoutEnd);
 
-<<<<<<< HEAD
-=======
-    // angle
-    txtAngle = new ValueLineEdit();
-    connect(txtAngle, SIGNAL(evaluated(bool)), this, SLOT(doEvaluate(bool)));
-
-    QHBoxLayout *layoutAngle = new QHBoxLayout();
-    layoutAngle->addWidget(new QLabel("Angle"));
-    layoutAngle->addWidget(txtAngle);
-
-    QGroupBox *grpAngle = new QGroupBox(tr("Angle"));
-    grpAngle->setLayout(layoutAngle);
-
->>>>>>> da76667f
     // x - axis
     radAxisLength = new QRadioButton(tr("Length"));
     radAxisLength->setChecked(true);
@@ -842,7 +828,6 @@
     {
         if (tbxAnalysisType->currentWidget() == widGeometry)
         {
-<<<<<<< HEAD
             if (!txtStartX->evaluate()) return;
             if (!txtStartY->evaluate()) return;
             if (!txtEndX->evaluate()) return;
@@ -852,17 +837,9 @@
                              Point(txtEndX->value().number(), txtEndY->value().number()),
                              txtAxisPoints->value(),
                              chkAxisPointsReverse->isChecked());
-=======
-            emit setChartLine(ChartLine(Point(txtStartX->value().number(), txtStartY->value().number()),
-                                        Point(txtEndX->value().number(), txtEndY->value().number()),
-                                        txtAngle->value().number(),
-                                        txtAxisPoints->value(),
-                                        chkAxisPointsReverse->isChecked()));
->>>>>>> da76667f
         }
         if (tbxAnalysisType->currentWidget() == widTime)
         {
-<<<<<<< HEAD
             if (!txtPointX->evaluate()) return;
             if (!txtPointY->evaluate()) return;
 
@@ -870,12 +847,6 @@
                              Point(txtPointX->value().number(), txtPointY->value().number()),
                              0.0,
                              0);
-=======
-            emit setChartLine(ChartLine(Point(txtPointX->value().number(), txtPointY->value().number()),
-                                        Point(txtPointX->value().number(), txtPointY->value().number()),
-                                        0.0,
-                                        0));
->>>>>>> da76667f
         }
     }
 
