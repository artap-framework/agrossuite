--- conflicted
+++ resolved
@@ -4549,17 +4549,10 @@
                     updateGL();
                 }
 
-<<<<<<< HEAD
-//                foreach (SceneNode *node, m_scene->nodes)
-//                {
-//                    m_scene->checkNodeConnect(node);
-//                }
-=======
                 //                foreach (SceneNode *node, m_scene->nodes)
                 //                {
                 //                    m_scene->checkNodeConnect(node);
                 //                }
->>>>>>> c60c17f8
 
                 foreach (SceneNode *node, m_scene->nodes)
                 {                    
@@ -4615,17 +4608,10 @@
                     updateGL();
                 }
 
-<<<<<<< HEAD
-//                foreach (SceneNode *node, m_scene->nodes)
-//                {
-//                    m_scene->checkNodeConnect(node);
-//                }
-=======
                 //                foreach (SceneNode *node, m_scene->nodes)
                 //                {
                 //                    m_scene->checkNodeConnect(node);
                 //                }
->>>>>>> c60c17f8
 
                 foreach (SceneNode *node, m_scene->nodes)
                 {
