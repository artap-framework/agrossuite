--- conflicted
+++ resolved
@@ -87,7 +87,7 @@
     // -------------------------- Dense serial version - TODO: separate to class -----------
     // --- develop ---
     // print elements in (of the matrix row by row)
-    //        std::cout << "Matrixes -----" << std::endl;
+    //        std::cout << "Matrices -----" << std::endl;
     //        for (int row = 0; row < system_matrix_pattern.rows; ++row)
     //        {
     //            std::size_t col_start = system_matrix_pattern.rowstart[row];
@@ -149,10 +149,6 @@
         linearSystem.readLinearSystem();
         // create empty solution vector (Agros2D)
         linearSystem.system_sln->resize(linearSystem.system_rhs->max_len);
-
-        // test of rhs values ---
-        std::cout << "TEST Trilinos matrixes -----" << std::endl;
-        // system_rhs.block_write(std::cout);
 
         // number of unknowns
         int numOfRows = linearSystem.n();
@@ -256,14 +252,10 @@
 
         // copy results into the solution vector (for Agros2D)
         for (int i = 0; i < numOfRows; i++)
-<<<<<<< HEAD
             linearSystem.system_sln->val[i] = epeX[i];       //solution[i] = demoEpeX[i]; // for test of export to Agros2D
 
         // write solution
         linearSystem.writeSolution();
-=======
-            solution[i] = epeX[i];
->>>>>>> b1a5434f
 
         // check solution
         if (linearSystem.hasReferenceSolution())
