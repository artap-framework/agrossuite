// This file is part of Agros.
//
// Agros is free software: you can redistribute it and/or modify
// it under the terms of the GNU General Public License as published by
// the Free Software Foundation, either version 2 of the License, or
// (at your option) any later version.
//
// Agros is distributed in the hope that it will be useful,
// but WITHOUT ANY WARRANTY; without even the implied warranty of
// MERCHANTABILITY or FITNESS FOR A PARTICULAR PURPOSE.  See the
// GNU General Public License for more details.
//
// You should have received a copy of the GNU General Public License
// along with Agros.  If not, see <http://www.gnu.org/licenses/>.
//
//
// University of West Bohemia, Pilsen, Czech Republic
// Email: info@agros2d.org, home page: http://agros2d.org/

#include "sceneview_mesh.h"

#include "util.h"
#include "util/global.h"
#include "util/constants.h"

#include "scene.h"
#include "solver/field.h"
#include "logview.h"

#include "scenebasic.h"
#include "scenenode.h"
#include "sceneedge.h"
#include "scenelabel.h"

#include "solver/problem.h"
#include "solver/problem_config.h"
#include "solver/module.h"

// deal.ii
#include <deal.II/grid/tria.h>
#include <deal.II/dofs/dof_handler.h>
#include <deal.II/hp/dof_handler.h>

SceneViewMesh::SceneViewMesh(PostDeal *postDeal, QWidget *parent)
    : SceneViewCommon2D(postDeal, parent)
{
    createActionsMesh();

    connect(Agros2D::scene(), SIGNAL(cleared()), this, SLOT(clear()));

    connect(Agros2D::scene(), SIGNAL(invalidated()), this, SLOT(refresh()));
    connect(m_postDeal, SIGNAL(processed()), this, SLOT(refresh()));

    connect(Agros2D::scene(), SIGNAL(cleared()), this, SLOT(setControls()));
    connect(Agros2D::scene(), SIGNAL(invalidated()), this, SLOT(setControls()));
    connect(Agros2D::problem(), SIGNAL(meshed()), this, SLOT(setControls()));
    connect(Agros2D::problem(), SIGNAL(solved()), this, SLOT(setControls()));
}

SceneViewMesh::~SceneViewMesh()
{
}

void SceneViewMesh::createActionsMesh()
{
    // scene mode
    actSceneModeMesh = new QAction(iconView(), tr("Mesh"), this);
    actSceneModeMesh->setShortcut(tr("Ctrl+3"));
    actSceneModeMesh->setCheckable(true);

    actExportVTKOrder = new QAction(tr("Export VTK order..."), this);
    connect(actExportVTKOrder, SIGNAL(triggered()), this, SLOT(exportVTKOrderView()));

    actExportVTKMesh = new QAction(tr("Export VTK mesh..."), this);
    connect(actExportVTKMesh, SIGNAL(triggered()), this, SLOT(exportVTKMesh()));
}

void SceneViewMesh::refresh()
{
    m_arrayInitialMesh.clear();
    m_arraySolutionMesh.clear();
    m_arrayOrderMesh.clear();
    m_arrayOrderMeshColor.clear();

    setControls();

    SceneViewCommon::refresh();
}

void SceneViewMesh::setControls()
{
    // actions
    actSceneModeMesh->setEnabled(Agros2D::problem()->isMeshed());
    actExportVTKMesh->setEnabled(Agros2D::problem()->isSolved());
    actExportVTKOrder->setEnabled(Agros2D::problem()->isSolved());
}

void SceneViewMesh::clear()
{
    setControls();

    SceneViewCommon2D::clear();
    if (Agros2D::problem()->isMeshed() || Agros2D::problem()->isSolved())
        doZoomBestFit();
}

void SceneViewMesh::exportVTKMesh(const QString &fileName)
{
    exportVTK(fileName, true);
}

void SceneViewMesh::exportVTKOrderView(const QString &fileName)
{
    exportVTK(fileName, false);
}


void SceneViewMesh::exportVTK(const QString &fileName, bool exportMeshOnly)
{
    if (Agros2D::problem()->isSolved())
    {
        QString fn = fileName;

        if (fn.isEmpty())
        {
            // file dialog
            QSettings settings;
            QString dir = settings.value("General/LastVTKDir").toString();

            fn = QFileDialog::getSaveFileName(this, tr("Export VTK file"), dir, tr("VTK files (*.vtk)"));
            if (fn.isEmpty())
                return;

            if (!fn.endsWith(".vtk"))
                fn.append(".vtk");

            // remove existing file
            if (QFile::exists(fn))
                QFile::remove(fn);
        }

        assert(0); // IMPLEMENT dealii
        /*
        Views::Orderizer orderView;
        if (exportMeshOnly)
            orderView.save_mesh_vtk(postDeal()->activeMultiSolutionArray().spaces().at(0),
                                    fn.toLatin1().data());
        else
            orderView.save_orders_vtk(postDeal()->activeMultiSolutionArray().spaces().at(0),
                                      fn.toLatin1().data());
        */

        if (!fn.isEmpty())
        {
            QFileInfo fileInfo(fn);
            if (fileInfo.absoluteDir() != tempProblemDir())
            {
                QSettings settings;
                settings.setValue("General/LastVTKDir", fileInfo.absolutePath());
            }
        }
    }
}

void SceneViewMesh::paintGL()
{
    if (!isVisible()) return;
    makeCurrent();

    glClearColor(COLORBACKGROUND[0], COLORBACKGROUND[1], COLORBACKGROUND[2], 0);
    glClear(GL_COLOR_BUFFER_BIT | GL_DEPTH_BUFFER_BIT);

    glDisable(GL_DEPTH_TEST);

    // grid
    if (Agros2D::configComputer()->value(Config::Config_ShowGrid).toBool()) paintGrid();

    QTime time;

    // view
    if (Agros2D::problem()->isSolved() && m_postDeal->isProcessed())
    {
        if (Agros2D::problem()->setting()->value(ProblemSetting::View_ShowOrderView).toBool()) paintOrder();
        if (Agros2D::problem()->setting()->value(ProblemSetting::View_ShowSolutionMeshView).toBool()) paintSolutionMesh();
    }

    // initial mesh
    if (Agros2D::problem()->isMeshed() && m_postDeal->isProcessed())
        if (Agros2D::problem()->setting()->value(ProblemSetting::View_ShowInitialMeshView).toBool()) paintInitialMesh();

    // geometry
    paintGeometry();

    if (Agros2D::problem()->isSolved() && m_postDeal->isProcessed())
    {
        // bars
        if (Agros2D::problem()->setting()->value(ProblemSetting::View_ShowOrderView).toBool()
                && Agros2D::problem()->setting()->value(ProblemSetting::View_ShowOrderColorBar).toBool())
            paintOrderColorBar();
    }

    // rulers
    if (Agros2D::configComputer()->value(Config::Config_ShowRulers).toBool())
    {
        paintRulers();
        paintRulersHints();
    }

    // axes
    if (Agros2D::configComputer()->value(Config::Config_ShowAxes).toBool()) paintAxes();

    paintZoomRegion();
}

void SceneViewMesh::paintGeometry()
{
    loadProjection2d(true);

    // edges
    foreach (SceneEdge *edge, Agros2D::scene()->edges->items())
    {
        glColor3d(COLOREDGE[0], COLOREDGE[1], COLOREDGE[2]);
        glLineWidth(EDGEWIDTH);

        if (fabs(edge->angle()) < EPS_ZERO)
        {
            glBegin(GL_LINES);
            glVertex2d(edge->nodeStart()->point().x, edge->nodeStart()->point().y);
            glVertex2d(edge->nodeEnd()->point().x, edge->nodeEnd()->point().y);
            glEnd();
        }
        else
        {
            Point center = edge->center();
            double radius = edge->radius();
            double startAngle = atan2(center.y - edge->nodeStart()->point().y, center.x - edge->nodeStart()->point().x) / M_PI*180.0 - 180.0;

            drawArc(center, radius, startAngle, edge->angle());
        }

        glLineWidth(1.0);
    }
}

void SceneViewMesh::paintInitialMesh()
{
    if (!Agros2D::problem()->isMeshed()) return;

    if (m_arrayInitialMesh.isEmpty())
    {
        if (!m_postDeal->activeViewField()->initialMesh()) return;

        // vertices
        const std::vector<dealii::Point<2> >& vertices = m_postDeal->activeViewField()->initialMesh()->get_vertices();

        // faces
        dealii::Triangulation<2>::active_face_iterator ti = m_postDeal->activeViewField()->initialMesh()->begin_face();
        while (ti != m_postDeal->activeViewField()->initialMesh()->end_face())
        {
            m_arrayInitialMesh.append(QVector2D(vertices[ti->vertex_index(0)][0], vertices[ti->vertex_index(0)][1]));
            m_arrayInitialMesh.append(QVector2D(vertices[ti->vertex_index(1)][0], vertices[ti->vertex_index(1)][1]));

            ++ti;
        }
    }
    else
    {
        loadProjection2d(true);

        glPolygonMode(GL_FRONT_AND_BACK, GL_LINE);
        glColor3d(COLORINITIALMESH[0], COLORINITIALMESH[1], COLORINITIALMESH[2]);
        glLineWidth(1.3);

        glEnableClientState(GL_VERTEX_ARRAY);

        glVertexPointer(2, GL_FLOAT, 0, m_arrayInitialMesh.constData());
        glDrawArrays(GL_LINES, 0, m_arrayInitialMesh.size());

        glDisableClientState(GL_VERTEX_ARRAY);
    }
}

void SceneViewMesh::paintSolutionMesh()
{
    if (!Agros2D::problem()->isSolved()) return;

    if (m_arraySolutionMesh.isEmpty())
    {
        MultiArray ma = m_postDeal->activeMultiSolutionArray();

        // TODO: components and level
        // activeMultiSolutionArray().spaces().at(comp)
        // int comp = Agros2D::problem()->setting()->value(ProblemSetting::View_OrderComponent).toInt() - 1;

        // for (int level = 0; level <= m_postDeal->activeAdaptivityStep(); level++)
        for (int level = 0; level <= ma.doFHandler()->get_tria().n_levels() - 1; level++)
        {
<<<<<<< HEAD
			TYPENAME dealii::hp::DoFHandler<2>::active_cell_iterator cell_int = ma.doFHandler()->begin_active(level), endc_int = ma.doFHandler()->end_active(level);
=======
            dealii::hp::DoFHandler<2>::active_cell_iterator cell_int = ma.doFHandler()->begin_active(level), endc_int = ma.doFHandler()->end_active(level);
>>>>>>> 9a8df5d4
            for (; cell_int != endc_int; ++cell_int)
            {
                // coordinates
                dealii::Point<2> point0 = cell_int->vertex(0);
                dealii::Point<2> point1 = cell_int->vertex(1);
                dealii::Point<2> point2 = cell_int->vertex(2);
                dealii::Point<2> point3 = cell_int->vertex(3);

                m_arraySolutionMesh.append(QVector2D(point0[0], point0[1]));
                m_arraySolutionMesh.append(QVector2D(point1[0], point1[1]));
                m_arraySolutionMesh.append(QVector2D(point3[0], point3[1]));
                m_arraySolutionMesh.append(QVector2D(point2[0], point2[1]));
            }
        }
    }
    else
    {
        loadProjection2d(true);

        glPolygonMode(GL_FRONT_AND_BACK, GL_LINE);
        glColor3d(COLORSOLUTIONMESH[0], COLORSOLUTIONMESH[1], COLORSOLUTIONMESH[2]);
        glLineWidth(1.3);

        glEnableClientState(GL_VERTEX_ARRAY);

        glVertexPointer(2, GL_FLOAT, 0, m_arraySolutionMesh.constData());
        glDrawArrays(GL_QUADS, 0, m_arraySolutionMesh.size());

        glDisableClientState(GL_VERTEX_ARRAY);
    }
}

void SceneViewMesh::paintOrder()
{
    if (!Agros2D::problem()->isSolved()) return;

    if (m_arrayOrderMesh.isEmpty())
    {
        MultiArray ma = m_postDeal->activeMultiSolutionArray();

        // TODO: components and level
        // activeMultiSolutionArray().spaces().at(comp)
        // int comp = Agros2D::problem()->setting()->value(ProblemSetting::View_OrderComponent).toInt() - 1;

        // int level = m_postDeal->activeAdaptivityStep();
        // qDebug() << m_postDeal->activeAdaptivityStep();
        // for (int level = 0; level <= m_postDeal->activeAdaptivityStep(); level++)
        for (int level = 0; level <= ma.doFHandler()->get_tria().n_levels() - 1; level++)
        {
<<<<<<< HEAD
			TYPENAME dealii::hp::DoFHandler<2>::active_cell_iterator cell_int = ma.doFHandler()->begin_active(level), endc_int = ma.doFHandler()->end_active(level);
=======
            dealii::hp::DoFHandler<2>::active_cell_iterator cell_int = ma.doFHandler()->begin_active(level), endc_int = ma.doFHandler()->end_active(level);
>>>>>>> 9a8df5d4
            for (; cell_int != endc_int; ++cell_int)
            {
                // coordinates
                dealii::Point<2> point0 = cell_int->vertex(0);
                dealii::Point<2> point1 = cell_int->vertex(1);
                dealii::Point<2> point2 = cell_int->vertex(2);
                dealii::Point<2> point3 = cell_int->vertex(3);

                // polynomial degree
                int degree = cell_int->get_fe().degree;

                QVector3D colorVector = QVector3D(paletteColorOrder(degree)[0], paletteColorOrder(degree)[1], paletteColorOrder(degree)[2]);

                m_arrayOrderMesh.append(QVector2D(point0[0], point0[1]));
                m_arrayOrderMeshColor.append(colorVector);
                m_arrayOrderMesh.append(QVector2D(point1[0], point1[1]));
                m_arrayOrderMeshColor.append(colorVector);
                m_arrayOrderMesh.append(QVector2D(point2[0], point2[1]));
                m_arrayOrderMeshColor.append(colorVector);

                m_arrayOrderMesh.append(QVector2D(point1[0], point1[1]));
                m_arrayOrderMeshColor.append(colorVector);
                m_arrayOrderMesh.append(QVector2D(point3[0], point3[1]));
                m_arrayOrderMeshColor.append(colorVector);
                m_arrayOrderMesh.append(QVector2D(point2[0], point2[1]));
                m_arrayOrderMeshColor.append(colorVector);
            }
        }
    }
    else
    {
        loadProjection2d(true);

        glEnable(GL_POLYGON_OFFSET_FILL);
        glPolygonMode(GL_FRONT_AND_BACK, GL_FILL);

        glEnableClientState(GL_COLOR_ARRAY);
        glEnableClientState(GL_VERTEX_ARRAY);

        glVertexPointer(2, GL_FLOAT, 0, m_arrayOrderMesh.constData());
        glColorPointer(3, GL_FLOAT, 0, m_arrayOrderMeshColor.constData());
        glDrawArrays(GL_TRIANGLES, 0, m_arrayOrderMesh.size());

        glDisableClientState(GL_VERTEX_ARRAY);
        glDisableClientState(GL_COLOR_ARRAY);

        glDisable(GL_POLYGON_OFFSET_FILL);
    }

    // paint labels
    if (Agros2D::problem()->setting()->value(ProblemSetting::View_ShowOrderLabel).toBool())
    {
        assert(0);
        /*
        loadProjectionViewPort();

        glScaled(2.0 / width(), 2.0 / height(), 1.0);
        glTranslated(-width() / 2.0, -height() / 2.0, 0.0);

        double3* vert = m_postDeal->ordView()->get_vertices();
        int* lvert;
        char** ltext;
        double2* lbox;
        int nl = m_postDeal->ordView()->get_labels(lvert, ltext, lbox);

        for (int i = 0; i < nl; i++)
        {
            glColor3d(1, 1, 1);
            // if (lbox[i][0]/m_scale*aspect() > size.x && lbox[i][1]/m_scale > size.y)
            {
                Point scr = untransform(vert[lvert[i]][0], vert[lvert[i]][1]);
                printPostAt(scr.x - (m_charDataPost[GLYPH_M].x1 - m_charDataPost[GLYPH_M].x0) / 2.0,
                            scr.y - (m_charDataPost[GLYPH_M].y1 - m_charDataPost[GLYPH_M].y0) / 2.0,
                            ltext[i]);
            }
        }
        */
    }
}

void SceneViewMesh::paintOrderColorBar()
{
    if (!Agros2D::problem()->isSolved() || !Agros2D::problem()->setting()->value(ProblemSetting::View_ShowOrderColorBar).toBool()) return;

    int minDegree = 11;
    int maxDegree = 1;
    MultiArray ma = m_postDeal->activeMultiSolutionArray();

    int level = 0;
<<<<<<< HEAD
	TYPENAME dealii::hp::DoFHandler<2>::active_cell_iterator cell_int = ma.doFHandler()->begin_active(level), endc_int = ma.doFHandler()->end();
=======
    dealii::hp::DoFHandler<2>::active_cell_iterator cell_int = ma.doFHandler()->begin_active(level), endc_int = ma.doFHandler()->end();
>>>>>>> 9a8df5d4
    for (; cell_int != endc_int; ++cell_int)
    {
        // polynomial degree
        int degree = cell_int->get_fe().degree;

        if (degree < minDegree) minDegree = degree;
        if (degree > maxDegree) maxDegree = degree;
    }

    // order color map
    loadProjectionViewPort();

    glScaled(2.0 / width(), 2.0 / height(), 1.0);
    glTranslated(- width() / 2.0, -height() / 2.0, 0.0);

    // dimensions
    int textWidth = 6 * (m_charDataPost[GLYPH_M].x1 - m_charDataPost[GLYPH_M].x0);
    int textHeight = 2 * (m_charDataPost[GLYPH_M].y1 - m_charDataPost[GLYPH_M].y0);
    Point scaleSize = Point(20 + textWidth, (20 + maxDegree * (2 * textHeight) - textHeight / 2.0 + 2));
    Point scaleBorder = Point(10.0, (Agros2D::configComputer()->value(Config::Config_ShowRulers).toBool()) ? 1.8 * textHeight : 10.0);
    double scaleLeft = (width() - (20 + textWidth));

    // blended rectangle
    drawBlend(Point(scaleLeft, scaleBorder.y), Point(scaleLeft + scaleSize.x - scaleBorder.x, scaleBorder.y + scaleSize.y),
              0.91, 0.91, 0.91);

    glDisable(GL_DEPTH_TEST);
    glEnable(GL_POLYGON_OFFSET_FILL);
    glPolygonMode(GL_FRONT_AND_BACK, GL_FILL);

    // bars
    glBegin(GL_QUADS);
    for (int i = 1; i < maxDegree+1; i++)
    {
        glColor3d(0.0, 0.0, 0.0);
        glVertex2d(scaleLeft + 10,                             scaleBorder.y + 10 + (i-1)*(2 * textHeight));
        glVertex2d(scaleLeft + 10 + textWidth - scaleBorder.x, scaleBorder.y + 10 + (i-1)*(2 * textHeight));
        glVertex2d(scaleLeft + 10 + textWidth - scaleBorder.x, scaleBorder.y + 12 + (i )*(2 * textHeight) - textHeight / 2.0);
        glVertex2d(scaleLeft + 10,                             scaleBorder.y + 12 + (i )*(2 * textHeight) - textHeight / 2.0);

        glColor3d(paletteColorOrder(i)[0], paletteColorOrder(i)[1], paletteColorOrder(i)[2]);
        glVertex2d(scaleLeft + 12,                                 scaleBorder.y + 12 + (i-1)*(2 * textHeight));
        glVertex2d(scaleLeft + 10 + textWidth - 2 - scaleBorder.x, scaleBorder.y + 12 + (i-1)*(2 * textHeight));
        glVertex2d(scaleLeft + 10 + textWidth - 2 - scaleBorder.x, scaleBorder.y + 10 + (i  )*(2 * textHeight) - textHeight / 2.0);
        glVertex2d(scaleLeft + 12,                                 scaleBorder.y + 10 + (i  )*(2 * textHeight) - textHeight / 2.0);
    }
    glEnd();

    glDisable(GL_POLYGON_OFFSET_FILL);

    // labels
    glColor3d(1.0, 1.0, 1.0);
    for (int i = 1; i < maxDegree + 1; i++)
    {
        printPostAt(scaleLeft + 10 + 3.5 * (m_charDataPost[GLYPH_M].x1 - m_charDataPost[GLYPH_M].x0) - 2 - scaleBorder.x,
                    scaleBorder.y + 10.0 + (i-1)*(2.0 * textHeight) + textHeight / 2.0,
                    QString::number(i));
    }
}<|MERGE_RESOLUTION|>--- conflicted
+++ resolved
@@ -295,11 +295,7 @@
         // for (int level = 0; level <= m_postDeal->activeAdaptivityStep(); level++)
         for (int level = 0; level <= ma.doFHandler()->get_tria().n_levels() - 1; level++)
         {
-<<<<<<< HEAD
-			TYPENAME dealii::hp::DoFHandler<2>::active_cell_iterator cell_int = ma.doFHandler()->begin_active(level), endc_int = ma.doFHandler()->end_active(level);
-=======
             dealii::hp::DoFHandler<2>::active_cell_iterator cell_int = ma.doFHandler()->begin_active(level), endc_int = ma.doFHandler()->end_active(level);
->>>>>>> 9a8df5d4
             for (; cell_int != endc_int; ++cell_int)
             {
                 // coordinates
@@ -349,11 +345,7 @@
         // for (int level = 0; level <= m_postDeal->activeAdaptivityStep(); level++)
         for (int level = 0; level <= ma.doFHandler()->get_tria().n_levels() - 1; level++)
         {
-<<<<<<< HEAD
-			TYPENAME dealii::hp::DoFHandler<2>::active_cell_iterator cell_int = ma.doFHandler()->begin_active(level), endc_int = ma.doFHandler()->end_active(level);
-=======
             dealii::hp::DoFHandler<2>::active_cell_iterator cell_int = ma.doFHandler()->begin_active(level), endc_int = ma.doFHandler()->end_active(level);
->>>>>>> 9a8df5d4
             for (; cell_int != endc_int; ++cell_int)
             {
                 // coordinates
@@ -443,11 +435,7 @@
     MultiArray ma = m_postDeal->activeMultiSolutionArray();
 
     int level = 0;
-<<<<<<< HEAD
-	TYPENAME dealii::hp::DoFHandler<2>::active_cell_iterator cell_int = ma.doFHandler()->begin_active(level), endc_int = ma.doFHandler()->end();
-=======
     dealii::hp::DoFHandler<2>::active_cell_iterator cell_int = ma.doFHandler()->begin_active(level), endc_int = ma.doFHandler()->end();
->>>>>>> 9a8df5d4
     for (; cell_int != endc_int; ++cell_int)
     {
         // polynomial degree
