// This file is part of Agros2D.
//
// Agros2D is free software: you can redistribute it and/or modify
// it under the terms of the GNU General Public License as published by
// the Free Software Foundation, either version 2 of the License, or
// (at your option) any later version.
//
// Agros2D is distributed in the hope that it will be useful,
// but WITHOUT ANY WARRANTY; without even the implied warranty of
// MERCHANTABILITY or FITNESS FOR A PARTICULAR PURPOSE.  See the
// GNU General Public License for more details.
//
// You should have received a copy of the GNU General Public License
// along with Agros2D.  If not, see <http://www.gnu.org/licenses/>.
//
// hp-FEM group (http://hpfem.org/)
// University of Nevada, Reno (UNR) and University of West Bohemia, Pilsen
// Email: agros2d@googlegroups.com, home page: http://hpfem.org/agros2d/

#include "problemdialog.h"

#include "hermes2d/plugin_interface.h"

#include "util/global.h"

#include "scene.h"
#include "scenenode.h"
// #include "moduledialog.h"
#include "pythonlab/pythonengine_agros.h"

#include "hermes2d/module.h"

#include "hermes2d/coupling.h"
#include "hermes2d/problem_config.h"

#include "gui/lineeditdouble.h"
#include "gui/groupbox.h"
#include "gui/common.h"

#include "pythonlab/pythoneditor.h"

FieldSelectDialog::FieldSelectDialog(QList<QString> fields, QWidget *parent) : QDialog(parent)
{
    setWindowTitle(tr("Select field"));
    setModal(true);

    m_selectedFieldId = "";

    lstFields = new QListWidget(this);
    lstFields->setIconSize(QSize(32, 32));
    lstFields->setMinimumHeight(36*9);

    QMapIterator<QString, QString> it(Module::availableModules());
    while (it.hasNext())
    {
        it.next();
        // add only missing fields
        if (!fields.contains(it.key()))
        {
            QListWidgetItem *item = new QListWidgetItem(lstFields);
            item->setIcon(icon("fields/" + it.key()));
            item->setText(it.value());
            item->setData(Qt::UserRole, it.key());

            lstFields->addItem(item);
        }
    }

    connect(lstFields, SIGNAL(itemDoubleClicked(QListWidgetItem *)),
            this, SLOT(doItemDoubleClicked(QListWidgetItem *)));
    connect(lstFields, SIGNAL(itemActivated(QListWidgetItem *)),
            this, SLOT(doItemSelected(QListWidgetItem *)));
    connect(lstFields, SIGNAL(itemPressed(QListWidgetItem *)),
            this, SLOT(doItemSelected(QListWidgetItem *)));

    QGridLayout *layoutSurface = new QGridLayout();
    layoutSurface->addWidget(lstFields);

    QWidget *widget = new QWidget();
    widget->setLayout(layoutSurface);

    buttonBox = new QDialogButtonBox(QDialogButtonBox::Ok | QDialogButtonBox::Cancel);
    connect(buttonBox, SIGNAL(accepted()), this, SLOT(doAccept()));
    connect(buttonBox, SIGNAL(rejected()), this, SLOT(doReject()));

    QVBoxLayout *layout = new QVBoxLayout();
    layout->addWidget(widget, 1);
    layout->addStretch();
    layout->addWidget(buttonBox);

    setLayout(layout);

    buttonBox->button(QDialogButtonBox::Ok)->setEnabled(false);
    if (lstFields->count() > 0)
    {
        lstFields->setCurrentRow(0);
        doItemSelected(lstFields->currentItem());
    }
}

void FieldSelectDialog::doAccept()
{
    accept();
}

void FieldSelectDialog::doReject()
{
    reject();
}

int FieldSelectDialog::showDialog()
{
    return exec();
}

void FieldSelectDialog::doItemSelected(QListWidgetItem *item)
{
    m_selectedFieldId = item->data(Qt::UserRole).toString();
    buttonBox->button(QDialogButtonBox::Ok)->setEnabled(true);
}

void FieldSelectDialog::doItemDoubleClicked(QListWidgetItem *item)
{
    if (lstFields->currentItem())
    {
        m_selectedFieldId = lstFields->currentItem()->data(Qt::UserRole).toString();
        accept();
    }
}

// ********************************************************************************************************

FieldWidget::FieldWidget(FieldInfo *fieldInfo, QWidget *parent)
    : QWidget(parent), m_fieldInfo(fieldInfo)
{
    createContent();
    load();
}

void FieldWidget::createContent()
{
    // equations
    // equationLaTeX = new LaTeXViewer(this);
    // equationLaTeX->setMaximumWidth(400);
    equationImage = new QLabel();

    cmbAdaptivityType = new QComboBox();
    cmbAnalysisType = new QComboBox();
    cmbLinearityType = new QComboBox();
    cmbLinearSolver = new QComboBox();

    connect(cmbAdaptivityType, SIGNAL(currentIndexChanged(int)), this, SLOT(doAdaptivityChanged(int)));
    connect(cmbAnalysisType, SIGNAL(currentIndexChanged(int)), this, SLOT(doAnalysisTypeChanged(int)));
    connect(cmbLinearityType, SIGNAL(currentIndexChanged(int)), this, SLOT(doLinearityTypeChanged(int)));
    connect(cmbLinearSolver, SIGNAL(currentIndexChanged(int)), this, SLOT(doLinearSolverChanged(int)));

    // mesh
    txtNumberOfRefinements = new QSpinBox(this);
    txtNumberOfRefinements->setMinimum(0);
    txtNumberOfRefinements->setMaximum(5);
    txtPolynomialOrder = new QSpinBox(this);
    txtPolynomialOrder->setMinimum(1);
    txtPolynomialOrder->setMaximum(10);

    // table
    QGridLayout *layoutGeneral = new QGridLayout();
    layoutGeneral->setColumnMinimumWidth(0, columnMinimumWidth());
    layoutGeneral->setColumnStretch(1, 1);
    layoutGeneral->addWidget(new QLabel(tr("Analysis:")), 0, 0);
    layoutGeneral->addWidget(cmbAnalysisType, 0, 1);
    layoutGeneral->addWidget(new QLabel(tr("Solver:")), 1, 0);
    layoutGeneral->addWidget(cmbLinearityType, 1, 1);
    layoutGeneral->addWidget(new QLabel(tr("Matrix solver:")), 2, 0);
    layoutGeneral->addWidget(cmbLinearSolver, 2, 1);

    QGroupBox *grpGeneral = new QGroupBox(tr("General"));
    grpGeneral->setLayout(layoutGeneral);

    // mesh
    QGridLayout *layoutMesh = new QGridLayout();
    layoutMesh->setColumnMinimumWidth(0, columnMinimumWidth());
    layoutMesh->setColumnStretch(1, 1);
    layoutMesh->addWidget(new QLabel(tr("Number of refinements:")), 0, 0);
    layoutMesh->addWidget(txtNumberOfRefinements, 0, 1);
    layoutMesh->addWidget(new QLabel(tr("Polynomial order:")), 1, 0);
    layoutMesh->addWidget(txtPolynomialOrder, 1, 1);
    layoutMesh->addWidget(new QLabel(tr("Space adaptivity:")), 2, 0);
    layoutMesh->addWidget(cmbAdaptivityType, 2, 1);
    layoutMesh->setRowStretch(50, 1);

    QGroupBox *grpMesh = new QGroupBox(tr("Mesh parameters"));
    grpMesh->setLayout(layoutMesh);

    // left
    QVBoxLayout *layoutLeft = new QVBoxLayout();
    layoutLeft->addWidget(grpGeneral);
    layoutLeft->addStretch();

    // right
    QVBoxLayout *layoutRight = new QVBoxLayout();
    layoutRight->addWidget(grpMesh);
    layoutRight->addStretch();

    // both
    QHBoxLayout *layoutPanel = new QHBoxLayout();
    layoutPanel->addLayout(layoutLeft);
    layoutPanel->addLayout(layoutRight);

    // equation
    QVBoxLayout *layoutEquation = new QVBoxLayout();
    // layoutEquation->addWidget(equationLaTeX);
    layoutEquation->addWidget(equationImage);
    layoutEquation->addStretch();

    // tabs
    QTabWidget *tabWidget = new QTabWidget(this);
    tabWidget->addTab(createSolverWidget(), tr("Solver"));
    tabWidget->addTab(createAdaptivityWidget(), tr("Space adaptivity"));
    tabWidget->addTab(createTransientAnalysisWidget(), tr("Transient analysis"));
    tabWidget->addTab(createLinearSolverWidget(), tr("Matrix solver"));

    QGroupBox *grpEquation = new QGroupBox(tr("Partial differential equation"));
    grpEquation->setLayout(layoutEquation);

    QVBoxLayout *layoutProblem = new QVBoxLayout();
    layoutProblem->addWidget(grpEquation);
    layoutProblem->addLayout(layoutPanel);
    layoutProblem->addWidget(tabWidget);

    // fill combobox
    fillComboBox();

    setLayout(layoutProblem);

    setMinimumSize(sizeHint());
}

QWidget *FieldWidget::createSolverWidget()
{
    // linearity
    chkNonlinearResidual = new QCheckBox(this);
    connect(chkNonlinearResidual, SIGNAL(stateChanged(int)), this, SLOT(doNonlinearResidual(int)));
    txtNonlinearResidual = new LineEditDouble(m_fieldInfo->defaultValue(FieldInfo::NonlinearResidualNorm).toDouble());
    txtNonlinearResidual->setBottom(0.0);

    chkNonlinearRelativeChangeOfSolutions = new QCheckBox(this);
    connect(chkNonlinearRelativeChangeOfSolutions, SIGNAL(stateChanged(int)), this, SLOT(doNonlinearRelativeChangeOfSolutions(int)));
    txtNonlinearRelativeChangeOfSolutions = new LineEditDouble(m_fieldInfo->defaultValue(FieldInfo::NonlinearRelativeChangeOfSolutions).toDouble());
    txtNonlinearRelativeChangeOfSolutions->setBottom(0.0);

    QGridLayout *layoutSolverConvergence = new QGridLayout();
    layoutSolverConvergence->setColumnMinimumWidth(0, columnMinimumWidth());

    layoutSolverConvergence->addWidget(new QLabel(tr("Relative change of solutions (%):")), 0, 0);
    layoutSolverConvergence->addWidget(chkNonlinearRelativeChangeOfSolutions, 0, 1);
    layoutSolverConvergence->addWidget(txtNonlinearRelativeChangeOfSolutions, 0, 2);
    layoutSolverConvergence->addWidget(new QLabel(tr("Residual:")), 1, 0);
    layoutSolverConvergence->addWidget(chkNonlinearResidual, 1, 1);
    layoutSolverConvergence->addWidget(txtNonlinearResidual, 1, 2);

    QGroupBox *grpSolverConvergence = new QGroupBox(tr("Convergence (all selected conditions have to be satisfied)"));
    grpSolverConvergence->setLayout(layoutSolverConvergence);

    cmbNonlinearDampingType = new QComboBox();
    connect(cmbNonlinearDampingType, SIGNAL(currentIndexChanged(int)), this, SLOT(doNonlinearDampingChanged(int)));
    txtNonlinearDampingCoeff = new LineEditDouble(m_fieldInfo->defaultValue(FieldInfo::NonlinearDampingCoeff).toDouble());
    txtNonlinearDampingCoeff->setBottom(0.0);
    txtNonlinearDampingStepsForFactorIncrease = new QSpinBox(this);
    txtNonlinearDampingStepsForFactorIncrease->setMinimum(1);
    txtNonlinearDampingStepsForFactorIncrease->setMaximum(5);
    txtNonlinearDampingRatioForFactorDecrease = new LineEditDouble();

    QGridLayout *layoutSolverDamping = new QGridLayout();

    layoutSolverDamping->addWidget(new QLabel(tr("Damping type:")), 1, 0);
    layoutSolverDamping->addWidget(cmbNonlinearDampingType, 1, 1);
    layoutSolverDamping->addWidget(new QLabel(tr("Factor:")), 1, 2);
    layoutSolverDamping->addWidget(txtNonlinearDampingCoeff, 1, 3);
    layoutSolverDamping->addWidget(new QLabel(tr("Min. residual ratio for factor decrease:")), 2, 0, 1, 3);
    layoutSolverDamping->addWidget(txtNonlinearDampingRatioForFactorDecrease, 2, 3);
    layoutSolverDamping->addWidget(new QLabel(tr("Min. steps for factor increase:")), 3, 0, 1, 3);
    layoutSolverDamping->addWidget(txtNonlinearDampingStepsForFactorIncrease, 3, 3);

    QGroupBox *grpSolverDamping = new QGroupBox(tr("Damping"));
    grpSolverDamping->setLayout(layoutSolverDamping);

    chkNewtonReuseJacobian = new QCheckBox(tr("Reuse Jacobian if possible"));
    connect(chkNewtonReuseJacobian, SIGNAL(toggled(bool)), this, SLOT(doNewtonReuseJacobian(bool)));
    txtNewtonSufficientImprovementFactorForJacobianReuse = new LineEditDouble();
    txtNewtonMaximumStepsWithReusedJacobian = new QSpinBox(this);
    txtNewtonMaximumStepsWithReusedJacobian->setMinimum(0);
    txtNewtonMaximumStepsWithReusedJacobian->setMaximum(100);

    QGridLayout *layoutNewtonSolverReuse = new QGridLayout();

    layoutNewtonSolverReuse->addWidget(chkNewtonReuseJacobian, 1, 0);
    layoutNewtonSolverReuse->addWidget(new QLabel(tr("Max. residual ratio for Jacobian reuse:")), 2, 0);
    layoutNewtonSolverReuse->addWidget(txtNewtonSufficientImprovementFactorForJacobianReuse, 2, 1);
    layoutNewtonSolverReuse->addWidget(new QLabel(tr("Max. steps with the same Jacobian:")), 3, 0);
    layoutNewtonSolverReuse->addWidget(txtNewtonMaximumStepsWithReusedJacobian, 3, 1);

    QGroupBox *grpNewtonSolverReuse = new QGroupBox(tr("Jacobian reuse"));
    grpNewtonSolverReuse->setLayout(layoutNewtonSolverReuse);

    // Newton's solver
    QGridLayout *layoutNewtonSolver = new QGridLayout();
    layoutNewtonSolver->addWidget(grpNewtonSolverReuse, 3, 0, 1, 2);

    QWidget *widgetNewtonSolver = new QWidget(this);
    widgetNewtonSolver->setLayout(layoutNewtonSolver);

    // Picard's solver
    chkPicardAndersonAcceleration = new QCheckBox(tr("Use Anderson acceleration"));
    connect(chkPicardAndersonAcceleration, SIGNAL(stateChanged(int)), this, SLOT(doPicardAndersonChanged(int)));
    txtPicardAndersonBeta = new LineEditDouble(0.2);
    txtPicardAndersonBeta->setBottom(0.0);
    txtPicardAndersonBeta->setTop(1.0);
    txtPicardAndersonNumberOfLastVectors = new QSpinBox(this);
    txtPicardAndersonNumberOfLastVectors->setMinimum(1);
    txtPicardAndersonNumberOfLastVectors->setMaximum(5);

    QGridLayout *layoutPicardSolver = new QGridLayout(this);
    layoutPicardSolver->addWidget(chkPicardAndersonAcceleration, 0, 0, 1, 2);
    layoutPicardSolver->addWidget(new QLabel(tr("Anderson beta:")), 1, 0);
    layoutPicardSolver->addWidget(txtPicardAndersonBeta, 1, 1);
    layoutPicardSolver->addWidget(new QLabel(tr("Num. of last used iter.:")), 2, 0);
    layoutPicardSolver->addWidget(txtPicardAndersonNumberOfLastVectors, 2, 1);
    layoutPicardSolver->setRowStretch(50, 1);

    QWidget *widgetPicardSolver = new QWidget(this);
    widgetPicardSolver->setLayout(layoutPicardSolver);

    QTabWidget *tab = new QTabWidget(this);
    tab->addTab(widgetNewtonSolver, tr("Newton's solver"));
    tab->addTab(widgetPicardSolver, tr("Picard's solver"));

    QVBoxLayout *layoutSolver = new QVBoxLayout(this);
    layoutSolver->addWidget(grpSolverConvergence);
    layoutSolver->addWidget(grpSolverDamping);
    layoutSolver->addWidget(tab);

    QWidget *widSolver = new QWidget(this);
    widSolver->setLayout(layoutSolver);

    return widSolver;
}

QWidget *FieldWidget::createAdaptivityWidget()
{
    txtAdaptivitySteps = new QSpinBox(this);
    txtAdaptivitySteps->setMinimum(1);
    txtAdaptivitySteps->setMaximum(100);
    txtAdaptivitySteps->setValue(m_fieldInfo->defaultValue(FieldInfo::AdaptivitySteps).toInt());
    chkAdaptivityTolerance = new QCheckBox(this);
    connect(chkAdaptivityTolerance, SIGNAL(stateChanged(int)), this, SLOT(doAdaptivityTolerance(int)));
    txtAdaptivityTolerance = new LineEditDouble(1.0);
    txtAdaptivityTolerance->setBottom(0.0);
    cmbAdaptivityStoppingCriterionType = new QComboBox();
    foreach (QString type, adaptivityStoppingCriterionTypeStringKeys())
        if (adaptivityStoppingCriterionFromStringKey(type) != AdaptivityStoppingCriterionType_Undefined)
            cmbAdaptivityStoppingCriterionType->addItem(adaptivityStoppingCriterionTypeString(adaptivityStoppingCriterionFromStringKey(type)),
                                                        adaptivityStoppingCriterionFromStringKey(type));
    txtAdaptivityThreshold = new LineEditDouble(0.60);
    txtAdaptivityThreshold->setValue(m_fieldInfo->defaultValue(FieldInfo::AdaptivityThreshold).toDouble());
    cmbAdaptivityErrorCalculator = new QComboBox();
    chkAdaptivityUseAniso = new QCheckBox(tr("Use anisotropic refinements"));
    chkAdaptivityFinerReference = new QCheckBox(tr("Use hp reference solution for h and p adaptivity"));
    txtAdaptivityOrderIncrease = new QSpinBox(this);
    txtAdaptivityOrderIncrease->setMinimum(1);
    txtAdaptivityOrderIncrease->setMaximum(10);
    chkAdaptivitySpaceRefinement = new QCheckBox(tr("Use space refinement for error estimation"));
    txtAdaptivityBackSteps = new QSpinBox(this);
    txtAdaptivityBackSteps->setMinimum(0);
    txtAdaptivityBackSteps->setMaximum(100);
    txtAdaptivityRedoneEach = new QSpinBox(this);
    txtAdaptivityRedoneEach->setMinimum(1);
    txtAdaptivityRedoneEach->setMaximum(100);

    // control
    QGridLayout *layoutAdaptivityControl = new QGridLayout();
    layoutAdaptivityControl->setColumnMinimumWidth(0, columnMinimumWidth());
    layoutAdaptivityControl->addWidget(new QLabel(tr("Maximum steps:")), 0, 0, 1, 2);
    layoutAdaptivityControl->addWidget(txtAdaptivitySteps, 0, 2);
    layoutAdaptivityControl->addWidget(new QLabel(tr("Tolerance (%):")), 1, 0);
    layoutAdaptivityControl->addWidget(chkAdaptivityTolerance, 1, 1, 1, 1, Qt::AlignRight);
    layoutAdaptivityControl->addWidget(txtAdaptivityTolerance, 1, 2);
    layoutAdaptivityControl->addWidget(new QLabel(tr("Stopping criterion:")), 0, 3);
    layoutAdaptivityControl->addWidget(cmbAdaptivityStoppingCriterionType, 0, 4);
    layoutAdaptivityControl->addWidget(new QLabel(tr("Threshold:")), 1, 3);
    layoutAdaptivityControl->addWidget(txtAdaptivityThreshold, 1, 4);
    layoutAdaptivityControl->setRowStretch(50, 1);

    QGroupBox *grpControl = new QGroupBox(tr("Control"), this);
    grpControl->setLayout(layoutAdaptivityControl);

    // reference solution
    QGridLayout *layoutAdaptivityReferenceSolution = new QGridLayout();
    layoutAdaptivityReferenceSolution->addWidget(new QLabel(tr("Order increase:")), 0, 0);
    layoutAdaptivityReferenceSolution->addWidget(txtAdaptivityOrderIncrease, 0, 1);
    layoutAdaptivityReferenceSolution->addWidget(new QLabel(tr("Error calculator:")), 1, 0);
    layoutAdaptivityReferenceSolution->addWidget(cmbAdaptivityErrorCalculator, 1, 1);
    layoutAdaptivityReferenceSolution->addWidget(chkAdaptivitySpaceRefinement, 0, 2);
    layoutAdaptivityReferenceSolution->addWidget(chkAdaptivityUseAniso, 1, 2);
    layoutAdaptivityReferenceSolution->addWidget(chkAdaptivityFinerReference, 2, 2);
    layoutAdaptivityReferenceSolution->setRowStretch(50, 1);

    QGroupBox *grpReferenceSolution = new QGroupBox(tr("Reference solution"), this);
    grpReferenceSolution->setLayout(layoutAdaptivityReferenceSolution);

    // transient
    QGridLayout *layoutAdaptivityTransient = new QGridLayout();
    layoutAdaptivityTransient->addWidget(new QLabel(tr("Steps back in transient:")), 0, 0);
    layoutAdaptivityTransient->addWidget(txtAdaptivityBackSteps, 0, 1);
    layoutAdaptivityTransient->addWidget(new QLabel(tr("Redone each trans. step:")), 1, 0);
    layoutAdaptivityTransient->addWidget(txtAdaptivityRedoneEach, 1, 1);
    layoutAdaptivityTransient->setRowStretch(50, 1);

    QGroupBox *grpTransient = new QGroupBox(tr("Transient analysis"), this);
    grpTransient->setLayout(layoutAdaptivityTransient);

    QVBoxLayout *layoutAdaptivity = new QVBoxLayout();
    layoutAdaptivity->addWidget(grpControl);
    layoutAdaptivity->addWidget(grpReferenceSolution);
    layoutAdaptivity->addWidget(grpTransient);
    layoutAdaptivity->addStretch(1);

    QWidget *widAdaptivity = new QWidget(this);
    widAdaptivity->setLayout(layoutAdaptivity);

    return widAdaptivity;
}

QWidget *FieldWidget::createTransientAnalysisWidget()
{
    // transient
    txtTransientInitialCondition = new LineEditDouble(0.0);
    txtTransientTimeSkip = new LineEditDouble(0.0);
    txtTransientTimeSkip->setBottom(0.0);

    // transient analysis
    QGridLayout *layoutTransientAnalysis = new QGridLayout();
    layoutTransientAnalysis->setColumnMinimumWidth(0, columnMinimumWidth());
    layoutTransientAnalysis->setColumnStretch(1, 1);
    layoutTransientAnalysis->addWidget(new QLabel(tr("Initial condition:")), 0, 0);
    layoutTransientAnalysis->addWidget(txtTransientInitialCondition, 0, 1);
    layoutTransientAnalysis->addWidget(new QLabel(tr("Time skip (s):")), 1, 0);
    layoutTransientAnalysis->addWidget(txtTransientTimeSkip, 1, 1);
    layoutTransientAnalysis->setRowStretch(50, 1);

    QWidget *widTransientAnalysis = new QWidget(this);
    widTransientAnalysis->setLayout(layoutTransientAnalysis);

    return widTransientAnalysis;
}

QWidget *FieldWidget::createLinearSolverWidget()
{
    cmbIterLinearSolverMethod = new QComboBox();
    cmbIterLinearSolverPreconditioner = new QComboBox();
    txtIterLinearSolverToleranceAbsolute = new LineEditDouble(1e-15);
    txtIterLinearSolverToleranceAbsolute->setBottom(0.0);
    txtIterLinearSolverIters = new QSpinBox();
    txtIterLinearSolverIters->setMinimum(1);
    txtIterLinearSolverIters->setMaximum(10000);

    QGridLayout *iterSolverLayout = new QGridLayout();
    iterSolverLayout->addWidget(new QLabel(tr("Method:")), 0, 0);
    iterSolverLayout->addWidget(cmbIterLinearSolverMethod, 0, 1);
    iterSolverLayout->addWidget(new QLabel(tr("Preconditioner:")), 1, 0);
    iterSolverLayout->addWidget(cmbIterLinearSolverPreconditioner, 1, 1);
    iterSolverLayout->addWidget(new QLabel(tr("Absolute tolerance:")), 2, 0);
    iterSolverLayout->addWidget(txtIterLinearSolverToleranceAbsolute, 2, 1);
    iterSolverLayout->addWidget(new QLabel(tr("Maximum number of iterations:")), 3, 0);
    iterSolverLayout->addWidget(txtIterLinearSolverIters, 3, 1);

    QGroupBox *iterSolverGroup = new QGroupBox(tr("Iterative solver"));
    iterSolverGroup->setLayout(iterSolverLayout);

    QVBoxLayout *layoutLinearSolver = new QVBoxLayout();
    layoutLinearSolver->addWidget(iterSolverGroup);
    layoutLinearSolver->addStretch();

    QWidget *widLinearSolver = new QWidget(this);
    widLinearSolver->setLayout(layoutLinearSolver);

    return widLinearSolver;
}

void FieldWidget::fillComboBox()
{
    cmbNonlinearDampingType->clear();
    cmbNonlinearDampingType->addItem(dampingTypeString(DampingType_Automatic), DampingType_Automatic);
    cmbNonlinearDampingType->addItem(dampingTypeString(DampingType_Fixed), DampingType_Fixed);
    cmbNonlinearDampingType->addItem(dampingTypeString(DampingType_Off), DampingType_Off);

    cmbAdaptivityType->clear();
    cmbAdaptivityType->addItem(adaptivityTypeString(AdaptivityType_None), AdaptivityType_None);
    cmbAdaptivityType->addItem(adaptivityTypeString(AdaptivityType_H), AdaptivityType_H);
    cmbAdaptivityType->addItem(adaptivityTypeString(AdaptivityType_P), AdaptivityType_P);
    cmbAdaptivityType->addItem(adaptivityTypeString(AdaptivityType_HP), AdaptivityType_HP);

    foreach(LinearityType linearityType, m_fieldInfo->availableLinearityTypes())
    {
        cmbLinearityType->addItem(linearityTypeString(linearityType), linearityType);
    }

    QMapIterator<AnalysisType, QString> it(m_fieldInfo->analyses());
    while (it.hasNext())
    {
        it.next();
        cmbAnalysisType->addItem(it.value(), it.key());
    }

    cmbLinearSolver->addItem(matrixSolverTypeString(Hermes::SOLVER_UMFPACK), Hermes::SOLVER_UMFPACK);
#ifdef WITH_MUMPS
    cmbLinearSolver->addItem(matrixSolverTypeString(Hermes::SOLVER_MUMPS), Hermes::SOLVER_MUMPS);
#endif
#ifdef WITH_SUPERLU
    cmbLinearSolver->addItem(matrixSolverTypeString(Hermes::SOLVER_SUPERLU), Hermes::SOLVER_SUPERLU);
#endif
#ifdef WITH_PETSC
    cmbLinearSolver->addItem(matrixSolverTypeString(Hermes::SOLVER_PETSC), Hermes::SOLVER_PETSC);
#endif
#ifdef HAVE_AMESOS
    cmbLinearSolver->addItem(matrixSolverTypeString(Hermes::SOLVER_AMESOS), Hermes::SOLVER_AMESOS);
#endif
#ifdef HAVE_AZTECOO
    cmbLinearSolver->addItem(matrixSolverTypeString(Hermes::SOLVER_AZTECOO), Hermes::SOLVER_AZTECOO);
#endif
    cmbLinearSolver->addItem(matrixSolverTypeString(Hermes::SOLVER_PARALUTION_ITERATIVE), Hermes::SOLVER_PARALUTION_ITERATIVE);
    cmbLinearSolver->addItem(matrixSolverTypeString(Hermes::SOLVER_PARALUTION_AMG), Hermes::SOLVER_PARALUTION_AMG);
    cmbLinearSolver->addItem(matrixSolverTypeString(Hermes::SOLVER_EXTERNAL), Hermes::SOLVER_EXTERNAL);

    foreach(Module::ErrorCalculator calc, m_fieldInfo->errorCalculators())
        cmbAdaptivityErrorCalculator->addItem(calc.name(), calc.id());

    cmbIterLinearSolverMethod->clear();
    foreach (QString method, iterLinearSolverMethodStringKeys())
        cmbIterLinearSolverMethod->addItem(iterLinearSolverMethodString(iterLinearSolverMethodFromStringKey(method)), iterLinearSolverMethodFromStringKey(method));

    cmbIterLinearSolverPreconditioner->clear();
    foreach (QString type, iterLinearSolverPreconditionerTypeStringKeys())
        cmbIterLinearSolverPreconditioner->addItem(iterLinearSolverPreconditionerTypeString(iterLinearSolverPreconditionerTypeFromStringKey(type)), iterLinearSolverPreconditionerTypeFromStringKey(type));
}

void FieldWidget::load()
{
    // analysis type
    cmbAnalysisType->setCurrentIndex(cmbAnalysisType->findData(m_fieldInfo->analysisType()));
    if (cmbAnalysisType->currentIndex() == -1)
        cmbAnalysisType->setCurrentIndex(0);
    // adaptivity
    cmbAdaptivityType->setCurrentIndex(cmbAdaptivityType->findData(m_fieldInfo->adaptivityType()));
    txtAdaptivitySteps->setValue(m_fieldInfo->value(FieldInfo::AdaptivitySteps).toInt());
    chkAdaptivityTolerance->setChecked(m_fieldInfo->value(FieldInfo::AdaptivityTolerance).toDouble() > 0);
    txtAdaptivityTolerance->setValue(m_fieldInfo->value(FieldInfo::AdaptivityTolerance).toDouble());
    txtAdaptivityThreshold->setValue(m_fieldInfo->value(FieldInfo::AdaptivityThreshold).toDouble());
    cmbAdaptivityStoppingCriterionType->setCurrentIndex(cmbAdaptivityStoppingCriterionType->findData((AdaptivityStoppingCriterionType) m_fieldInfo->value(FieldInfo::AdaptivityStoppingCriterion).toInt()));
    cmbAdaptivityErrorCalculator->setCurrentIndex(cmbAdaptivityErrorCalculator->findData(m_fieldInfo->value(FieldInfo::AdaptivityErrorCalculator).toString()));
    chkAdaptivityUseAniso->setChecked(m_fieldInfo->value(FieldInfo::AdaptivityUseAniso).toBool());
    chkAdaptivityFinerReference->setChecked(m_fieldInfo->value(FieldInfo::AdaptivityFinerReference).toBool());
    txtAdaptivityOrderIncrease->setValue(m_fieldInfo->value(FieldInfo::AdaptivityOrderIncrease).toInt());
    chkAdaptivitySpaceRefinement->setChecked(m_fieldInfo->value(FieldInfo::AdaptivitySpaceRefinement).toBool());
    txtAdaptivityBackSteps->setValue(m_fieldInfo->value(FieldInfo::AdaptivityTransientBackSteps).toInt());
    txtAdaptivityRedoneEach->setValue(m_fieldInfo->value(FieldInfo::AdaptivityTransientRedoneEach).toInt());
    // matrix solver
    cmbLinearSolver->setCurrentIndex(cmbLinearSolver->findData(m_fieldInfo->matrixSolver()));
    //mesh
    txtNumberOfRefinements->setValue(m_fieldInfo->value(FieldInfo::SpaceNumberOfRefinements).toInt());
    txtPolynomialOrder->setValue(m_fieldInfo->value(FieldInfo::SpacePolynomialOrder).toInt());
    // transient
    txtTransientInitialCondition->setValue(m_fieldInfo->value(FieldInfo::TransientInitialCondition).toDouble());
    txtTransientTimeSkip->setValue(m_fieldInfo->value(FieldInfo::TransientTimeSkip).toDouble());
    // linearity
    cmbLinearityType->setCurrentIndex(cmbLinearityType->findData(m_fieldInfo->linearityType()));
    txtNonlinearResidual->setValue(m_fieldInfo->value(FieldInfo::NonlinearResidualNorm).toDouble());
    chkNonlinearResidual->setChecked(m_fieldInfo->value(FieldInfo::NonlinearResidualNorm).toDouble() > 0);
    chkNonlinearRelativeChangeOfSolutions->setChecked(m_fieldInfo->value(FieldInfo::NonlinearRelativeChangeOfSolutions).toDouble() > 0);
    txtNonlinearRelativeChangeOfSolutions->setValue(m_fieldInfo->value(FieldInfo::NonlinearRelativeChangeOfSolutions).toDouble());
    cmbNonlinearDampingType->setCurrentIndex(cmbNonlinearDampingType->findData((DampingType) m_fieldInfo->value(FieldInfo::NonlinearDampingType).toInt()));
    txtNonlinearDampingCoeff->setValue(m_fieldInfo->value(FieldInfo::NonlinearDampingCoeff).toDouble());
    txtNewtonSufficientImprovementFactorForJacobianReuse->setValue(m_fieldInfo->value(FieldInfo::NewtonJacobianReuseRatio).toDouble());
    txtNonlinearDampingRatioForFactorDecrease->setValue(m_fieldInfo->value(FieldInfo::NonlinearDampingFactorDecreaseRatio).toDouble());
    txtNewtonMaximumStepsWithReusedJacobian->setValue(m_fieldInfo->value(FieldInfo::NewtonMaxStepsReuseJacobian).toInt());
    txtNonlinearDampingStepsForFactorIncrease->setValue(m_fieldInfo->value(FieldInfo::NonlinearStepsToIncreaseDampingFactor).toInt());
    chkNewtonReuseJacobian->setChecked((m_fieldInfo->value(FieldInfo::NewtonReuseJacobian)).toBool());
    chkPicardAndersonAcceleration->setChecked(m_fieldInfo->value(FieldInfo::PicardAndersonAcceleration).toBool());
    txtPicardAndersonBeta->setValue(m_fieldInfo->value(FieldInfo::PicardAndersonBeta).toDouble());
    txtPicardAndersonNumberOfLastVectors->setValue(m_fieldInfo->value(FieldInfo::PicardAndersonNumberOfLastVectors).toInt());
    // linear solver
    cmbIterLinearSolverMethod->setCurrentIndex((Hermes::Solvers::IterSolverType) cmbIterLinearSolverMethod->findData(m_fieldInfo->value(FieldInfo::LinearSolverIterMethod).toInt()));
    cmbIterLinearSolverPreconditioner->setCurrentIndex((Hermes::Solvers::PreconditionerType) cmbIterLinearSolverPreconditioner->findData(m_fieldInfo->value(FieldInfo::LinearSolverIterPreconditioner).toInt()));
    txtIterLinearSolverToleranceAbsolute->setValue(m_fieldInfo->value(FieldInfo::LinearSolverIterToleranceAbsolute).toDouble());
    txtIterLinearSolverIters->setValue(m_fieldInfo->value(FieldInfo::LinearSolverIterIters).toInt());

    doAnalysisTypeChanged(cmbAnalysisType->currentIndex());
}

bool FieldWidget::save()
{
    // analysis type
    m_fieldInfo->setAnalysisType((AnalysisType) cmbAnalysisType->itemData(cmbAnalysisType->currentIndex()).toInt());
    // adaptivity
    m_fieldInfo->setAdaptivityType((AdaptivityType) cmbAdaptivityType->itemData(cmbAdaptivityType->currentIndex()).toInt());
    m_fieldInfo->setValue(FieldInfo::AdaptivitySteps, txtAdaptivitySteps->value());
    m_fieldInfo->setValue(FieldInfo::AdaptivityTolerance, chkAdaptivityTolerance->isChecked() ? txtAdaptivityTolerance->value() : 0.0);
    m_fieldInfo->setValue(FieldInfo::AdaptivityThreshold, txtAdaptivityThreshold->value());
    m_fieldInfo->setValue(FieldInfo::AdaptivityStoppingCriterion, (AdaptivityStoppingCriterionType) cmbAdaptivityStoppingCriterionType->itemData(cmbAdaptivityStoppingCriterionType->currentIndex()).toInt());
    m_fieldInfo->setValue(FieldInfo::AdaptivityErrorCalculator, cmbAdaptivityErrorCalculator->itemData(cmbAdaptivityErrorCalculator->currentIndex()).toString());
    m_fieldInfo->setValue(FieldInfo::AdaptivityUseAniso, chkAdaptivityUseAniso->isChecked());
    m_fieldInfo->setValue(FieldInfo::AdaptivityFinerReference, chkAdaptivityFinerReference->isChecked());
    m_fieldInfo->setValue(FieldInfo::AdaptivityOrderIncrease, txtAdaptivityOrderIncrease->value());
    m_fieldInfo->setValue(FieldInfo::AdaptivitySpaceRefinement, chkAdaptivitySpaceRefinement->isChecked());
    m_fieldInfo->setValue(FieldInfo::AdaptivityTransientBackSteps, txtAdaptivityBackSteps->value());
    m_fieldInfo->setValue(FieldInfo::AdaptivityTransientRedoneEach, txtAdaptivityRedoneEach->value());
    // matrix solver
    m_fieldInfo->setMatrixSolver((Hermes::MatrixSolverType) cmbLinearSolver->itemData(cmbLinearSolver->currentIndex()).toInt());
    //mesh
    m_fieldInfo->setValue(FieldInfo::SpaceNumberOfRefinements, txtNumberOfRefinements->value());
    m_fieldInfo->setValue(FieldInfo::SpacePolynomialOrder, txtPolynomialOrder->value());
    // transient
    m_fieldInfo->setValue(FieldInfo::TransientInitialCondition, txtTransientInitialCondition->value());
    m_fieldInfo->setValue(FieldInfo::TransientTimeSkip, txtTransientTimeSkip->value());
    // linearity
    m_fieldInfo->setLinearityType((LinearityType) cmbLinearityType->itemData(cmbLinearityType->currentIndex()).toInt());
    m_fieldInfo->setValue(FieldInfo::NonlinearResidualNorm, chkNonlinearResidual->isChecked() ? txtNonlinearResidual->value() : 0.0);
    m_fieldInfo->setValue(FieldInfo::NonlinearRelativeChangeOfSolutions, chkNonlinearRelativeChangeOfSolutions->isChecked() ? txtNonlinearRelativeChangeOfSolutions->value() : 0.0);
    m_fieldInfo->setValue(FieldInfo::NonlinearDampingCoeff, txtNonlinearDampingCoeff->value());
    m_fieldInfo->setValue(FieldInfo::NonlinearDampingType, (DampingType) cmbNonlinearDampingType->itemData(cmbNonlinearDampingType->currentIndex()).toInt());
    m_fieldInfo->setValue(FieldInfo::NewtonReuseJacobian, chkNewtonReuseJacobian->isChecked());
    m_fieldInfo->setValue(FieldInfo::NewtonJacobianReuseRatio, txtNewtonSufficientImprovementFactorForJacobianReuse->value());
    m_fieldInfo->setValue(FieldInfo::NonlinearDampingFactorDecreaseRatio, txtNonlinearDampingRatioForFactorDecrease->value());
    m_fieldInfo->setValue(FieldInfo::NewtonMaxStepsReuseJacobian, txtNewtonMaximumStepsWithReusedJacobian->value());
    m_fieldInfo->setValue(FieldInfo::NonlinearStepsToIncreaseDampingFactor, txtNonlinearDampingStepsForFactorIncrease->value());
    m_fieldInfo->setValue(FieldInfo::PicardAndersonAcceleration, chkPicardAndersonAcceleration->isChecked());
    m_fieldInfo->setValue(FieldInfo::PicardAndersonBeta, txtPicardAndersonBeta->value());
    m_fieldInfo->setValue(FieldInfo::PicardAndersonNumberOfLastVectors, txtPicardAndersonNumberOfLastVectors->value());
    // linear solver
    m_fieldInfo->setValue(FieldInfo::LinearSolverIterMethod, cmbIterLinearSolverMethod->itemData(cmbIterLinearSolverMethod->currentIndex()).toInt());
    m_fieldInfo->setValue(FieldInfo::LinearSolverIterPreconditioner, cmbIterLinearSolverPreconditioner->itemData(cmbIterLinearSolverPreconditioner->currentIndex()).toInt());
    m_fieldInfo->setValue(FieldInfo::LinearSolverIterToleranceAbsolute, txtIterLinearSolverToleranceAbsolute->value());
    m_fieldInfo->setValue(FieldInfo::LinearSolverIterIters, txtIterLinearSolverIters->value());

    return true;
}

void FieldWidget::refresh()
{
    doAnalysisTypeChanged(cmbAnalysisType->currentIndex());
}

FieldInfo *FieldWidget::fieldInfo()
{
    return m_fieldInfo;
}

void FieldWidget::doAnalysisTypeChanged(int index)
{
    // initial condition
    txtTransientInitialCondition->setEnabled((AnalysisType) cmbAnalysisType->itemData(index).toInt() == AnalysisType_Transient);

    // time steps skip
    bool otherFieldIsTransient = false;
    foreach (FieldInfo* otherFieldInfo, Agros2D::problem()->fieldInfos())
        if (otherFieldInfo->analysisType() == AnalysisType_Transient && otherFieldInfo->fieldId() != m_fieldInfo->fieldId())
            otherFieldIsTransient = true;

    AnalysisType analysisType = (AnalysisType) cmbAnalysisType->itemData(index).toInt();
    txtTransientTimeSkip->setEnabled(analysisType != AnalysisType_Transient && otherFieldIsTransient);

    LinearityType previousLinearityType = (LinearityType) cmbLinearityType->itemData(cmbLinearityType->currentIndex()).toInt();
    cmbLinearityType->clear();
    int idx = 0, nextIndex = 0;
    foreach(LinearityType linearityType, m_fieldInfo->availableLinearityTypes(analysisType))
    {
        cmbLinearityType->addItem(linearityTypeString(linearityType), linearityType);
        if(linearityType == previousLinearityType)
            nextIndex = idx;
        idx++;
    }
    cmbLinearityType->setCurrentIndex(nextIndex);

    doShowEquation();
    doAdaptivityChanged(cmbAdaptivityType->currentIndex());
}

void FieldWidget::doShowEquation()
{
    // equationLaTeX->setLatex(m_fieldInfo->equation());
    QPixmap pixmap(QString("%1/resources/images/equations/%2_equation_%3.png").
                   arg(datadir()).
                   arg(m_fieldInfo->fieldId()).
                   arg(analysisTypeToStringKey((AnalysisType) cmbAnalysisType->itemData(cmbAnalysisType->currentIndex()).toInt())));

    equationImage->setPixmap(pixmap);
    equationImage->setMask(pixmap.mask());
}

void FieldWidget::doAdaptivityChanged(int index)
{
    txtAdaptivitySteps->setEnabled((AdaptivityType) cmbAdaptivityType->itemData(index).toInt() != AdaptivityType_None);
    chkAdaptivityTolerance->setEnabled((AdaptivityType) cmbAdaptivityType->itemData(index).toInt() != AdaptivityType_None);
    txtAdaptivityTolerance->setEnabled(((AdaptivityType) cmbAdaptivityType->itemData(index).toInt() != AdaptivityType_None) && chkAdaptivityTolerance->isChecked());
    txtAdaptivityThreshold->setEnabled((AdaptivityType) cmbAdaptivityType->itemData(index).toInt() != AdaptivityType_None);
    cmbAdaptivityStoppingCriterionType->setEnabled((AdaptivityType) cmbAdaptivityType->itemData(index).toInt() != AdaptivityType_None);
    cmbAdaptivityErrorCalculator->setEnabled((AdaptivityType) cmbAdaptivityType->itemData(index).toInt() != AdaptivityType_None);
    chkAdaptivityUseAniso->setEnabled((AdaptivityType) cmbAdaptivityType->itemData(index).toInt() != AdaptivityType_None);
    chkAdaptivitySpaceRefinement->setEnabled((AdaptivityType) cmbAdaptivityType->itemData(index).toInt() != AdaptivityType_None);
    txtAdaptivityOrderIncrease->setEnabled((AdaptivityType) cmbAdaptivityType->itemData(index).toInt() != AdaptivityType_None);
    chkAdaptivityFinerReference->setEnabled((AdaptivityType) cmbAdaptivityType->itemData(index).toInt() != AdaptivityType_None);

    AnalysisType analysisType = (AnalysisType) cmbAnalysisType->itemData(cmbAnalysisType->currentIndex()).toInt();
    txtAdaptivityBackSteps->setEnabled(Agros2D::problem()->isTransient() && analysisType != AnalysisType_Transient && (AdaptivityType) cmbAdaptivityType->itemData(index).toInt() != AdaptivityType_None);
    txtAdaptivityRedoneEach->setEnabled(Agros2D::problem()->isTransient() && analysisType != AnalysisType_Transient && (AdaptivityType) cmbAdaptivityType->itemData(index).toInt() != AdaptivityType_None);
}

void FieldWidget::doLinearityTypeChanged(int index)
{
    chkNonlinearResidual->setEnabled((LinearityType) cmbLinearityType->itemData(index).toInt() != LinearityType_Linear);
    txtNonlinearResidual->setEnabled(((LinearityType) cmbLinearityType->itemData(index).toInt() != LinearityType_Linear) && chkNonlinearResidual->isChecked());
    chkNonlinearRelativeChangeOfSolutions->setEnabled((LinearityType) cmbLinearityType->itemData(index).toInt() != LinearityType_Linear);
    txtNonlinearRelativeChangeOfSolutions->setEnabled(((LinearityType) cmbLinearityType->itemData(index).toInt() != LinearityType_Linear) && chkNonlinearRelativeChangeOfSolutions->isChecked());

    cmbNonlinearDampingType->setEnabled((LinearityType) cmbLinearityType->itemData(index).toInt() != LinearityType_Linear);
    doNonlinearDampingChanged(cmbNonlinearDampingType->currentIndex());

    txtNewtonMaximumStepsWithReusedJacobian->setEnabled((LinearityType) cmbLinearityType->itemData(index).toInt() == LinearityType_Newton);
    chkNewtonReuseJacobian->setEnabled((LinearityType) cmbLinearityType->itemData(index).toInt() == LinearityType_Newton);
    txtNewtonSufficientImprovementFactorForJacobianReuse->setEnabled((LinearityType) cmbLinearityType->itemData(index).toInt() == LinearityType_Newton);
    doNewtonReuseJacobian(chkNewtonReuseJacobian->isChecked());

    chkPicardAndersonAcceleration->setEnabled((LinearityType) cmbLinearityType->itemData(index).toInt() == LinearityType_Picard);
    txtPicardAndersonBeta->setEnabled((LinearityType) cmbLinearityType->itemData(index).toInt() == LinearityType_Picard);
    txtPicardAndersonNumberOfLastVectors->setEnabled((LinearityType) cmbLinearityType->itemData(index).toInt() == LinearityType_Picard);
    doPicardAndersonChanged(chkPicardAndersonAcceleration->checkState());
}

void FieldWidget::doLinearSolverChanged(int index)
{
    Hermes::MatrixSolverType solverType = (Hermes::MatrixSolverType) cmbLinearSolver->itemData(cmbLinearSolver->currentIndex()).toInt();
    bool isIterative = ((solverType == Hermes::SOLVER_PARALUTION_ITERATIVE) || (solverType == Hermes::SOLVER_PARALUTION_AMG));

    cmbIterLinearSolverMethod->setEnabled(isIterative);
    cmbIterLinearSolverPreconditioner->setEnabled(isIterative);
    txtIterLinearSolverToleranceAbsolute->setEnabled(isIterative);
    txtIterLinearSolverIters->setEnabled(isIterative);
}

void FieldWidget::doNonlinearDampingChanged(int index)
{
    txtNonlinearDampingCoeff->setEnabled(((LinearityType) cmbLinearityType->itemData(cmbLinearityType->currentIndex()).toInt() != LinearityType_Linear) &&
                                         ((DampingType) cmbNonlinearDampingType->itemData(index).toInt() != DampingType_Off));
    txtNonlinearDampingStepsForFactorIncrease->setEnabled(((LinearityType) cmbLinearityType->itemData(cmbLinearityType->currentIndex()).toInt() != LinearityType_Linear) &&
                                                          ((DampingType) cmbNonlinearDampingType->itemData(index).toInt() == DampingType_Automatic));
    txtNonlinearDampingRatioForFactorDecrease->setEnabled(((LinearityType) cmbLinearityType->itemData(cmbLinearityType->currentIndex()).toInt() != LinearityType_Linear) &&
                                                          ((DampingType) cmbNonlinearDampingType->itemData(index).toInt() == DampingType_Automatic));

}

void FieldWidget::doNewtonReuseJacobian(bool checked)
{
    txtNewtonMaximumStepsWithReusedJacobian->setEnabled(((LinearityType) cmbLinearityType->itemData(cmbLinearityType->currentIndex()).toInt() == LinearityType_Newton) &&
                                                        (chkNewtonReuseJacobian->isChecked()));
    txtNewtonSufficientImprovementFactorForJacobianReuse->setEnabled(((LinearityType) cmbLinearityType->itemData(cmbLinearityType->currentIndex()).toInt() == LinearityType_Newton) &&
                                                                     (chkNewtonReuseJacobian->isChecked()));
}

void FieldWidget::doPicardAndersonChanged(int index)
{
    txtPicardAndersonBeta->setEnabled((LinearityType) cmbLinearityType->itemData(cmbLinearityType->currentIndex()).toInt() == LinearityType_Picard && chkPicardAndersonAcceleration->isChecked());
    txtPicardAndersonNumberOfLastVectors->setEnabled((LinearityType) cmbLinearityType->itemData(cmbLinearityType->currentIndex()).toInt() == LinearityType_Picard && chkPicardAndersonAcceleration->isChecked());
}

void FieldWidget::doAdaptivityTolerance(int state)
{
    txtAdaptivityTolerance->setEnabled(((AdaptivityType) cmbAdaptivityType->itemData(cmbAdaptivityType->currentIndex()).toInt() != AdaptivityType_None) && chkAdaptivityTolerance->isChecked());
}

void FieldWidget::doNonlinearResidual(int state)
{
    txtNonlinearResidual->setEnabled(((LinearityType) cmbLinearityType->itemData(cmbLinearityType->currentIndex()).toInt() != LinearityType_Linear) && chkNonlinearResidual->isChecked());
}

void FieldWidget::doNonlinearRelativeChangeOfSolutions(int state)
{
    txtNonlinearRelativeChangeOfSolutions->setEnabled(((LinearityType) cmbLinearityType->itemData(cmbLinearityType->currentIndex()).toInt() != LinearityType_Linear) && chkNonlinearRelativeChangeOfSolutions->isChecked());
}

// ********************************************************************************************

FieldDialog::FieldDialog(FieldInfo *fieldInfo, QWidget *parent) : QDialog(parent)
{
    setWindowTitle(fieldInfo->name());

    fieldWidget = new FieldWidget(fieldInfo, this);

    // dialog buttons
    QPushButton *btnDeleteField = new QPushButton(tr("Delete field"));
    btnDeleteField->setDefault(false);
    btnDeleteField->setEnabled(Agros2D::problem()->hasField(fieldInfo->fieldId()));
    connect(btnDeleteField, SIGNAL(clicked()), this, SLOT(deleteField()));

#ifdef QT_DEBUG
    QPushButton *btnModuleEditor = new QPushButton(tr("Module editor"));
    btnModuleEditor->setDefault(false);
    btnModuleEditor->setVisible(false);
    connect(btnModuleEditor, SIGNAL(clicked()), this, SLOT(moduleEditor()));
#endif

    QDialogButtonBox *buttonBox = new QDialogButtonBox(QDialogButtonBox::Ok | QDialogButtonBox::Cancel);
    buttonBox->addButton(btnDeleteField, QDialogButtonBox::ActionRole);
#ifdef QT_DEBUG
    // buttonBox->addButton(btnModuleEditor, QDialogButtonBox::ActionRole);
#endif
    connect(buttonBox, SIGNAL(accepted()), this, SLOT(doAccept()));
    connect(buttonBox, SIGNAL(rejected()), this, SLOT(close()));

    QVBoxLayout *layout = new QVBoxLayout();
    layout->addWidget(fieldWidget);
    layout->addStretch();
    layout->addWidget(buttonBox);

    setLayout(layout);

    // setMaximumSize(sizeHint());

    QSettings settings;
    restoreGeometry(settings.value("FieldDialog/Geometry", saveGeometry()).toByteArray());
}

FieldDialog::~FieldDialog()
{
    QSettings settings;
    settings.setValue("FieldDialog/Geometry", saveGeometry());
}

void FieldDialog::doAccept()
{
    fieldWidget->save();
    accept();
}

void FieldDialog::deleteField()
{
    if (QMessageBox::question(this, tr("Delete"), tr("Physical field '%1' will be pernamently deleted. Are you sure?").
                              arg(fieldWidget->fieldInfo()->name()), tr("&Yes"), tr("&No")) == 0)
    {
        Agros2D::problem()->removeField(fieldWidget->fieldInfo());
        accept();
    }
}

void FieldDialog::moduleEditor()
{
    // ModuleDialog moduleDialog(fieldWidget->fieldInfo()->fieldId(), this);
    // moduleDialog.exec();
}

// ********************************************************************************************

FieldsToobar::FieldsToobar(QWidget *parent) : QWidget(parent)
{
    createControls();

    connect(Agros2D::problem(), SIGNAL(fieldsChanged()), this, SLOT(refresh()));
    connect(Agros2D::scene(), SIGNAL(invalidated()), this, SLOT(refresh()));

    connect(currentPythonEngineAgros(), SIGNAL(executedScript()), this, SLOT(refresh()));

    refresh();
}

void FieldsToobar::createControls()
{
    QButtonGroup *buttonBar = new QButtonGroup(this);
    connect(buttonBar, SIGNAL(buttonClicked(int)), this, SLOT(fieldDialog(int)));

    QGridLayout *layoutFields = new QGridLayout();

    // buttons and labels
    int numberOfFields = Module::availableModules().count();

    int row = 0;
    for (int i = 0; i < numberOfFields; i++)
    {
        QLabel *label = new QLabel(this);
        label->setVisible(false);
        label->setStyleSheet("QLabel { font-size: 8.5pt; }");

        QToolButton *button = new QToolButton(this);
        button->setVisible(false);
        button->setMinimumWidth(columnMinimumWidth());
        button->setToolButtonStyle(Qt::ToolButtonTextUnderIcon);
        button->setStyleSheet("QToolButton { font-size: 8pt; }");
        button->setIconSize(QSize(36, 36));

        // add to button bar
        buttonBar->addButton(button, row);

        // add to layout
        layoutFields->addWidget(button, row, 0);
        layoutFields->addWidget(label, row, 1);

        // add to lists
        m_buttons.append(button);
        m_labels.append(label);

        row++;
    }

    // dialog buttons
    QPushButton *btnAddField = new QPushButton(tr("Add field")); // icon("tabadd")
    connect(btnAddField, SIGNAL(clicked()), SLOT(addField()));

    QHBoxLayout *layoutButtons = new QHBoxLayout();
    layoutButtons->addStretch();
    layoutButtons->addWidget(btnAddField);

    QVBoxLayout *layoutToolBar = new QVBoxLayout();
    layoutToolBar->setContentsMargins(0, 1, 0, 1);
    // layoutToolBar->addWidget(tlbFields);
    layoutToolBar->addLayout(layoutFields);
    layoutToolBar->addLayout(layoutButtons);
    layoutToolBar->addStretch();

    setLayout(layoutToolBar);
}

void FieldsToobar::refresh()
{
    // disable during script running
    if (currentPythonEngineAgros()->isScriptRunning())
        return;

    setUpdatesEnabled(false);

    // fields
    int row = 0;
    foreach (FieldInfo *fieldInfo, Agros2D::problem()->fieldInfos())
    {
        QString hint = tr("<table>"
                          "<tr><td><b>Analysis:</b></td><td>%1</td></tr>"
                          "<tr><td><b>Solver:</b></td><td>%3</td></tr>"
                          "<tr><td><b>Adaptivity:</b></td><td>%2</td></tr>"
                          "<tr><td><b>Number of ref. / order:</b></td><td>%4 / %5</td></tr>"
                          "</table>")
                .arg(analysisTypeString(fieldInfo->analysisType()))
                .arg(adaptivityTypeString(fieldInfo->adaptivityType()))
                .arg(linearityTypeString(fieldInfo->linearityType()))
                .arg(fieldInfo->value(FieldInfo::SpaceNumberOfRefinements).toInt())
                .arg(fieldInfo->value(FieldInfo::SpacePolynomialOrder).toInt());

        m_labels[row]->setText(hint);
        m_labels[row]->setVisible(true);

        m_buttons[row]->setText(fieldInfo->name());
        m_buttons[row]->setIcon(icon("fields/" + fieldInfo->fieldId()));
        m_buttons[row]->setVisible(true);

        row++;
    }
    for (int i = row; i < m_buttons.count(); i++)
    {
        m_labels[i]->setVisible(false);
        m_buttons[i]->setVisible(false);
    }

    setUpdatesEnabled(true);
}

void FieldsToobar::fieldDialog(int index)
{
    FieldInfo *fieldInfo = Agros2D::problem()->fieldInfos().values().at(index);
    if (fieldInfo)
    {
        FieldDialog fieldDialog(fieldInfo, this);
        if (fieldDialog.exec() == QDialog::Accepted)
        {
            Agros2D::problem()->clearSolution();

            refresh();
            emit changed();
        }
    }
}

void FieldsToobar::addField()
{
    // select field dialog
    FieldSelectDialog dialog(Agros2D::problem()->fieldInfos().keys(), this);
    if (dialog.showDialog() == QDialog::Accepted)
    {
        // add field
        FieldInfo *fieldInfo = new FieldInfo(dialog.selectedFieldId());

        FieldDialog fieldDialog(fieldInfo, this);
        if (fieldDialog.exec() == QDialog::Accepted)
        {
            Agros2D::problem()->clearSolution();
            Agros2D::problem()->addField(fieldInfo);

            refresh();
            emit changed();
        }
        else
        {
            delete fieldInfo;
        }
    }
}

// ********************************************************************************************

CouplingsWidget::CouplingsWidget(QWidget *parent) : QWidget(parent)
{
    Agros2D::problem()->synchronizeCouplings();

    createContent();

    connect(Agros2D::problem(), SIGNAL(fieldsChanged()), this, SLOT(refresh()));
}

void CouplingsWidget::createContent()
{
    QGridLayout *layoutTable;layoutTable = new QGridLayout();
    layoutTable->setContentsMargins(0, 0, 0, 0);
    layoutTable->setColumnMinimumWidth(0, columnMinimumWidth());
    layoutTable->setColumnStretch(1, 1);

    for (int i = 0; i < couplingList()->availableCouplings().count(); i++)
    {
        QLabel *label = new QLabel(this);
        label->setVisible(false);

        QComboBox *combo = new QComboBox(this);
        combo->setVisible(false);
        combo->addItem(couplingTypeString(CouplingType_None), CouplingType_None);
        combo->addItem(couplingTypeString(CouplingType_Weak), CouplingType_Weak);
<<<<<<< HEAD
        //        combo->addItem(couplingTypeString(CouplingType_Hard), CouplingType_Hard);
=======
        combo->addItem(couplingTypeString(CouplingType_Hard), CouplingType_Hard);
>>>>>>> 210e5430

        connect(combo, SIGNAL(currentIndexChanged(int)), this, SLOT(itemChanged(int)));

        layoutTable->addWidget(label, i, 0);
        layoutTable->addWidget(combo, i, 1);

        m_labels.append(label);
        m_comboBoxes.append(combo);
    }

    setLayout(layoutTable);
}

void CouplingsWidget::save()
{
    int row = 0;
    foreach (CouplingInfo *couplingInfo, Agros2D::problem()->couplingInfos())
    {
        couplingInfo->setCouplingType((CouplingType) m_comboBoxes[row]->itemData(m_comboBoxes[row]->currentIndex()).toInt());

        row++;
    }
}

void CouplingsWidget::refresh()
{
    Agros2D::problem()->synchronizeCouplings();

    setUpdatesEnabled(false);

    int row = 0;
    foreach (CouplingInfo *couplingInfo, Agros2D::problem()->couplingInfos())
    {
        m_comboBoxes[row]->blockSignals(true);
        m_comboBoxes[row]->setUpdatesEnabled(false);
        m_comboBoxes[row]->setCurrentIndex(m_comboBoxes[row]->findData(couplingInfo->couplingType()));
        m_comboBoxes[row]->setUpdatesEnabled(true);
        m_comboBoxes[row]->setVisible(true);
        m_comboBoxes[row]->blockSignals(false);

        m_labels[row]->setText(couplingInfo->name());
        m_labels[row]->setVisible(true);

        row++;
    }
    for (int i = row; i < m_comboBoxes.count(); i++)
    {
        m_comboBoxes[i]->setVisible(false);
        m_labels[i]->setVisible(false);
    }

    setUpdatesEnabled(true);
}

void CouplingsWidget::itemChanged(int index)
{
    // qDebug() << "void CouplingsWidget::itemChanged(int index)";
    emit changed();
}

// ********************************************************************************************

ProblemWidget::ProblemWidget(QWidget *parent) : QWidget(parent)
{
    createActions();
    createControls();

    updateControls();

    // global signals
    connect(Agros2D::scene(), SIGNAL(invalidated()), this, SLOT(updateControls()));
    connect(Agros2D::problem(), SIGNAL(fieldsChanged()), this, SLOT(updateControls()));
    connect(fieldsToolbar, SIGNAL(changed()), this, SLOT(updateControls()));

    // resend signal
    connect(fieldsToolbar, SIGNAL(changed()), this, SIGNAL(changed()));
    connect(couplingsWidget, SIGNAL(changed()), this, SIGNAL(changed()));

    setMinimumSize(sizeHint());
}

void ProblemWidget::createActions()
{
    actProperties = new QAction(icon("document-properties"), tr("Properties"), this);
    actProperties->setShortcut(tr("Ctrl+1"));
    actProperties->setCheckable(true);
}

void ProblemWidget::createControls()
{
    // fields toolbar
    fieldsToolbar = new FieldsToobar();
    QVBoxLayout *layoutFields = new QVBoxLayout();
    layoutFields->addWidget(fieldsToolbar);
    layoutFields->addStretch();

    QGroupBox *grpFieldsToolbar = new QGroupBox(tr("Physical fields"));
    grpFieldsToolbar->setLayout(layoutFields);

    // problem
    cmbCoordinateType = new QComboBox();
    // mesh type
    cmbMeshType = new QComboBox();

    // general
    QGridLayout *layoutGeneral = new QGridLayout();
    layoutGeneral->setColumnMinimumWidth(0, columnMinimumWidth());
    layoutGeneral->setColumnStretch(1, 1);
    layoutGeneral->addWidget(new QLabel(tr("Coordinate type:")), 0, 0);
    layoutGeneral->addWidget(cmbCoordinateType, 0, 1);
    layoutGeneral->addWidget(new QLabel(tr("Mesh type:")), 1, 0);
    layoutGeneral->addWidget(cmbMeshType, 1, 1);

    QGroupBox *grpGeneral = new QGroupBox(tr("General"));
    grpGeneral->setLayout(layoutGeneral);

    // harmonic
    txtFrequency = new LineEditDouble(0);
    txtFrequency->setBottom(0.0);

    // harmonic analysis
    QGridLayout *layoutHarmonicAnalysis = new QGridLayout();
    layoutHarmonicAnalysis->setColumnMinimumWidth(0, columnMinimumWidth());
    layoutHarmonicAnalysis->addWidget(new QLabel(tr("Frequency (Hz):")), 0, 0);
    layoutHarmonicAnalysis->addWidget(txtFrequency, 0, 1);

    grpHarmonicAnalysis = new QGroupBox(tr("Harmonic analysis"));
    grpHarmonicAnalysis->setLayout(layoutHarmonicAnalysis);

    // transient
    cmbTransientMethod = new QComboBox();
    txtTransientOrder = new QSpinBox();
    txtTransientOrder->setMinimum(1);
    txtTransientOrder->setMaximum(3);
    txtTransientTimeTotal = new LineEditDouble(1.0);
    txtTransientTimeTotal->setBottom(0.0);
    lblTransientTimeTotal = new QLabel("Total time");
    txtTransientTolerance = new LineEditDouble(0.1);
    txtTransientTolerance->setBottom(0.0);
    chkTransientInitialStepSize = new QCheckBox(this);
    txtTransientInitialStepSize = new LineEditDouble(0.01);
    txtTransientInitialStepSize->setBottom(0);
    txtTransientSteps = new QSpinBox();
    txtTransientSteps->setMinimum(1);
    txtTransientSteps->setMaximum(10000);
    lblTransientTimeStep = new QLabel("0.0");
    lblTransientSteps = new QLabel(tr("Number of constant steps:"));

    // transient analysis
    QGridLayout *layoutTransientAnalysis = new QGridLayout();
    layoutTransientAnalysis->setColumnMinimumWidth(0, columnMinimumWidth());
    layoutTransientAnalysis->setColumnStretch(2, 1);
    layoutTransientAnalysis->addWidget(new QLabel(tr("Method:")), 0, 0, 1, 2);
    layoutTransientAnalysis->addWidget(cmbTransientMethod, 0, 2);
    layoutTransientAnalysis->addWidget(new QLabel(tr("Order:")), 1, 0, 1, 2);
    layoutTransientAnalysis->addWidget(txtTransientOrder, 1, 2);
    layoutTransientAnalysis->addWidget(new QLabel(tr("Tolerance:")), 2, 0, 1, 2);
    layoutTransientAnalysis->addWidget(txtTransientTolerance, 2, 2);
    layoutTransientAnalysis->addWidget(lblTransientTimeTotal, 3, 0, 1, 2);
    layoutTransientAnalysis->addWidget(txtTransientTimeTotal, 3, 2);
    layoutTransientAnalysis->addWidget(lblTransientSteps, 4, 0, 1, 2);
    layoutTransientAnalysis->addWidget(txtTransientSteps, 4, 2);
    layoutTransientAnalysis->addWidget(new QLabel(tr("Initial time step:")), 5, 0);
    layoutTransientAnalysis->addWidget(chkTransientInitialStepSize, 5, 1, 1, 1, Qt::AlignRight);
    layoutTransientAnalysis->addWidget(txtTransientInitialStepSize, 5, 2);
    layoutTransientAnalysis->addWidget(new QLabel(tr("Constant time step:")), 6, 0, 1, 2);
    layoutTransientAnalysis->addWidget(lblTransientTimeStep, 6, 2);

    grpTransientAnalysis = new QGroupBox(tr("Transient analysis"));
    grpTransientAnalysis->setLayout(layoutTransientAnalysis);

    // fill combobox
    fillComboBox();

    // couplings
    couplingsWidget = new CouplingsWidget(this);
    connect(Agros2D::problem(), SIGNAL(couplingsChanged()), couplingsWidget, SLOT(refresh()));
    connect(couplingsWidget, SIGNAL(changed()), couplingsWidget, SLOT(save()));

    QVBoxLayout *layoutCouplings = new QVBoxLayout();
    layoutCouplings->addWidget(couplingsWidget);

    grpCouplings = new QGroupBox(tr("Couplings"));
    grpCouplings->setLayout(layoutCouplings);

    // startup script
    txtStartupScript = new ScriptEditor(currentPythonEngine(), this);
    txtStartupScript->setLineNumbersVisible(false);
    lblStartupScriptError = new QLabel();

    QPalette palette = lblStartupScriptError->palette();
    palette.setColor(QPalette::WindowText, QColor(Qt::red));
    lblStartupScriptError->setPalette(palette);
    lblStartupScriptError->setVisible(false);

    QPushButton *btnStartupScriptApply = new QPushButton(tr("Apply"));
    connect(btnStartupScriptApply, SIGNAL(clicked()), this, SLOT(startupScriptChanged()));

    QHBoxLayout *layoutStartupScriptButton = new QHBoxLayout();
    layoutStartupScriptButton->addStretch(1);
    layoutStartupScriptButton->addWidget(btnStartupScriptApply);

    QVBoxLayout *layoutStartupScriptWidget = new QVBoxLayout();
    layoutStartupScriptWidget->addWidget(txtStartupScript);
    layoutStartupScriptWidget->addWidget(lblStartupScriptError);
    layoutStartupScriptWidget->addLayout(layoutStartupScriptButton);

    widStartupScript = new QWidget();
    widStartupScript->setLayout(layoutStartupScriptWidget);

    QVBoxLayout *layoutStartupScript = new QVBoxLayout();
    layoutStartupScript->addWidget(widStartupScript);

    grpStartupScript = new CollapsableGroupBoxButton(tr("Script"));
    connect(grpStartupScript, SIGNAL(collapseEvent(bool)), this, SLOT(startupScriptCollapse(bool)));
    grpStartupScript->setCollapsed(true);
    grpStartupScript->setLayout(layoutStartupScript);

    // problem widget
    QVBoxLayout *layoutArea = new QVBoxLayout();
    layoutArea->setContentsMargins(0, 0, 0, 0);
    layoutArea->addWidget(grpGeneral);
    layoutArea->addWidget(grpFieldsToolbar);
    layoutArea->addWidget(grpCouplings);
    layoutArea->addWidget(grpHarmonicAnalysis);
    layoutArea->addWidget(grpTransientAnalysis);
    layoutArea->addWidget(grpStartupScript, 1);
    // layoutArea->addStretch(1);

    QWidget *widget = new QWidget(this);
    widget->setLayout(layoutArea);

    QScrollArea *widgetArea = new QScrollArea();
    widgetArea->setFrameShape(QFrame::NoFrame);
    widgetArea->setWidgetResizable(true);
    widgetArea->setWidget(widget);

    QVBoxLayout *layout= new QVBoxLayout();
    layout->setContentsMargins(2, 2, 2, 3);
    layout->addWidget(widgetArea);

    setLayout(layout);
}

void ProblemWidget::fillComboBox()
{
    cmbCoordinateType->clear();
    cmbCoordinateType->addItem(coordinateTypeString(CoordinateType_Planar), CoordinateType_Planar);
    cmbCoordinateType->addItem(coordinateTypeString(CoordinateType_Axisymmetric), CoordinateType_Axisymmetric);

    cmbMeshType->addItem(meshTypeString(MeshType_Triangle), MeshType_Triangle);
    cmbMeshType->addItem(meshTypeString(MeshType_Triangle_QuadFineDivision), MeshType_Triangle_QuadFineDivision);
    cmbMeshType->addItem(meshTypeString(MeshType_Triangle_QuadRoughDivision), MeshType_Triangle_QuadRoughDivision);
    cmbMeshType->addItem(meshTypeString(MeshType_Triangle_QuadJoin), MeshType_Triangle_QuadJoin);
    // cmbMeshType->addItem(meshTypeString(MeshType_TriangleExternal), MeshType_TriangleExternal);
    // cmbMeshType->addItem(meshTypeString(MeshType_TriangleExternal_QuadFineDivision), MeshType_TriangleExternal_QuadFineDivision);
    // cmbMeshType->addItem(meshTypeString(MeshType_TriangleExternal_QuadRoughDivision), MeshType_TriangleExternal_QuadRoughDivision);
    // cmbMeshType->addItem(meshTypeString(MeshType_TriangleExternal_QuadJoin), MeshType_TriangleExternal_QuadJoin);
    cmbMeshType->addItem(meshTypeString(MeshType_GMSH_Triangle), MeshType_GMSH_Triangle);
    cmbMeshType->addItem(meshTypeString(MeshType_GMSH_Quad), MeshType_GMSH_Quad);
    cmbMeshType->addItem(meshTypeString(MeshType_GMSH_QuadDelaunay_Experimental), MeshType_GMSH_QuadDelaunay_Experimental);

    cmbTransientMethod->addItem(timeStepMethodString(TimeStepMethod_Fixed), TimeStepMethod_Fixed);
    cmbTransientMethod->addItem(timeStepMethodString(TimeStepMethod_BDFTolerance), TimeStepMethod_BDFTolerance);
    cmbTransientMethod->addItem(timeStepMethodString(TimeStepMethod_BDFNumSteps), TimeStepMethod_BDFNumSteps);
}

void ProblemWidget::updateControls()
{
    // disconnect signals
    cmbCoordinateType->disconnect();
    cmbMeshType->disconnect();

    txtFrequency->disconnect();

    cmbTransientMethod->disconnect();
    txtTransientOrder->disconnect();
    txtTransientTimeTotal->disconnect();
    txtTransientTolerance->disconnect();
    chkTransientInitialStepSize->disconnect();
    txtTransientInitialStepSize->disconnect();
    txtTransientSteps->disconnect();
    txtStartupScript->disconnect();

    // main
    cmbCoordinateType->setCurrentIndex(cmbCoordinateType->findData(Agros2D::problem()->config()->coordinateType()));
    if (cmbCoordinateType->currentIndex() == -1)
        cmbCoordinateType->setCurrentIndex(0);

    // mesh type
    cmbMeshType->setCurrentIndex(cmbMeshType->findData(Agros2D::problem()->config()->meshType()));

    // harmonic magnetic
    grpHarmonicAnalysis->setVisible(Agros2D::problem()->isHarmonic());
    txtFrequency->setValue(Agros2D::problem()->config()->value(ProblemConfig::Frequency).toDouble());
    // txtFrequency->setEnabled(Agros2D::problem()->isHarmonic());

    // transient
    grpTransientAnalysis->setVisible(Agros2D::problem()->isTransient());
    txtTransientSteps->setValue(Agros2D::problem()->config()->value(ProblemConfig::TimeConstantTimeSteps).toInt());
    txtTransientTimeTotal->setValue(Agros2D::problem()->config()->value(ProblemConfig::TimeTotal).toDouble());
    txtTransientTolerance->setValue(Agros2D::problem()->config()->value(ProblemConfig::TimeMethodTolerance).toDouble());
    chkTransientInitialStepSize->setChecked(Agros2D::problem()->config()->value(ProblemConfig::TimeInitialStepSize).toDouble() > 0.0);
    txtTransientInitialStepSize->setEnabled(chkTransientInitialStepSize->isChecked());
    txtTransientInitialStepSize->setValue(Agros2D::problem()->config()->value(ProblemConfig::TimeInitialStepSize).toDouble());
    txtTransientOrder->setValue(Agros2D::problem()->config()->value(ProblemConfig::TimeOrder).toInt());
    cmbTransientMethod->setCurrentIndex(cmbTransientMethod->findData((TimeStepMethod) Agros2D::problem()->config()->value(ProblemConfig::TimeMethod).toInt()));
    if (cmbTransientMethod->currentIndex() == -1)
        cmbTransientMethod->setCurrentIndex(0);

    lblTransientTimeTotal->setText(QString("Total time (%1)").arg(Agros2D::problem()->timeUnit()));

    // couplings
    fieldsToolbar->refresh();
    couplingsWidget->refresh();

    grpCouplings->setVisible(Agros2D::problem()->couplingInfos().count() > 0);

    transientChanged();

    // startup script
    txtStartupScript->setPlainText(Agros2D::problem()->setting()->value(ProblemSetting::Problem_StartupScript).toString());
    grpStartupScript->setCollapsed(txtStartupScript->toPlainText().trimmed().isEmpty());

    // connect signals
    connect(cmbCoordinateType, SIGNAL(currentIndexChanged(int)), this, SLOT(changedWithClear()));
    connect(cmbMeshType, SIGNAL(currentIndexChanged(int)), this, SLOT(changedWithClear()));

    connect(txtFrequency, SIGNAL(textChanged(QString)), this, SLOT(changedWithClear()));

    // transient
    connect(cmbTransientMethod, SIGNAL(currentIndexChanged(int)), this, SLOT(changedWithClear()));
    connect(txtTransientSteps, SIGNAL(valueChanged(int)), this, SLOT(changedWithClear()));
    connect(txtTransientTimeTotal, SIGNAL(textChanged(QString)), this, SLOT(changedWithClear()));
    connect(txtTransientOrder, SIGNAL(valueChanged(int)), this, SLOT(changedWithClear()));
    connect(txtTransientTolerance, SIGNAL(textChanged(QString)), this, SLOT(changedWithClear()));
    connect(chkTransientInitialStepSize, SIGNAL(stateChanged(int)), this, SLOT(changedWithClear()));
    connect(txtTransientInitialStepSize, SIGNAL(textChanged(QString)), this, SLOT(changedWithClear()));

    connect(cmbTransientMethod, SIGNAL(currentIndexChanged(int)), this, SLOT(transientChanged()));
    connect(txtTransientSteps, SIGNAL(valueChanged(int)), this, SLOT(transientChanged()));
    connect(txtTransientTimeTotal, SIGNAL(textChanged(QString)), this, SLOT(transientChanged()));
    connect(txtTransientOrder, SIGNAL(valueChanged(int)), this, SLOT(transientChanged()));

    // startup
    // connect(txtStartupScript, SIGNAL(textChanged()), this, SLOT(changedWithClear()));
}

void ProblemWidget::changedWithClear()
{
    // save properties
    Agros2D::problem()->config()->blockSignals(true);

    Agros2D::problem()->config()->setCoordinateType((CoordinateType) cmbCoordinateType->itemData(cmbCoordinateType->currentIndex()).toInt());
    Agros2D::problem()->config()->setMeshType((MeshType) cmbMeshType->itemData(cmbMeshType->currentIndex()).toInt());

    Agros2D::problem()->config()->setValue(ProblemConfig::Frequency, txtFrequency->value());
    Agros2D::problem()->config()->setValue(ProblemConfig::TimeMethod, (TimeStepMethod) cmbTransientMethod->itemData(cmbTransientMethod->currentIndex()).toInt());
    Agros2D::problem()->config()->setValue(ProblemConfig::TimeOrder, txtTransientOrder->value());
    Agros2D::problem()->config()->setValue(ProblemConfig::TimeMethodTolerance, txtTransientTolerance->value());
    Agros2D::problem()->config()->setValue(ProblemConfig::TimeConstantTimeSteps, txtTransientSteps->value());
    Agros2D::problem()->config()->setValue(ProblemConfig::TimeTotal, txtTransientTimeTotal->value());
    txtTransientInitialStepSize->setEnabled(chkTransientInitialStepSize->isChecked());
    if (chkTransientInitialStepSize->isChecked())
    {
        Agros2D::problem()->config()->setValue(ProblemConfig::TimeInitialStepSize, txtTransientInitialStepSize->value());
    }
    else
    {
        txtTransientInitialStepSize->setValue(0.0);
        Agros2D::problem()->config()->setValue(ProblemConfig::TimeInitialStepSize, 0.0);
    }

    // save couplings
    couplingsWidget->save();

    Agros2D::problem()->config()->blockSignals(false);
    Agros2D::problem()->config()->refresh();

    emit changed();
}

void ProblemWidget::transientChanged()
{
    lblTransientTimeStep->setText(QString("%1 %2").arg(txtTransientTimeTotal->value() / txtTransientSteps->value()).arg(Agros2D::problem()->timeUnit()));

    if (((TimeStepMethod) Agros2D::problem()->config()->value(ProblemConfig::TimeMethod).toInt()) == TimeStepMethod_Fixed)
    {
        chkTransientInitialStepSize->setEnabled(false);
        txtTransientInitialStepSize->setEnabled(false);
        txtTransientTolerance->setEnabled(false);
        txtTransientSteps->setEnabled(true);

    }
    else if (((TimeStepMethod) Agros2D::problem()->config()->value(ProblemConfig::TimeMethod).toInt()) == TimeStepMethod_BDFTolerance)
    {
        chkTransientInitialStepSize->setEnabled(true);
        txtTransientTolerance->setEnabled(true);
        txtTransientSteps->setEnabled(false);
    }
    else if (((TimeStepMethod) Agros2D::problem()->config()->value(ProblemConfig::TimeMethod).toInt()) == TimeStepMethod_BDFNumSteps)
    {
        chkTransientInitialStepSize->setEnabled(true);
        txtTransientTolerance->setEnabled(false);
        txtTransientSteps->setEnabled(true);
    }

    if (((TimeStepMethod) Agros2D::problem()->config()->value(ProblemConfig::TimeMethod).toInt()) == TimeStepMethod_Fixed)
        lblTransientSteps->setText(tr("Number of steps:"));
    else
        lblTransientSteps->setText(tr("Approx. number of steps:"));
}

void ProblemWidget::startupScriptCollapse(bool collapsed)
{
    widStartupScript->setVisible(!collapsed);
}

void ProblemWidget::startupScriptChanged()
{
    lblStartupScriptError->clear();
    lblStartupScriptError->setVisible(false);

    QString error = Agros2D::scene()->checkStartupScript(txtStartupScript->toPlainText());

    // run and check startup script
    if (error.isEmpty())
    {
        changedWithClear();
    }
    else
    {
        lblStartupScriptError->setText(QObject::tr("Error: %1").arg(error));
        lblStartupScriptError->setVisible(true);
    }
}<|MERGE_RESOLUTION|>--- conflicted
+++ resolved
@@ -1036,11 +1036,7 @@
         combo->setVisible(false);
         combo->addItem(couplingTypeString(CouplingType_None), CouplingType_None);
         combo->addItem(couplingTypeString(CouplingType_Weak), CouplingType_Weak);
-<<<<<<< HEAD
-        //        combo->addItem(couplingTypeString(CouplingType_Hard), CouplingType_Hard);
-=======
         combo->addItem(couplingTypeString(CouplingType_Hard), CouplingType_Hard);
->>>>>>> 210e5430
 
         connect(combo, SIGNAL(currentIndexChanged(int)), this, SLOT(itemChanged(int)));
 
