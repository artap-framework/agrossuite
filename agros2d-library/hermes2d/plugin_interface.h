// This file is part of Agros2D.
//
// Agros2D is free software: you can redistribute it and/or modify
// it under the terms of the GNU General Public License as published by
// the Free Software Foundation, either version 2 of the License, or
// (at your option) any later version.
//
// Agros2D is distributed in the hope that it will be useful,
// but WITHOUT ANY WARRANTY; without even the implied warranty of
// MERCHANTABILITY or FITNESS FOR A PARTICULAR PURPOSE.  See the
// GNU General Public License for more details.
//
// You should have received a copy of the GNU General Public License
// along with Agros2D.  If not, see <http://www.gnu.org/licenses/>.
//
// hp-FEM group (http://hpfem.org/)
// University of Nevada, Reno (UNR) and University of West Bohemia, Pilsen
// Email: agros2d@googlegroups.com, home page: http://hpfem.org/agros2d/

#ifndef PLUGIN_INTERFACE_H
#define PLUGIN_INTERFACE_H

#include <QtPlugin>

#include "util.h"
#include "hermes2d.h"

#include "scene.h"
#include "scenebasic.h"
#include "scenemarker.h"
#include "scenemarkerdialog.h"

#include "hermes2d/module.h"
#include "hermes2d/marker.h"
#include "hermes2d/field.h"

#include "../../resources_source/classes/coupling_xml.h"

struct PointValue
{
    PointValue()
    {
        this->scalar = 0.0;
        this->vector = Point();
        this->material = NULL;
    }

    PointValue(double scalar, Point vector, Material *material)
    {
        this->scalar = scalar;
        this->vector = vector;
        this->material = material;
    }

    double scalar;
    Point vector;
    Material *material;
};

class LocalValue
{
public:
    LocalValue(FieldInfo *fieldInfo, int timeStep, int adaptivityStep, SolutionMode solutionType, const Point &point)
        : m_fieldInfo(fieldInfo), m_timeStep(timeStep), m_adaptivityStep(adaptivityStep), m_solutionType(solutionType), m_point(point) {}

    // point
    inline Point point() { return m_point; }

    // variables
    QMap<QString, PointValue> values() const { return m_values; }

    virtual void calculate() = 0;

protected:
    // point
    Point m_point;
    // field info
    FieldInfo *m_fieldInfo;
    int m_timeStep;
    int m_adaptivityStep;
    SolutionMode m_solutionType;

    // variables
    QMap<QString, PointValue> m_values;
};

class IntegralValue
{
public:
    IntegralValue(FieldInfo *fieldInfo, int timeStep, int adaptivityStep, SolutionMode solutionType)
        : m_fieldInfo(fieldInfo), m_timeStep(timeStep), m_adaptivityStep(adaptivityStep), m_solutionType(solutionType) {}

    // variables
    inline QMap<QString, double> values() const { return m_values; }

protected:
    // field info
    FieldInfo *m_fieldInfo;
    int m_timeStep;
    int m_adaptivityStep;
    SolutionMode m_solutionType;

    // variables
    QMap<QString, double> m_values;
};

const int OFFSET_NON_DEF = -100;

class FormAgrosInterface
{
public:
    FormAgrosInterface(int offsetI, int offsetJ) : m_markerSource(NULL), m_markerTarget(NULL), m_table(NULL), m_offsetI(offsetI), m_offsetJ(offsetJ), m_markerVolume(0.0) {}

    // source or single marker
    virtual void setMarkerSource(Marker *marker) { m_markerSource = marker; }
    inline Marker *markerSource() { assert(m_markerSource); return m_markerSource; }

    // target marker
    virtual void setMarkerTarget(Marker *marker) { m_markerTarget = marker; }
    inline Marker *markerTarget() { assert(m_markerTarget); return m_markerTarget; }

    // time discretisation table
    inline void setTimeDiscretisationTable(BDF2Table** table) { m_table = table; }

    // volume (area) of the marker
    void setMarkerVolume(double volume) { m_markerVolume = volume; }
    inline double markerVolume() const { return m_markerVolume; }

protected:
    // source or single marker
    Marker *m_markerSource;
    // target marker
    Marker *m_markerTarget;
    // time discretisation table
    BDF2Table **m_table;

    // the offset of position in the stiffness matrix for the case of hard coupling; could be done some other way
    // for example, generated form ...something(heat_matrix_linear, etc)...._1_3 could have variables holding 1 and 3 (the original position,
    // before the shift) offsetI and offsetJ than could be obtained as different of form->i (j), the real position
    // and the original position
    int m_offsetI;
    int m_offsetJ;

    double m_markerVolume;
};

// weakforms
template<typename Scalar>
class MatrixFormVolAgros : public Hermes::Hermes2D::MatrixFormVol<Scalar>, public FormAgrosInterface
{
public:
    MatrixFormVolAgros(unsigned int i, unsigned int j, int offsetI, int offsetJ)
        : Hermes::Hermes2D::MatrixFormVol<Scalar>(i, j), FormAgrosInterface(offsetI, offsetJ) {}
};

template<typename Scalar>
class VectorFormVolAgros : public Hermes::Hermes2D::VectorFormVol<Scalar>, public FormAgrosInterface
{
public:
    VectorFormVolAgros(unsigned int i, int offsetI, int offsetJ, int *offsetTimeExt)
        : Hermes::Hermes2D::VectorFormVol<Scalar>(i), FormAgrosInterface(offsetI, offsetJ), m_offsetTimeExt(offsetTimeExt) {}
protected:
    int *m_offsetTimeExt;
};

template<typename Scalar>
class MatrixFormSurfAgros : public Hermes::Hermes2D::MatrixFormSurf<Scalar>, public FormAgrosInterface
{
public:
    MatrixFormSurfAgros(unsigned int i, unsigned int j, int offsetI, int offsetJ)
        : Hermes::Hermes2D::MatrixFormSurf<Scalar>(i, j), FormAgrosInterface(offsetI, offsetJ) {}
};

template<typename Scalar>
class VectorFormSurfAgros : public Hermes::Hermes2D::VectorFormSurf<Scalar>, public FormAgrosInterface
{
public:
    VectorFormSurfAgros(unsigned int i, int offsetI, int offsetJ)
        : Hermes::Hermes2D::VectorFormSurf<Scalar>(i), FormAgrosInterface(offsetI, offsetJ) {}
};

template<typename Scalar>
class ExactSolutionScalarAgros : public Hermes::Hermes2D::ExactSolutionScalar<Scalar>, public FormAgrosInterface
{
public:
    ExactSolutionScalarAgros(MeshSharedPtr mesh)
        : Hermes::Hermes2D::ExactSolutionScalar<Scalar>(mesh), FormAgrosInterface(OFFSET_NON_DEF, OFFSET_NON_DEF) {}
};


// plugin interface
class AGROS_LIBRARY_API PluginInterface
{
public:
    inline PluginInterface() : m_module(NULL), m_coupling(NULL) {}
    virtual ~PluginInterface() {}

    virtual QString fieldId() = 0;

    inline XMLModule::module *module() const { assert(m_module); return m_module; }
    inline XMLCoupling::coupling *coupling() const { assert(m_coupling); return m_coupling; }

    // weak forms
    virtual MatrixFormVolAgros<double> *matrixFormVol(const ProblemID problemId, FormInfo *form, int offsetI, int offsetJ, Material *material) = 0;
    virtual VectorFormVolAgros<double> *vectorFormVol(const ProblemID problemId, FormInfo *form, int offsetI, int offsetJ, Material *material, int *offsetTimeExt) = 0;
    virtual MatrixFormSurfAgros<double> *matrixFormSurf(const ProblemID problemId, FormInfo *form, int offsetI, int offsetJ, Boundary *boundary) = 0;
    virtual VectorFormSurfAgros<double> *vectorFormSurf(const ProblemID problemId, FormInfo *form, int offsetI, int offsetJ, Boundary *boundary) = 0;

    virtual ExactSolutionScalarAgros<double> *exactSolution(const ProblemID problemId, FormInfo *form, MeshSharedPtr mesh) = 0;

    // error calculators
    virtual Hermes::Hermes2D::ErrorCalculator<double> *errorCalculator(FieldInfo *fieldInfo,
                                                                       const QString &calculator, Hermes::Hermes2D::CalculatedErrorType errorType) = 0;

    // postprocessor
    // filter
    virtual MeshFunctionSharedPtr<double> filter(FieldInfo *fieldInfo, int timeStep, int adaptivityStep, SolutionMode solutionType,
                                                 Hermes::vector<MeshFunctionSharedPtr<double> > sln,
                                                 const QString &variable,
                                                 PhysicFieldVariableComp physicFieldVariableComp) = 0;

    // local values
    virtual LocalValue *localValue(FieldInfo *fieldInfo, int timeStep, int adaptivityStep, SolutionMode solutionType, const Point &point) = 0;
    // surface integrals
    virtual IntegralValue *surfaceIntegral(FieldInfo *fieldInfo, int timeStep, int adaptivityStep, SolutionMode solutionType) = 0;
    // volume integrals
    virtual IntegralValue *volumeIntegral(FieldInfo *fieldInfo, int timeStep, int adaptivityStep, SolutionMode solutionType) = 0;
    // force calculation
    virtual Point3 force(FieldInfo *fieldInfo, int timeStep, int adaptivityStep, SolutionMode solutionType,
                         Hermes::Hermes2D::Element *element, SceneMaterial *material, const Point3 &point, const Point3 &velocity) = 0;
    virtual bool hasForce(FieldInfo *fieldInfo) = 0;

    // localization
    virtual QString localeName(const QString &name) = 0;
    // description
    virtual QString localeDescription() = 0;

protected:
    XMLModule::module *m_module;
    XMLCoupling::coupling *m_coupling;
};

const int IMPLICIT_APPROX_COUNT = 500;

// todo create hierarcy of ConstantSpecialFunction, 1dSpecialFunction, etc...
template <typename Scalar>
class AGROS_LIBRARY_API SpecialFunction
{
public:
    SpecialFunction() : m_interpolation(0), m_bound_low(0), m_bound_hi(0), m_count(IMPLICIT_APPROX_COUNT), m_interpolationCreated(false), m_useInterpolation(true), area(-12345){}
<<<<<<< HEAD
    ~SpecialFunction();
=======
>>>>>>> 6faf235b

    //allows to naturaly write as function of one parameter
    Scalar operator()(double h) const;
    Hermes::Ord operator()(Hermes::Ord h) const {return Hermes::Ord(10); }

    // retypes to Scalar: allows to naturaly write as constant (without parameters)
    operator Scalar() const;

    void setBounds(double bound_low, double bound_hi, bool extrapolate_low, bool extrapolate_hi);
    void createInterpolation();
    virtual Scalar value(double h) const = 0 ;
    virtual Scalar extrapolation_low() = 0;
    virtual Scalar extrapolation_hi() = 0;
    void setVariant(QString variant) { m_variant = variant; m_interpolationCreated = false;}
    void setType(SpecialFunctionType type) { m_type = type; }

    // interpolation is not created for local values and filters.
    // todo: it should be created for filters
    void setUseInterpolation(bool use = true) { m_useInterpolation = use; }

    // area of given label
    void setArea(double a) { area = a; }
    double area;

protected:
    QSharedPointer<PiecewiseLinear> m_interpolation;
    double m_bound_low;
    double m_bound_hi;
    bool m_extrapolation_low_present;
    double m_extrapolation_low;
    bool m_extrapolation_hi_present;
    double m_extrapolation_hi;
    double m_count;
    QString m_variant;
    bool m_useInterpolation;
    bool m_interpolationCreated;
    SpecialFunctionType m_type;
    double m_constantValue;
};


QT_BEGIN_NAMESPACE
Q_DECLARE_INTERFACE(PluginInterface, "agros2d.PluginInterface/1.0")
QT_END_NAMESPACE

#endif // PLUGIN_INTERFACE_H<|MERGE_RESOLUTION|>--- conflicted
+++ resolved
@@ -248,10 +248,6 @@
 {
 public:
     SpecialFunction() : m_interpolation(0), m_bound_low(0), m_bound_hi(0), m_count(IMPLICIT_APPROX_COUNT), m_interpolationCreated(false), m_useInterpolation(true), area(-12345){}
-<<<<<<< HEAD
-    ~SpecialFunction();
-=======
->>>>>>> 6faf235b
 
     //allows to naturaly write as function of one parameter
     Scalar operator()(double h) const;
