--- conflicted
+++ resolved
@@ -247,11 +247,7 @@
 class AGROS_LIBRARY_API SpecialFunction
 {
 public:
-<<<<<<< HEAD
-    SpecialFunction() : m_interpolation(0), m_bound_low(0), m_bound_hi(0), m_count(IMPLICIT_APPROX_COUNT), m_interpolationCreated(false), m_useInterpolation(true){}
-=======
     SpecialFunction() : m_interpolation(0), m_bound_low(0), m_bound_hi(0), m_count(IMPLIICT_APPROX_COUNT), m_interpolationCreated(false), m_useInterpolation(true), area(-12345){}
->>>>>>> 255ff1c6
     ~SpecialFunction();
 
     //allows to naturaly write as function of one parameter
