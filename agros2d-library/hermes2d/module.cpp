// This file is part of Agros2D.
//
// Agros2D is free software: you can redistribute it and/or modify
// it under the terms of the GNU General Public License as published by
// the Free Software Foundation, either version 2 of the License, or
// (at your option) any later version.
//
// Agros2D is distributed in the hope that it will be useful,
// but WITHOUT ANY WARRANTY; without even the implied warranty of
// MERCHANTABILITY or FITNESS FOR A PARTICULAR PURPOSE.  See the
// GNU General Public License for more details.
//
// You should have received a copy of the GNU General Public License
// along with Agros2D.  If not, see <http://www.gnu.org/licenses/>.
//
// hp-FEM group (http://hpfem.org/)
// University of Nevada, Reno (UNR) and University of West Bohemia, Pilsen
// Email: agros2d@googlegroups.com, home page: http://hpfem.org/agros2d/

#include "module.h"
#include "field.h"
#include "block.h"
#include "problem.h"
#include "logview.h"

#include "util.h"
#include "util/global.h"
#include "scene.h"
#include "scenebasic.h"
#include "scenemarkerdialog.h"
#include "scenelabel.h"
#include "sceneedge.h"
#include "hermes2d/solver.h"
#include "hermes2d/coupling.h"
#include "hermes2d/solutionstore.h"
#include "hermes2d/plugin_interface.h"
#include "hermes2d/bdf2.h"
#include "hermes2d/problem_config.h"

#include "mesh/mesh_reader_h2d.h"

#include "solver/newton_solver.h"
#include "solver/picard_solver.h"

#include "util/constants.h"

#include "../../resources_source/classes/module_xml.h"

double actualTime;

QMap<QString, QString> Module::availableModules()
{
    static QMap<QString, QString> modules;

    // read modules
    if (modules.isEmpty())
    {
        QDir dir(datadir() + MODULEROOT);

        QStringList filter;
        filter << "*.xml";
        QStringList list = dir.entryList(filter);

        foreach (QString filename, list)
        {
            try
            {
                // todo: find a way to validate if required. If validated here, sensible error messages will be obtained
                bool validateAtTheBeginning = false;
                ::xml_schema::flags parsing_flags = xml_schema::flags::dont_validate;
                if(validateAtTheBeginning)
                {
                    parsing_flags = 0;
                    qDebug() << "Warning: Validating all XML files. This is time-consuming and should be switched off in module.cpp for release. Set validateAtTheBeginning = false.";
                }
                std::auto_ptr<XMLModule::module> module_xsd(XMLModule::module_(compatibleFilename(datadir() + MODULEROOT + "/" + filename).toStdString(), parsing_flags));

                XMLModule::module *mod = module_xsd.get();

                // module name
                modules[filename.left(filename.size() - 4)] = QString::fromStdString(mod->general().name());
            }
            catch (const xml_schema::expected_element& e)
            {
                QString str = QString("%1: %2").arg(QString::fromStdString(e.what())).arg(QString::fromStdString(e.name()));
                qDebug() << str;
                throw AgrosException(str);
            }
            catch (const xml_schema::expected_attribute& e)
            {
                QString str = QString("%1: %2").arg(QString::fromStdString(e.what())).arg(QString::fromStdString(e.name()));
                qDebug() << str;
                throw AgrosException(str);
            }
            catch (const xml_schema::unexpected_element& e)
            {
                QString str = QString("%1: %2 instead of %3").arg(QString::fromStdString(e.what())).arg(QString::fromStdString(e.encountered_name())).arg(QString::fromStdString(e.expected_name()));
                qDebug() << str;
                throw AgrosException(str);
            }
            catch (const xml_schema::unexpected_enumerator& e)
            {
                QString str = QString("%1: %2").arg(QString::fromStdString(e.what())).arg(QString::fromStdString(e.enumerator()));
                qDebug() << str;
                throw AgrosException(str);
            }
            catch (const xml_schema::expected_text_content& e)
            {
                QString str = QString("%1").arg(QString::fromStdString(e.what()));
                qDebug() << str;
                throw AgrosException(str);
            }
            catch (const xml_schema::parsing& e)
            {
                QString str = QString("%1").arg(QString::fromStdString(e.what()));
                qDebug() << str;
                xml_schema::diagnostics diagnostic = e.diagnostics();
                for(int i = 0; i < diagnostic.size(); i++)
                {
                    xml_schema::error err = diagnostic.at(i);
                    qDebug() << QString("%1, position %2:%3, %4").arg(QString::fromStdString(err.id())).arg(err.line()).arg(err.column()).arg(QString::fromStdString(err.message()));
                }
                throw AgrosException(str);
            }
            catch (const xml_schema::exception& e)
            {
                qDebug() << QString("Unknow parser exception: %1").arg(QString::fromStdString(e.what()));
                throw AgrosException(QString::fromStdString(e.what()));
            }
        }
    }

    return modules;
}

template <typename Scalar>
WeakFormAgros<Scalar>::WeakFormAgros(Block* block) :
    Hermes::Hermes2D::WeakForm<Scalar>(block->numSolutions()), m_block(block), m_offsetTimeExt(0)
{
    m_bdf2Table = new BDF2ATable;
}

template <typename Scalar>
WeakFormAgros<Scalar>::~WeakFormAgros()
{
    foreach (Hermes::Hermes2D::Form<Scalar> *form, this->forms)
        delete form;

    this->delete_all();

    if(m_bdf2Table)
        delete m_bdf2Table;
    m_bdf2Table = NULL;
}

template <typename Scalar>
Hermes::Hermes2D::Form<Scalar> *factoryForm(WeakFormKind type, const ProblemID problemId,
                                            const QString &area, FormInfo *form,
                                            Marker* markerSource, Material *markerTarget,
                                            int offsetI, int offsetJ, int *offsetTimeExt)
{
    QString fieldId = (problemId.analysisTypeTarget == AnalysisType_Undefined) ?
                problemId.sourceFieldId : problemId.sourceFieldId + "-" + problemId.targetFieldId;

    PluginInterface *plugin = NULL;
    try{
        if (markerTarget)
            plugin = Agros2D::problem()->couplingInfo(markerSource->fieldId(), markerTarget->fieldId())->plugin();
        else
            plugin = Agros2D::problem()->fieldInfo(fieldId)->plugin();
    }
    catch(...)
    {
        assert(0);
    }

    assert(plugin);

    Hermes::Hermes2D::Form<Scalar> *weakForm = NULL;

    if (type == WeakForm_MatVol)
    {
        MatrixFormVolAgros<double> *weakFormAgros = plugin->matrixFormVol(problemId, form, offsetI, offsetJ,
                                                                          static_cast<Material *>(markerSource));
        if (!weakFormAgros) return NULL;

        // volume
        MeshSharedPtr initialMesh = markerSource->fieldInfo()->initialMesh();
        double volume = initialMesh->get_marker_area(initialMesh->get_element_markers_conversion().get_internal_marker(area.toStdString()).marker);
        weakFormAgros->setMarkerVolume(volume);

        // symmetric flag
        weakFormAgros->setSymFlag(form->sym);
        // source marker
        weakFormAgros->setMarkerSource(markerSource);
        // target marker
        weakFormAgros->setMarkerTarget(markerTarget);

        weakForm = weakFormAgros;
    }
    else if (type == WeakForm_MatSurf)
    {
        MatrixFormSurfAgros<double> *weakFormAgros = plugin->matrixFormSurf(problemId, form, offsetI, offsetJ,
                                                                            static_cast<Boundary *>(markerSource));
        if (!weakFormAgros) return NULL;

        // source marker
        weakFormAgros->setMarkerSource(markerSource);

        weakForm = weakFormAgros;
    }
    else if (type == WeakForm_VecVol)
    {
        VectorFormVolAgros<double> *weakFormAgros = plugin->vectorFormVol(problemId, form, offsetI, offsetJ,
                                                                          static_cast<Material *>(markerSource), offsetTimeExt);
        if (!weakFormAgros) return NULL;

        // volume
        MeshSharedPtr initialMesh = markerSource->fieldInfo()->initialMesh();
        double volume = initialMesh->get_marker_area(initialMesh->get_element_markers_conversion().get_internal_marker(area.toStdString()).marker);
        weakFormAgros->setMarkerVolume(volume);

        // source marker
        weakFormAgros->setMarkerSource(markerSource);
        // target marker
        weakFormAgros->setMarkerTarget(markerTarget);

        weakForm = weakFormAgros;
    }
    else if (type == WeakForm_VecSurf)
    {
        VectorFormSurfAgros<double> *weakFormAgros = plugin->vectorFormSurf(problemId, form, offsetI, offsetJ,
                                                                            static_cast<Boundary *>(markerSource));
        if (!weakFormAgros) return NULL;

        // source marker
        weakFormAgros->setMarkerSource(markerSource);

        weakForm = weakFormAgros;
    }

    if (!weakForm)
        assert(0);

    // set area
    weakForm->set_area(area.toStdString());

    return weakForm;
}

template <typename Scalar>
void WeakFormAgros<Scalar>::addForm(WeakFormKind type, Hermes::Hermes2D::Form<Scalar> *form)
{
    //    Agros2D::log()->printDebug(tr("Solver"), QString("Add form: type: %1, area: %2").
    //                            arg(weakFormString(type)).
    //                            arg(QString::fromStdString(form->getAreas().at(0))));

    if (type == WeakForm_MatVol)
        this->add_matrix_form((Hermes::Hermes2D::MatrixFormVol<Scalar>*) form);
    else if (type == WeakForm_MatSurf)
        this->add_matrix_form_surf((Hermes::Hermes2D::MatrixFormSurf<Scalar>*) form);
    else if (type == WeakForm_VecVol)
        this->add_vector_form((Hermes::Hermes2D::VectorFormVol<Scalar>*) form);
    else if (type == WeakForm_VecSurf)
        this->add_vector_form_surf((Hermes::Hermes2D::VectorFormSurf<Scalar>*) form);
    else
        assert(0);
}

template <typename Scalar>
void WeakFormAgros<Scalar>::registerForm(WeakFormKind type, Field *field, QString area, FormInfo form, int offsetI, int offsetJ, Marker* marker)
{
    ProblemID problemId;

    problemId.sourceFieldId = field->fieldInfo()->fieldId();
    problemId.analysisTypeSource = field->fieldInfo()->analysisType();
    problemId.coordinateType = Agros2D::problem()->config()->coordinateType();
    problemId.linearityType = field->fieldInfo()->linearityType();

    // compiled form
    Hermes::Hermes2D::Form<Scalar> *custom_form = factoryForm<Scalar>(type, problemId, area, &form, marker, NULL, offsetI, offsetJ, NULL);

    // weakform with zero coefficients
    if (!custom_form) return;

    // set time discretisation table
    if (field->fieldInfo()->analysisType() == AnalysisType_Transient)
    {
        dynamic_cast<FormAgrosInterface *>(custom_form)->setTimeDiscretisationTable(&m_bdf2Table);
    }

    addForm(type, custom_form);
    m_numberOfForms++;
}

template <typename Scalar>
void WeakFormAgros<Scalar>::registerFormCoupling(WeakFormKind type, QString area, FormInfo form, int offsetI, int offsetJ,
                                                 SceneMaterial* materialSource, SceneMaterial* materialTarget, CouplingInfo *couplingInfo, int* offsetTimeExt)
{
    ProblemID problemId;

    problemId.sourceFieldId = materialSource->fieldInfo()->fieldId();
    problemId.targetFieldId = materialTarget->fieldInfo()->fieldId();
    problemId.analysisTypeSource = materialSource->fieldInfo()->analysisType();
    problemId.analysisTypeTarget = materialTarget->fieldInfo()->analysisType();
    problemId.coordinateType = Agros2D::problem()->config()->coordinateType();
    problemId.linearityType = materialTarget->fieldInfo()->linearityType();
    problemId.couplingType = couplingInfo->couplingType();

    // compiled form
    Hermes::Hermes2D::Form<Scalar> *custom_form = factoryForm<Scalar>(type, problemId,
                                                                      area, &form, materialSource, materialTarget, offsetI, offsetJ, offsetTimeExt);
    // weakform with zero coefficients
    if (!custom_form) return;

    // TODO at the present moment, it is impossible to have more sources !
    //assert(field->m_couplingSources.size() <= 1);

    assert((type == WeakForm_MatVol) || (type == WeakForm_VecVol));

    addForm(type, custom_form);
    m_numberOfForms++;
}


template <typename Scalar>
void WeakFormAgros<Scalar>::registerForms()
{
    m_numberOfForms = 0;
    foreach(Field* field, m_block->fields())
    {
        FieldInfo* fieldInfo = field->fieldInfo();

        // boundary conditions
        for (int edgeNum = 0; edgeNum<Agros2D::scene()->edges->count(); edgeNum++)
        {
            SceneBoundary *boundary = Agros2D::scene()->edges->at(edgeNum)->marker(fieldInfo);
            if (boundary && boundary != Agros2D::scene()->boundaries->getNone(fieldInfo))
            {
                Module::BoundaryType boundaryType = fieldInfo->boundaryType(boundary->type());

                foreach (FormInfo expression, boundaryType.wfMatrixSurface())
                    registerForm(WeakForm_MatSurf, field, QString::number(edgeNum), expression,
                                 m_block->offset(field), m_block->offset(field), boundary);

                foreach (FormInfo expression, boundaryType.wfVectorSurface())
                    registerForm(WeakForm_VecSurf, field, QString::number(edgeNum), expression,
                                 m_block->offset(field), m_block->offset(field), boundary);
            }
        }

        // materials
        for (int labelNum = 0; labelNum<Agros2D::scene()->labels->count(); labelNum++)
        {
            //cout << "material " << labelNum << endl;
            SceneMaterial *material = Agros2D::scene()->labels->at(labelNum)->marker(fieldInfo);

            assert(material);
            if (material != Agros2D::scene()->materials->getNone(fieldInfo))
            {
                foreach (FormInfo expression, wfMatrixVolumeSeparated(fieldInfo->plugin()->module(), fieldInfo->analysisType(), fieldInfo->linearityType()))
                    registerForm(WeakForm_MatVol, field, QString::number(labelNum), expression,
                                 m_block->offset(field), m_block->offset(field), material);


                foreach (FormInfo expression, wfVectorVolumeSeparated(fieldInfo->plugin()->module(), fieldInfo->analysisType(), fieldInfo->linearityType()))
                    registerForm(WeakForm_VecVol, field, QString::number(labelNum), expression,
                                 m_block->offset(field), m_block->offset(field), material);

                // weak coupling
                foreach(CouplingInfo* couplingInfo, field->couplingInfos())
                {
                    foreach (FormInfo expression, couplingInfo->wfVectorVolume())
                    {
                        SceneMaterial* materialSource = Agros2D::scene()->labels->at(labelNum)->marker(couplingInfo->sourceField());
                        assert(materialSource);

                        if (materialSource != Agros2D::scene()->materials->getNone(couplingInfo->sourceField()))
                        {
                            registerFormCoupling(WeakForm_VecVol, QString::number(labelNum), expression,
                                                 m_block->offset(field), m_block->offset(field), materialSource, material, couplingInfo, &m_offsetTimeExt);
                        }
                    }
                }
            }
        }
    }

    // hard coupling
    foreach (CouplingInfo* couplingInfo, m_block->couplings())
    {
        if (couplingInfo->isHard())
        {
            Field* sourceField = m_block->field(couplingInfo->sourceField());
            Field* targetField = m_block->field(couplingInfo->targetField());

            for (int labelNum = 0; labelNum<Agros2D::scene()->labels->count(); labelNum++)
            {
                SceneMaterial *sourceMaterial = Agros2D::scene()->labels->at(labelNum)->marker(sourceField->fieldInfo());
                SceneMaterial *targetMaterial = Agros2D::scene()->labels->at(labelNum)->marker(targetField->fieldInfo());

                if (sourceMaterial && (sourceMaterial != Agros2D::scene()->materials->getNone(sourceField->fieldInfo()))
                        && targetMaterial && (targetMaterial != Agros2D::scene()->materials->getNone(targetField->fieldInfo())))
                {

                    qDebug() << "hard coupling form on marker " << labelNum;

                    foreach (FormInfo pars, couplingInfo->wfMatrixVolume())
                        registerFormCoupling(WeakForm_MatVol, QString::number(labelNum), pars,
                                             m_block->offset(targetField) - sourceField->fieldInfo()->numberOfSolutions(), m_block->offset(sourceField),
                                             sourceMaterial, targetMaterial, couplingInfo, NULL);

                    foreach (FormInfo pars, couplingInfo->wfVectorVolume())
                        registerFormCoupling(WeakForm_VecVol, QString::number(labelNum), pars,
                                             m_block->offset(targetField) - sourceField->fieldInfo()->numberOfSolutions(), m_block->offset(sourceField),
                                             sourceMaterial, targetMaterial, couplingInfo, NULL);

                }
            }
        }
    }
    //qDebug() << QString("registered %1 forms").arg(m_numberOfForms);
}

template <typename Scalar>
void WeakFormAgros<Scalar>::updateExtField()
{
<<<<<<< HEAD
=======
    Hermes::vector<MeshFunctionSharedPtr<Scalar> > externalSlns;

>>>>>>> 8477d911
    // todo: new values handling is not ready for hard coupling: offsets have to be used
    assert(m_block->fields().size() == 1);
    foreach(Field* field, m_block->fields())
    {
<<<<<<< HEAD
        FieldInfo* fieldInfo = field->fieldInfo();
        XMLModule::module* module = fieldInfo->plugin()->module();
        foreach(XMLModule::weakform_volume weakform, module->volume().weakforms_volume().weakform_volume())
        {
            if(analysisTypeFromStringKey(QString::fromStdString(weakform.analysistype())) == fieldInfo->analysisType())
            {
                foreach(XMLModule::quantity quantity, weakform.quantity())
                {
                    ProblemID problemId;

                    problemId.sourceFieldId = fieldInfo->fieldId();
                    problemId.analysisTypeSource = fieldInfo->analysisType();
                    problemId.coordinateType = Agros2D::problem()->config()->coordinateType();
                    problemId.linearityType = field->fieldInfo()->linearityType();

                    AgrosExtFunction *extFunction = fieldInfo->plugin()->extFunction(problemId, QString::fromStdString(quantity.id()));

                }
            }
        }
    }


=======

        FieldInfo* fieldInfo = field->fieldInfo();
        XMLModule::module* module = fieldInfo->plugin()->module();
        ProblemID problemId;
        problemId.sourceFieldId = fieldInfo->fieldId();
        problemId.analysisTypeSource = fieldInfo->analysisType();
        problemId.coordinateType = Agros2D::problem()->config()->coordinateType();
        problemId.linearityType = fieldInfo->linearityType();

        XMLModule::weakform_volume weakform = module->volume().weakforms_volume().weakform_volume().at(0);
        foreach(XMLModule::weakform_volume weakformTest, module->volume().weakforms_volume().weakform_volume())
        {
            if(analysisTypeFromStringKey(QString::fromStdString(weakformTest.analysistype())) == fieldInfo->analysisType())
            {
                weakform = weakformTest;
                break;
            }
        }

        QMap<QString, int> quantityOrdering;
        QMap<QString, bool> quantityIsNonlin;
        Module::volumeQuantityProperties(module, quantityOrdering, quantityIsNonlin);
        QList<int> numbers = quantityOrdering.values();
        qSort(numbers);
        foreach(int index, numbers)
        {
            QString quantityID = quantityOrdering.key(index);
            qDebug() << QString("register value %1, index %2").arg(quantityID).arg(index);


            bool containedInAnalysis = false;
            foreach(XMLModule::quantity quantity, weakform.quantity())
            {
                if(QString::fromStdString(quantity.id()) == quantityID)
                {
                    containedInAnalysis = true;
                    break;
                }
            }

            AgrosExtFunction *extFunction = NULL;
            if(containedInAnalysis)
                extFunction = fieldInfo->plugin()->extFunction(problemId, quantityID, false, fieldInfo->initialMesh()); //todo: solutionMesh
            else
                extFunction = new AgrosEmptyExtFunction(fieldInfo->initialMesh()); //todo: solutionMesh

            assert(extFunction);
            assert(externalSlns.size() == index);
            externalSlns.push_back(extFunction);

            if(quantityIsNonlin[quantityID])
            {
                extFunction = NULL;
                if(containedInAnalysis)
                    extFunction = fieldInfo->plugin()->extFunction(problemId, quantityID, true, fieldInfo->initialMesh());  //todo: solutionMesh
                else
                    extFunction = new AgrosEmptyExtFunction(    fieldInfo->initialMesh());  //todo: solutionMesh

                assert(extFunction);
                assert(externalSlns.size() - 1 == index);
                externalSlns.push_back(extFunction);
            }

        }
    }

>>>>>>> 8477d911
    FieldInfo* transientFieldInfo;
    CouplingInfo* couplingInfo;
    int numTransientFields = 0;
    int numTotalCouplings = 0;
    foreach(Field* field, m_block->fields())
    {
        FieldInfo* fieldInfo = field->fieldInfo();
        if(fieldInfo->analysisType() == AnalysisType_Transient)
        {
            numTransientFields++;
            transientFieldInfo = fieldInfo;
        }

        int numCouplings = field->couplingInfos().size();

        // only one coupling for one field so far
        assert(numCouplings <= 1);
        if(numCouplings)
        {
            couplingInfo = field->couplingInfos().at(0);
            assert(couplingInfo->isWeak());
        }
        numTotalCouplings += numCouplings;
    }

    // for more hard-coupled transient field changes in offsetExtTime have to be done
    assert(numTransientFields <= 1);

    // at the present moment, block can be influenced (weakly coupled with) only one other field. Otherwise changes in offsetExtTime have to be done
    assert(numTotalCouplings <= 1);

    m_offsetTimeExt = 0;

    // first push previous solutions for transient forms
    if (numTransientFields >= 1)
    {
        assert(m_bdf2Table);

        m_offsetTimeExt = m_bdf2Table->n() * transientFieldInfo->numberOfSolutions() ;

        int lastTimeStep = Agros2D::problem()->actualTimeStep() - 1; // todo: check

        for(int backLevel = 0; backLevel < m_bdf2Table->n(); backLevel++)
        {
            int timeStep = lastTimeStep - backLevel;
            int adaptivityStep = Agros2D::solutionStore()->lastAdaptiveStep(transientFieldInfo, SolutionMode_Normal, timeStep);
            FieldSolutionID solutionID(transientFieldInfo, timeStep, adaptivityStep, SolutionMode_Reference);
            if(! Agros2D::solutionStore()->contains(solutionID))
                solutionID.solutionMode = SolutionMode_Normal;
            assert(Agros2D::solutionStore()->contains(solutionID));

            for (int comp = 0; comp < solutionID.group->numberOfSolutions(); comp++)
                externalSlns.push_back(Agros2D::solutionStore()->multiArray(solutionID).solutions().at(comp));
        }
    }

    // push external solution for weak coupling
    if(numTotalCouplings >= 1)
    {
        assert(externalSlns.size() == m_offsetTimeExt);

        FieldSolutionID solutionID = Agros2D::solutionStore()->lastTimeAndAdaptiveSolution(couplingInfo->sourceField(), SolutionMode_Finer);

        for (int comp = 0; comp < solutionID.group->numberOfSolutions(); comp++)
            externalSlns.push_back(Agros2D::solutionStore()->multiArray(solutionID).solutions().at(comp));
    }


    this->set_ext(externalSlns);
}

template <typename SectionWithTemplates>
QList<FormInfo> wfMatrixTemplates(SectionWithTemplates *section)
{
    // matrix weakforms
    QList<FormInfo> weakForms;
    // weakform
    for (unsigned int i = 0; i < section->matrix_form().size(); i++)
    {
        XMLModule::matrix_form form = section->matrix_form().at(i);
        assert(form.i().present() && form.j().present() && form.planar().present() && form.axi().present());
        FormInfo formInfo(QString::fromStdString(form.id()),
                          form.i().get(),
                          form.j().get(),
                          form.symmetric() ? Hermes::Hermes2D::HERMES_SYM : Hermes::Hermes2D::HERMES_NONSYM);
        formInfo.condition = form.condition().present() ? QString::fromStdString(form.condition().get()) : "";
        formInfo.expr_planar = QString::fromStdString(form.planar().get());
        formInfo.expr_axi = QString::fromStdString(form.axi().get());
        weakForms.append(formInfo);
    }

    return weakForms;
}

template <typename SectionWithTemplates>
QList<FormInfo> wfVectorTemplates(SectionWithTemplates *section)
{
    // vector weakforms
    QList<FormInfo> weakForms;
    for (unsigned int i = 0; i < section->vector_form().size(); i++)
    {
        XMLModule::vector_form form = section->vector_form().at(i);
        assert(form.i().present() && form.j().present() && form.planar().present() && form.axi().present());
        FormInfo formInfo(QString::fromStdString(form.id()),
                          form.i().get(),
                          form.j().get());
        formInfo.condition = form.condition().present() ? QString::fromStdString(form.condition().get()) : "";
        formInfo.expr_planar = QString::fromStdString(form.planar().get());
        formInfo.expr_axi = QString::fromStdString(form.axi().get());
        weakForms.append(formInfo);
    }

    return weakForms;
}

QList<FormInfo> wfEssentialTemplates(XMLModule::surface *surface)
{
    // vector weakforms
    QList<FormInfo> weakForms;
    for (unsigned int i = 0; i < surface->essential_form().size(); i++)
    {
        XMLModule::essential_form form = surface->essential_form().at(i);
        assert(form.i().present() && form.planar().present() && form.axi().present());
        FormInfo formInfo(QString::fromStdString(form.id()),
                          form.i().get());
        formInfo.condition = form.condition().present() ? QString::fromStdString(form.condition().get()) : "";
        formInfo.expr_planar = QString::fromStdString(form.planar().get());
        formInfo.expr_axi = QString::fromStdString(form.axi().get());
        weakForms.append(formInfo);
    }

    return weakForms;
}

XMLModule::linearity_option findLinearityOption(XMLModule::volume *volume, AnalysisType analysisType, LinearityType linearityType)
{
    for (unsigned int i = 0; i < volume->weakforms_volume().weakform_volume().size(); i++)
    {
        XMLModule::weakform_volume wf = volume->weakforms_volume().weakform_volume().at(i);

        if (wf.analysistype() == analysisTypeToStringKey(analysisType).toStdString())
        {
            for(unsigned int i = 0; i < wf.linearity_option().size(); i++)
            {
                XMLModule::linearity_option lo = wf.linearity_option().at(i);
                if(lo.type() == linearityTypeToStringKey(linearityType).toStdString())
                {
                    return lo;
                }
            }
        }
    }
}

XMLModule::linearity_option findLinearityOption(XMLModule::boundary *boundary, AnalysisType analysisType, LinearityType linearityType)
{
    for(unsigned int i = 0; i < boundary->linearity_option().size(); i++)
    {
        XMLModule::linearity_option lo = boundary->linearity_option().at(i);
        if(lo.type() == linearityTypeToStringKey(linearityType).toStdString())
        {
            return lo;
        }
    }
}

template <typename SectionWithElements>
QList<FormInfo> wfMatrixElements(SectionWithElements *section, AnalysisType analysisType, LinearityType linearityType)
{
    // matrix weakforms
    QList<FormInfo> weakForms;
    XMLModule::linearity_option lo = findLinearityOption(section, analysisType, linearityType);

    for (unsigned int i = 0; i < lo.matrix_form().size(); i++)
    {
        XMLModule::matrix_form form = lo.matrix_form().at(i);
        FormInfo formInfo(QString::fromStdString(form.id()));
        weakForms.append(formInfo);
    }

    return weakForms;
}

template <typename SectionWithElements>
QList<FormInfo> wfVectorElements(SectionWithElements *section, AnalysisType analysisType, LinearityType linearityType)
{
    // vector weakforms
    QList<FormInfo> weakForms;
    XMLModule::linearity_option lo = findLinearityOption(section, analysisType, linearityType);

    for (unsigned int i = 0; i < lo.vector_form().size(); i++)
    {
        XMLModule::vector_form form = lo.vector_form().at(i);
        FormInfo formInfo(QString::fromStdString(form.id()));
        if(form.variant().present())
            formInfo.variant = weakFormVariantFromStringKey(QString::fromStdString(form.variant().get()));
        if(form.coefficient().present())
            formInfo.coefficient = QString::fromStdString(form.coefficient().get()).toDouble();
        weakForms.append(formInfo);
    }

    return weakForms;
}

QList<FormInfo> wfEssentialElements(XMLModule::boundary *boundary, AnalysisType analysisType, LinearityType linearityType)
{
    // essential
    QList<FormInfo> weakForms;
    XMLModule::linearity_option lo = findLinearityOption(boundary, analysisType, linearityType);

    for (unsigned int i = 0; i < lo.essential_form().size(); i++)
    {
        XMLModule::essential_form form = lo.essential_form().at(i);
        FormInfo formInfo(QString::fromStdString(form.id()));
        weakForms.append(formInfo);
    }

    return weakForms;
}

void checkDuplicities(QList<FormInfo> list)
{
    for(int i = 0; i < list.size(); i++)
    {
        for(int j = 0; j < list.size(); j++)
        {
            if(i != j)
            {
                if(list[i].id == list[j].id)
                    throw AgrosGeneratorException("Duplicities in forms");
            }
        }
    }
}

FormInfo findFormInfo(QList<FormInfo> list, QString id)
{
    foreach(FormInfo form, list)
    {
        if(form.id == id)
            return form;
    }
    throw AgrosGeneratorException(QString("Form %1 not found").arg(id));
}

// todo: implement properly. What if uval is part of some identifier?
void replaceForVariant(QString& str, WeakFormVariant variant)
{
    if(variant == WeakFormVariant_Normal)
    {
    }
    else if(variant == WeakFormVariant_Residual)
    {
        str.replace("uval", "upval");
        str.replace("udx", "updx");
        str.replace("udy", "updy");
        str.replace("udr", "updr");
        str.replace("udz", "updz");
    }
    else if(variant == WeakFormVariant_TimeResidual)
    {
        str.replace("uval", "uptval");
        str.replace("udx", "uptdx");
        str.replace("udy", "uptdy");
        str.replace("udr", "uptdr");
        str.replace("udz", "uptdz");
    }
    else
        throw AgrosGeneratorException("Unknown form variant");
}

QList<FormInfo> generateSeparated(QList<FormInfo> elements, QList<FormInfo> templates, QList<FormInfo> templatesForResidual = QList<FormInfo>())
{
    checkDuplicities(templates);
    checkDuplicities(elements);
    QList<FormInfo> listResult;
    foreach(FormInfo formElement, elements)
    {
        FormInfo formTemplate;
        try
        {
            formTemplate = findFormInfo(templates, formElement.id);
        }
        catch(AgrosGeneratorException &err)
        {
            if(templatesForResidual.empty())
                throw;
            else
                formTemplate = findFormInfo(templatesForResidual, formElement.id);
        }

        FormInfo formResult(formTemplate.id, formTemplate.i, formTemplate.j, formTemplate.sym);
        formResult.condition = formTemplate.condition;

        if (formElement.coefficient != 1.)
        {
            formResult.expr_axi = QString("%1*(%2)").arg(formElement.coefficient).arg(formTemplate.expr_axi);
            formResult.expr_planar = QString("%1*(%2)").arg(formElement.coefficient).arg(formTemplate.expr_planar);
        }
        else
        {
            formResult.expr_axi = formTemplate.expr_axi;
            formResult.expr_planar = formTemplate.expr_planar;
        }
        replaceForVariant(formResult.expr_axi, formElement.variant);
        replaceForVariant(formResult.expr_planar, formElement.variant);

        listResult.push_back(formResult);
    }

    return listResult;
}

template <typename Scalar>
QList<FormInfo> WeakFormAgros<Scalar>::wfMatrixVolumeSeparated(XMLModule::module* module, AnalysisType analysisType, LinearityType linearityType)
{
    QList<FormInfo> templates = wfMatrixTemplates(&module->volume());
    QList<FormInfo> elements = wfMatrixElements(&module->volume(), analysisType, linearityType);

    return generateSeparated(elements, templates);
}

template <typename Scalar>
QList<FormInfo> WeakFormAgros<Scalar>::wfVectorVolumeSeparated(XMLModule::module* module, AnalysisType analysisType, LinearityType linearityType)
{
    QList<FormInfo> templatesVector = wfVectorTemplates(&module->volume());
    QList<FormInfo> templatesMatrix = wfMatrixTemplates(&module->volume());
    QList<FormInfo> elements = wfVectorElements(&module->volume(), analysisType, linearityType);

    return generateSeparated(elements, templatesVector, templatesMatrix);
}

QList<FormInfo> generateComplete(QList<FormInfo> separated)
{
    QList<FormInfo> complete;
    while(! separated.empty())
    {
        FormInfo form = separated.first();
        separated.removeFirst();
        QMutableListIterator<FormInfo> iter(separated);
        form.id = QString("complete_%1_%2").arg(form.i).arg(form.j);
        while(iter.hasNext())
        {
            iter.next();
            if((iter.value().i == form.i) && (iter.value().j == form.j))
            {
                form.expr_planar = QString("%1 + (%2)").arg(form.expr_planar).arg(iter.value().expr_planar);
                form.expr_axi = QString("%1 + (%2)").arg(form.expr_axi).arg(iter.value().expr_axi);
                if((form.sym == Hermes::Hermes2D::HERMES_SYM) && (iter.value().sym != Hermes::Hermes2D::HERMES_SYM))
                    form.sym = Hermes::Hermes2D::HERMES_NONSYM;
                if((form.sym == Hermes::Hermes2D::HERMES_ANTISYM) && (iter.value().sym != Hermes::Hermes2D::HERMES_ANTISYM))
                    form.sym = Hermes::Hermes2D::HERMES_NONSYM;
                iter.remove();
            }
        }
        complete.push_back(form);
    }
    return complete;
}

template <typename Scalar>
QList<FormInfo> WeakFormAgros<Scalar>::wfMatrixVolumeComplete(XMLModule::module* module, AnalysisType analysisType, LinearityType linearityType)
{
    QList<FormInfo> separated = wfMatrixVolumeSeparated(module, analysisType, linearityType);
    return generateComplete(separated);
}

template <typename Scalar>
QList<FormInfo> WeakFormAgros<Scalar>::wfVectorVolumeComplete(XMLModule::module* module, AnalysisType analysisType, LinearityType linearityType)
{
    QList<FormInfo> separated = wfVectorVolumeSeparated(module, analysisType, linearityType);
    return generateComplete(separated);
}


// ***********************************************************************************************

Module::LocalVariable::LocalVariable(const FieldInfo *fieldInfo, XMLModule::localvariable lv,
                                     CoordinateType coordinateType, AnalysisType analysisType)
{
    m_id = QString::fromStdString(lv.id());
    m_name = fieldInfo->plugin()->localeName(QString::fromStdString(lv.name()));
    m_shortname = QString::fromStdString(lv.shortname());
    m_shortnameHtml = (lv.shortname_html().present()) ? QString::fromStdString(lv.shortname_html().get()) : m_shortname;
    m_unit = QString::fromStdString(lv.unit());
    m_unitHtml = (lv.unit_html().present()) ? QString::fromStdString(lv.unit_html().get()) : m_unit;

    m_isScalar = (lv.type() == "scalar");

    for (unsigned int i = 0; i < lv.expression().size(); i++)
    {
        XMLModule::expression exp = lv.expression().at(i);
        if (exp.analysistype() == analysisTypeToStringKey(analysisType).toStdString())
        {
            if (coordinateType == CoordinateType_Planar)
                m_expression = Expression(m_isScalar ? QString::fromStdString(exp.planar().get()) : "",
                                          m_isScalar ? "" : QString::fromStdString(exp.planar_x().get()),
                                          m_isScalar ? "" : QString::fromStdString(exp.planar_y().get()));
            else
                m_expression = Expression(m_isScalar ? QString::fromStdString(exp.axi().get()) : "",
                                          m_isScalar ? "" : QString::fromStdString(exp.axi_r().get()),
                                          m_isScalar ? "" : QString::fromStdString(exp.axi_z().get()));
        }
    }
}

// ***********************************************************************************************

Module::MaterialTypeVariable::MaterialTypeVariable(XMLModule::quantity quant)
    : m_defaultValue(0), m_expressionNonlinear(""), m_isTimeDep(false)
{
    m_id = QString::fromStdString(quant.id());

    if (quant.shortname().present())
        m_shortname = QString::fromStdString(quant.shortname().get());

    if (quant.default_().present())
        m_defaultValue = quant.default_().get();

    if (quant.is_bool().present())
        m_isBool = (quant.is_bool().get() != 0);
    else
        m_isBool = false;

    if (quant.only_if().present())
        m_onlyIf = QString::fromStdString(quant.only_if().get());

    if (quant.only_if_not().present())
        m_onlyIfNot = QString::fromStdString(quant.only_if_not().get());

    if (quant.is_source().present())
        m_isSource = (quant.is_source().get() != 0);
}

// ***********************************************************************************************

Module::BoundaryType::BoundaryType(const FieldInfo *fieldInfo,
                                   QList<BoundaryTypeVariable> boundary_type_variables,
                                   XMLModule::boundary bdy)
{
    m_id = QString::fromStdString(bdy.id());
    m_name = fieldInfo->plugin()->localeName(QString::fromStdString(bdy.name()));
    m_equation = QString::fromStdString(bdy.equation());

    // variables
    for (unsigned int i = 0; i < bdy.quantity().size(); i++)
    {
        XMLModule::quantity qty = bdy.quantity().at(i);

        foreach (Module::BoundaryTypeVariable old, boundary_type_variables)
        {
            if (old.id().toStdString() == qty.id())
            {
                bool isTimeDep = false;
                bool isSpaceDep = false;

                if (qty.dependence().present())
                {
                    if (QString::fromStdString(qty.dependence().get()) == "time")
                    {
                        isTimeDep = true;
                    }
                    else if (QString::fromStdString(qty.dependence().get()) == "space")
                    {
                        isSpaceDep = true;
                    }
                    else if (QString::fromStdString(qty.dependence().get()) == "time-space")
                    {
                        isTimeDep = true;
                        isSpaceDep = true;
                    }
                }

                m_variables.append(Module::BoundaryTypeVariable(old.id(), old.shortname(), isTimeDep, isSpaceDep));
            }
        }
    }

    m_wfMatrix = wfMatrixSurface(&fieldInfo->plugin()->module()->surface(), &bdy, fieldInfo->analysisType(), fieldInfo->linearityType());
    m_wfVector = wfVectorSurface(&fieldInfo->plugin()->module()->surface(), &bdy, fieldInfo->analysisType(), fieldInfo->linearityType());
    m_essential = essential(&fieldInfo->plugin()->module()->surface(), &bdy, fieldInfo->analysisType(), fieldInfo->linearityType());
}

QList<FormInfo> Module::BoundaryType::wfMatrixSurface(XMLModule::surface *surface, XMLModule::boundary *boundary, AnalysisType analysisType, LinearityType linearityType)
{
    QList<FormInfo> matrixTemplates = wfMatrixTemplates(surface);
    QList<FormInfo> matrixElements = wfMatrixElements(boundary, analysisType, linearityType);
    return generateSeparated(matrixElements, matrixTemplates);
}

QList<FormInfo> Module::BoundaryType::wfVectorSurface(XMLModule::surface *surface, XMLModule::boundary *boundary, AnalysisType analysisType, LinearityType linearityType)
{
    QList<FormInfo> vectorTemplates = wfVectorTemplates(surface);
    QList<FormInfo> matrixTemplates = wfMatrixTemplates(surface);
    QList<FormInfo> vectorElements = wfVectorElements(boundary, analysisType, linearityType);
    return generateSeparated(vectorElements, vectorTemplates, matrixTemplates);
}

QList<FormInfo> Module::BoundaryType::essential(XMLModule::surface *surface, XMLModule::boundary *boundary, AnalysisType analysisType, LinearityType linearityType)
{
    QList<FormInfo> essentialTemplates = wfEssentialTemplates(surface);
    QList<FormInfo> essentialElements = wfEssentialElements(boundary, analysisType, linearityType);
    return generateSeparated(essentialElements, essentialTemplates);
}

Module::BoundaryTypeVariable::BoundaryTypeVariable(XMLModule::quantity quant)
{
    m_id = QString::fromStdString(quant.id());
    if (quant.shortname().present())
        m_shortname = QString::fromStdString(quant.shortname().get());
    if (quant.default_().present())
        m_defaultValue = quant.default_().get();
    else
        m_defaultValue = 0.0;
}

Module::BoundaryType::~BoundaryType()
{
    m_essential.clear();
    m_variables.clear();
    m_wfMatrix.clear();
    m_wfVector.clear();
    m_essential.clear();
}


// ***********************************************************************************************

// dialog row UI
Module::DialogRow::DialogRow(const FieldInfo *fieldInfo, XMLModule::quantity qty)
{
    m_id = QString::fromStdString(qty.id());
    m_name = (qty.name().present()) ? fieldInfo->plugin()->localeName(QString::fromStdString(qty.name().get())) : "";

    m_shortname = (qty.shortname().present()) ? QString::fromStdString(qty.shortname().get()) : "";
    m_shortnameHtml = (qty.shortname_html().present()) ? QString::fromStdString(qty.shortname_html().get()) : "";
    m_shortnameDependence = (qty.shortname_dependence().present()) ? QString::fromStdString(qty.shortname_dependence().get()) : "";
    m_shortnameDependenceHtml = (qty.shortname_dependence_html().present()) ? QString::fromStdString(qty.shortname_dependence_html().get()) : "";

    m_unit = (qty.unit().present()) ? QString::fromStdString(qty.unit().get()) : "";
    m_unitHtml = (qty.unit_html().present()) ? QString::fromStdString(qty.unit_html().get()) : "";
    m_unitLatex = (qty.unit_latex().present()) ? QString::fromStdString(qty.unit_latex().get()) : "";

    m_defaultValue = (qty.default_().present()) ? qty.default_().get() : 0.0;
    m_condition = (qty.condition().present()) ? QString::fromStdString(qty.condition().get()) : "";
}

// dialog UI
Module::DialogUI::DialogUI(const FieldInfo *fieldInfo, XMLModule::gui ui)
{
    for (unsigned int i = 0; i < ui.group().size(); i++)
    {
        XMLModule::group grp = ui.group().at(i);

        // group name
        QString name = (grp.name().present()) ? fieldInfo->plugin()->localeName(QString::fromStdString(grp.name().get())) : "";

        QList<Module::DialogRow> materials;
        for (unsigned int i = 0; i < grp.quantity().size(); i++)
        {
            XMLModule::quantity quant = grp.quantity().at(i);

            // append material
            materials.append(Module::DialogRow(fieldInfo, quant));
        }

        m_groups[name] = materials;
    }
}

Module::DialogRow Module::DialogUI::dialogRow(const QString &id)
{
    foreach (QList<Module::DialogRow> rows, m_groups)
        foreach (Module::DialogRow row, rows)
            if (row.id() == id)
                return row;
}

void Module::DialogUI::clear()
{
    m_groups.clear();
}

// ***********************************************************************************************

AGROS_LIBRARY_API void Module::updateTimeFunctions(double time)
{
    // update materials
    foreach (SceneMaterial *material, Agros2D::scene()->materials->items())
        if (material->fieldInfo())
            foreach (Module::MaterialTypeVariable variable, material->fieldInfo()->materialTypeVariables())
                if (variable.isTimeDep() && material->fieldInfo()->analysisType() == AnalysisType_Transient)
                    material->evaluate(variable.id(), time);

    // update boundaries
    foreach (SceneBoundary *boundary, Agros2D::scene()->boundaries->items())
        if (boundary->fieldInfo())
            foreach (Module::BoundaryType boundaryType, boundary->fieldInfo()->boundaryTypes())
                foreach (Module::BoundaryTypeVariable variable, boundaryType.variables())
                    if (variable.isTimeDep() && boundary->fieldInfo()->analysisType() == AnalysisType_Transient)
                        boundary->evaluate(variable.id(), time);
}

Hermes::vector<MeshSharedPtr> Module::readMeshFromFileXML(const QString &fileName)
{
    // save locale
    char *plocale = setlocale (LC_NUMERIC, "");
    setlocale (LC_NUMERIC, "C");

    Hermes::vector<MeshSharedPtr > meshes;
    int numMeshes = Agros2D::problem()->fieldInfos().count();
    for(int i = 0; i < numMeshes; i++)
    {
        MeshSharedPtr mesh(new Hermes::Hermes2D::Mesh());
        meshes.push_back(mesh);
    }

    Hermes::Hermes2D::MeshReaderH2DXML meshloader;
    meshloader.set_validation(false);
    try
    {
        meshloader.load(compatibleFilename(QFileInfo(fileName).absoluteFilePath()).toStdString().c_str(), meshes);
    }
    catch (Hermes::Exceptions::MeshLoadFailureException& e)
    {
        qDebug() << e.what();
        throw Hermes::Exceptions::MeshLoadFailureException(e.what());
    }

    // set system locale
    setlocale(LC_NUMERIC, plocale);

    return meshes;
}

Hermes::vector<MeshSharedPtr> Module::readMeshFromFileBSON(const QString &fileName)
{
    Hermes::vector<MeshSharedPtr > meshes;
    int numMeshes = Agros2D::problem()->fieldInfos().count();
    for(int i = 0; i < numMeshes; i++)
    {
        MeshSharedPtr mesh(new Hermes::Hermes2D::Mesh());
        meshes.push_back(mesh);
    }

    Hermes::Hermes2D::MeshReaderH2DBSON meshloader;
    try
    {
        Hermes::HermesCommonApi.set_integral_param_value(Hermes::checkMeshesOnLoad, false);

        // QTime time;
        // time.start();
        meshloader.load(compatibleFilename(QFileInfo(fileName).absoluteFilePath()).toStdString().c_str(), meshes);
        // qDebug() << "bson mesh load" << time.elapsed();
    }
    catch (Hermes::Exceptions::MeshLoadFailureException& e)
    {
        qDebug() << e.what();
        throw Hermes::Exceptions::MeshLoadFailureException(e.what());
    }

    return meshes;
}

void Module::writeMeshToFileXML(const QString &fileName, Hermes::vector<MeshSharedPtr> meshes)
{
    // save locale
    char *plocale = setlocale (LC_NUMERIC, "");
    setlocale (LC_NUMERIC, "C");

    Hermes::Hermes2D::MeshReaderH2DXML meshloader;
    meshloader.set_validation(false);
    meshloader.save(compatibleFilename(QFileInfo(fileName).absoluteFilePath()).toStdString().c_str(), meshes);

    // set system locale
    setlocale(LC_NUMERIC, plocale);
}

void Module::writeMeshToFileBSON(const QString &fileName, Hermes::vector<MeshSharedPtr> meshes)
{
    Hermes::Hermes2D::MeshReaderH2DBSON meshloader;
    meshloader.save(compatibleFilename(QFileInfo(fileName).absoluteFilePath()).toStdString().c_str(), meshes);
}

void findVolumeLinearityOption(XMLModule::linearity_option& option, XMLModule::module *module, AnalysisType analysisType, LinearityType linearityType)
{
    for (unsigned int i = 0; i < module->volume().weakforms_volume().weakform_volume().size(); i++)
    {
        XMLModule::weakform_volume wf = module->volume().weakforms_volume().weakform_volume().at(i);

        if (wf.analysistype() == analysisTypeToStringKey(analysisType).toStdString())
        {
            for(unsigned int i = 0; i < wf.linearity_option().size(); i++)
            {
                XMLModule::linearity_option lo = wf.linearity_option().at(i);
                if(lo.type() == linearityTypeToStringKey(linearityType).toStdString())
                {
                    option = lo;
                }
            }
        }
    }
}

void Module::volumeQuantityProperties(XMLModule::module *module, QMap<QString, int> &quantityOrder, QMap<QString, bool> &quantityIsNonlin)
{
    int nextIndex = 0;
    foreach(XMLModule::quantity quantity, module->volume().quantity())
    {
        QString quantityId = QString::fromStdString(quantity.id());
        quantityOrder[quantityId] = nextIndex;
        nextIndex++;
        quantityIsNonlin[quantityId] = false;
        foreach(XMLModule::weakform_volume weakform, module->volume().weakforms_volume().weakform_volume())
        {
            foreach(XMLModule::quantity quantityInAnalysis, weakform.quantity())
            {
                if(quantity.id() == quantityInAnalysis.id())
                {
                    if(quantityInAnalysis.nonlinearity_axi().present() || quantityInAnalysis.nonlinearity_planar().present())
                    {
                        quantityIsNonlin[quantityId] = true;
                    }
                }
            }
        }

        // if the quantity is nonlinear, we have to reserve space for its derivative as well
        if(quantityIsNonlin[quantityId])
            nextIndex++;
    }
}

template class WeakFormAgros<double>;<|MERGE_RESOLUTION|>--- conflicted
+++ resolved
@@ -425,41 +425,12 @@
 template <typename Scalar>
 void WeakFormAgros<Scalar>::updateExtField()
 {
-<<<<<<< HEAD
-=======
     Hermes::vector<MeshFunctionSharedPtr<Scalar> > externalSlns;
 
->>>>>>> 8477d911
     // todo: new values handling is not ready for hard coupling: offsets have to be used
     assert(m_block->fields().size() == 1);
     foreach(Field* field, m_block->fields())
     {
-<<<<<<< HEAD
-        FieldInfo* fieldInfo = field->fieldInfo();
-        XMLModule::module* module = fieldInfo->plugin()->module();
-        foreach(XMLModule::weakform_volume weakform, module->volume().weakforms_volume().weakform_volume())
-        {
-            if(analysisTypeFromStringKey(QString::fromStdString(weakform.analysistype())) == fieldInfo->analysisType())
-            {
-                foreach(XMLModule::quantity quantity, weakform.quantity())
-                {
-                    ProblemID problemId;
-
-                    problemId.sourceFieldId = fieldInfo->fieldId();
-                    problemId.analysisTypeSource = fieldInfo->analysisType();
-                    problemId.coordinateType = Agros2D::problem()->config()->coordinateType();
-                    problemId.linearityType = field->fieldInfo()->linearityType();
-
-                    AgrosExtFunction *extFunction = fieldInfo->plugin()->extFunction(problemId, QString::fromStdString(quantity.id()));
-
-                }
-            }
-        }
-    }
-
-
-=======
-
         FieldInfo* fieldInfo = field->fieldInfo();
         XMLModule::module* module = fieldInfo->plugin()->module();
         ProblemID problemId;
@@ -525,7 +496,6 @@
         }
     }
 
->>>>>>> 8477d911
     FieldInfo* transientFieldInfo;
     CouplingInfo* couplingInfo;
     int numTransientFields = 0;
