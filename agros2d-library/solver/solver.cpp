// This file is part of Agros.
//
// Agros is free software: you can redistribute it and/or modify
// it under the terms of the GNU General Public License as published by
// the Free Software Foundation, either version 2 of the License, or
// (at your option) any later version.
//
// Agros is distributed in the hope that it will be useful,
// but WITHOUT ANY WARRANTY; without even the implied warranty of
// MERCHANTABILITY or FITNESS FOR A PARTICULAR PURPOSE.  See the
// GNU General Public License for more details.
//
// You should have received a copy of the GNU General Public License
// along with Agros.  If not, see <http://www.gnu.org/licenses/>.
//
//
// University of West Bohemia, Pilsen, Czech Republic
// Email: info@agros2d.org, home page: http://agros2d.org/

// deal.ii
#include <deal.II/grid/tria.h>
#include <deal.II/grid/grid_generator.h>
#include <deal.II/grid/grid_in.h>
#include <deal.II/grid/grid_reordering.h>
#include <deal.II/grid/grid_tools.h>
#include <deal.II/grid/tria_accessor.h>
#include <deal.II/grid/tria_iterator.h>
#include <deal.II/grid/grid_refinement.h>

#include <deal.II/fe/fe_q.h>
#include <deal.II/fe/fe_dgp.h>
#include <deal.II/fe/fe_nothing.h>
#include <deal.II/fe/fe_system.h>
#include <deal.II/fe/fe_values.h>

#include <deal.II/dofs/dof_tools.h>
#include <deal.II/dofs/dof_handler.h>
#include <deal.II/dofs/dof_accessor.h>

#include <deal.II/base/quadrature_lib.h>
#include <deal.II/base/multithread_info.h>

#include <deal.II/base/function.h>
#include <deal.II/numerics/vector_tools.h>
#include <deal.II/numerics/matrix_tools.h>
#include <deal.II/numerics/error_estimator.h>
#include <deal.II/numerics/error_estimator.h>
#include <deal.II/numerics/fe_field_function.h>
#include <deal.II/numerics/data_out.h>
#include <deal.II/numerics/solution_transfer.h>

#include <deal.II/lac/vector.h>
#include <deal.II/lac/full_matrix.h>
#include <deal.II/lac/sparse_matrix.h>
#include <deal.II/lac/compressed_sparsity_pattern.h>
#include <deal.II/lac/solver_cg.h>
#include <deal.II/lac/solver_bicgstab.h>
#include <deal.II/lac/solver_gmres.h>
#include <deal.II/lac/solver_richardson.h>
#include <deal.II/lac/solver_minres.h>
#include <deal.II/lac/solver_qmrs.h>
#include <deal.II/lac/solver_relaxation.h>
#include <deal.II/lac/precondition.h>

#include <streambuf>
#include <sstream>

#include "solver.h"
#include "solver_external.h"
#include "estimators.h"

#include "util.h"
#include "util/global.h"
#include "util/constants.h"

#include "field.h"
#include "problem.h"
#include "solver/problem_config.h"
//#include "module.h"
#include "coupling.h"
#include "scene.h"
#include "sceneedge.h"
#include "scenelabel.h"
#include "scenemarker.h"
#include "scenemarkerdialog.h"
#include "solutionstore.h"
#include "plugin_interface.h"
#include "logview.h"
#include "plugin_interface.h"
#include "weak_form.h"
#include "bdf2.h"

#include "pythonlab/pythonengine.h"

#include <functional>

// todo: find better place
// todo: what for curved elements?
const int QUADRATURE_ORDER_INCREASE = 1;

// todo: is it defined somewhere?
const int MAX_NUM_NONLIN_ITERS = 100;

dealii::hp::FECollection<2> *SolverDeal::createFECollection(const FieldInfo *fieldInfo)
{
    dealii::hp::FECollection<2> *feCollection = new dealii::hp::FECollection<2>();

    // Gauss quadrature and fe collection
    for (unsigned int degree = fieldInfo->value(FieldInfo::SpacePolynomialOrder).toInt(); degree <= DEALII_MAX_ORDER; degree++)
    {
        std::vector<const dealii::FiniteElement<2> *> fes;
        std::vector<unsigned int> multiplicities;

        QMap<int, Module::Space> spaces = fieldInfo->spaces();
        foreach (int key, spaces.keys())
        {
<<<<<<< HEAD
            dealii::FE_Q<2> *fe = new dealii::FE_Q<2>(degree + spaces[key].orderAdjust());
            fes.push_back(fe);
=======
            if (spaces.value(key).type() == "h1")
                fes.push_back(new dealii::FE_Q<2>(degree + spaces[key].orderAdjust()));
            else if (spaces.value(key).type() == "l2")
                fes.push_back(new dealii::FE_DGP<2>(degree + spaces[key].orderAdjust()));
            // fes.push_back(new dealii::FE_Q<2>(degree + spaces[key].orderAdjust()));

>>>>>>> 3d3d16bd
            multiplicities.push_back(1);
        }

        feCollection->push_back(dealii::FESystem<2>(fes, multiplicities));
    }

    return feCollection;
}

//template<int dim>
//class RightHandSide : public dealii::Function<dim>
//{
//public:
//    RightHandSide ()
//        :
//          dealii::Function<dim>()
//    {}
//    virtual double value (const dealii::Point<dim> &p,
//                          const unsigned int component = 0) const;
//};

//template<int dim>
//double RightHandSide<dim>::value (const dealii::Point<dim> &p,
//                                  const unsigned int component) const
//{
//    Assert (component == 0, ExcInternalError());
//    Assert (dim == 2, ExcNotImplemented());

//    const double time = this->get_time();

//    if ((time >= 0.0) && (time <= 10))
//    {
//        if ((p[0] >= 0.013) && (p[0] <= 0.028) && (p[1] >= 0.041) && (p[1] <= 0.17))
//        {
//            return 2e6;
//        }
//    }

//    return 0;
//}

// *******************************************************************************************

SolverDeal::SolverDeal(const FieldInfo *fieldInfo)
<<<<<<< HEAD
    : m_fieldInfo(fieldInfo), m_scene(Agros2D::scene()), m_problem(Agros2D::problem()), m_solution_previous(NULL),
      m_assemble_matrix(true)
=======
    : m_fieldInfo(fieldInfo), m_scene(Agros2D::scene()), m_problem(Agros2D::problem()), m_solution_nonlinear_previous(NULL), m_time(0.0),
      m_bdf2Table(new BDF2ATable())
>>>>>>> 3d3d16bd
{    
    // fe collection
    qDebug() << "SolverDeal::SolverDeal: numberOfSolutions" << fieldInfo->numberOfSolutions();
    m_feCollection = new dealii::hp::FECollection<2>();

    // copy initial mesh
    // at the present moment we do not use multimesh
//    m_triangulation = new dealii::Triangulation<2>();
//    m_triangulation->copy_triangulation(*Agros2D::problem()->initialMesh());
    m_triangulation = Agros2D::problem()->calculationMesh();

    // info
     std::vector<dealii::types::boundary_id> bindicators = m_triangulation->get_boundary_indicators();
    // std::cout << "Number of boundary indicators: " << bindicators.size() << std::endl;
    // std::cout << "Number of active cells: " << m_triangulation->n_active_cells() << std::endl;
    // std::cout << "Total number of cells: " << m_triangulation->n_cells() << std::endl;

    // create dof handler
    m_doFHandler = new dealii::hp::DoFHandler<2>(*m_triangulation);

    // create solution vector
    m_solution = new dealii::Vector<double>();

//    // first position of feCollection, quadrature_formulas and face_quadrature_formulas belongs to NONE space
//    // this will be used for implementation of different meshes
    m_feCollection->push_back(dealii::FESystem<2>(dealii::FE_Nothing<2>(), fieldInfo->numberOfSolutions()));
    m_quadrature_formulas.push_back(dealii::QGauss<2>(1));
    m_face_quadrature_formulas.push_back(dealii::QGauss<2-1>(1));

    // Gauss quadrature and fe collection
    for (unsigned int degree = m_fieldInfo->value(FieldInfo::SpacePolynomialOrder).toInt(); degree <= DEALII_MAX_ORDER; degree++)
    {
        m_feCollection->push_back(dealii::FESystem<2>(dealii::FE_Q<2>(degree), fieldInfo->numberOfSolutions()));
        m_quadrature_formulas.push_back(dealii::QGauss<2>(degree +  QUADRATURE_ORDER_INCREASE));
        m_face_quadrature_formulas.push_back(dealii::QGauss<2-1>(degree + QUADRATURE_ORDER_INCREASE));
    }

    // find those elements, which are used for this field

    dealii::hp::DoFHandler<2>::active_cell_iterator cell = m_doFHandler->begin_active(), endc = m_doFHandler->end();
    for (unsigned int index = 0; cell != endc; ++cell, ++index)
    {
        if(cell->active_fe_index() != 0)
            std::cout << "assert" << std::endl;

        //std::cout << "material id " << cell->material_id() - 1 << std::endl;
        if(m_scene->labels->at(cell->material_id() - 1)->marker(m_fieldInfo) != m_scene->materials->getNone(m_fieldInfo))
        {
            cell->set_active_fe_index(1);
        }
    }

}

SolverDeal::~SolverDeal()
{
<<<<<<< HEAD
//    if (m_triangulation)
//        delete m_triangulation;
=======
    // delete bdf2 table
    delete m_bdf2Table;

    if (m_triangulation)
        delete m_triangulation;
>>>>>>> 3d3d16bd
    m_triangulation = nullptr;

    if (m_doFHandler)
        delete m_doFHandler;
    m_doFHandler = nullptr;

    if (m_solution)
        delete m_solution;
    m_solution = nullptr;

    if (m_feCollection)
        delete m_feCollection;
    m_feCollection = nullptr;
}

void SolverDeal::solveLinearSystem(dealii::SparseMatrix<double> &system, dealii::Vector<double> &rhs, dealii::Vector<double> &sln)
{
    QTime time;
    time.start();

    switch (m_fieldInfo->matrixSolver())
    {
    case SOLVER_UMFPACK:
        solveUMFPACK(system, rhs, sln);
        break;
    case SOLVER_DEALII:
        solvedealii(system, rhs, sln);
        break;
    case SOLVER_EXTERNAL:
        solveExternalUMFPACK(system, rhs, sln);
        break;
    default:
        Agros2D::log()->printError(QObject::tr("Solver"), QObject::tr("Solver '%1' is not supported.").arg(m_fieldInfo->matrixSolver()));
        return;
    }

    hanging_node_constraints.distribute(*m_solution);

    qDebug() << "solved (" << time.elapsed() << "ms )";
}

void SolverDeal::solveUMFPACK(dealii::SparseMatrix<double> &system, dealii::Vector<double> &rhs, dealii::Vector<double> &sln)
{
    if (m_assemble_matrix)
        direct_solver.initialize(system);
    else
        qDebug() << "LU decomposition has been reused";

    direct_solver.vmult(sln, rhs);
}

void SolverDeal::solveExternalUMFPACK(dealii::SparseMatrix<double> &system, dealii::Vector<double> &rhs, dealii::Vector<double> &sln)
{    
    AgrosExternalSolverUMFPack ext(&system, &rhs);
    ext.solve();
    sln = ext.solution();
}

void SolverDeal::solvedealii(dealii::SparseMatrix<double> &system, dealii::Vector<double> &rhs, dealii::Vector<double> &sln)
{
    // preconditioner
    dealii::PreconditionSSOR<> preconditioner;

    switch ((PreconditionerType) m_fieldInfo->value(FieldInfo::LinearSolverIterPreconditioner).toInt())
    {
    case PreconditionerType_SSOR:
    {
        // TODO:
        preconditioner.initialize(system, 1.2);
    }
        break;
    default:
        Agros2D::log()->printError(QObject::tr("Solver"), QObject::tr("Preconditioner '%1' is not supported.").arg(m_fieldInfo->matrixSolver()));
        return;
    }

    // solver control
    dealii::SolverControl solver_control(m_fieldInfo->value(FieldInfo::LinearSolverIterIters).toInt(),
                                         m_fieldInfo->value(FieldInfo::LinearSolverIterToleranceAbsolute).toDouble() * system_rhs.l2_norm());

    switch ((IterSolverType) m_fieldInfo->value(FieldInfo::LinearSolverIterMethod).toInt())
    {
    case IterSolverType_CG:
    {
        dealii::SolverCG<> solver(solver_control);
        solver.solve(system, sln, rhs, preconditioner);
    }
        break;
    case IterSolverType_BiCGStab:
    {
        dealii::SolverBicgstab<> solver(solver_control);
        solver.solve(system, sln, rhs, preconditioner);
    }
        break;
    case IterSolverType_GMRES:
    {
        dealii::SolverGMRES<> solver(solver_control);
        solver.solve(system, sln, rhs, preconditioner);
    }
        break;
    default:
        Agros2D::log()->printError(QObject::tr("Solver"), QObject::tr("Solver method '%1' is not supported.").arg(m_fieldInfo->matrixSolver()));
        return;
    }
}

void SolverDeal::estimateAdaptivitySmoothness(dealii::Vector<float> &smoothness_indicators) const
{
    const unsigned int N = 5;
    std::vector<dealii::Tensor<1,2> > k_vectors;
    std::vector<unsigned int> k_vectors_magnitude;


    for (unsigned int i=0; i<N; ++i)
        for (unsigned int j=0; j<N; ++j)
            if (!((i==0) && (j==0)) && (i*i + j*j < N*N))
            {
                k_vectors.push_back (dealii::Point<2>(M_PI * i, M_PI * j));
                k_vectors_magnitude.push_back (i*i+j*j);
            }


    const unsigned n_fourier_modes = k_vectors.size();
    std::vector<double> ln_k (n_fourier_modes);
    for (unsigned int i=0; i<n_fourier_modes; ++i)
        ln_k[i] = std::log (k_vectors[i].norm());
    std::vector<dealii::Table<2,std::complex<double> > > fourier_transform_matrices (m_feCollection->size());
    dealii::QGauss<1> base_quadrature(2);
    dealii::QIterated<2> quadrature (base_quadrature, N);
    for (unsigned int fe=0; fe<m_feCollection->size(); ++fe)
    {
        fourier_transform_matrices[fe].reinit (n_fourier_modes, (*m_feCollection)[fe].dofs_per_cell);
        for (unsigned int k=0; k<n_fourier_modes; ++k)
            for (unsigned int j=0; j<(*m_feCollection)[fe].dofs_per_cell; ++j)
            {
                std::complex<double> sum = 0;
                for (unsigned int q=0; q<quadrature.size(); ++q)
                {
                    const dealii::Point<2> x_q = quadrature.point(q);
                    sum += std::exp(std::complex<double>(0,1) * (k_vectors[k] * x_q)) * (*m_feCollection)[fe].shape_value(j,x_q) * quadrature.weight(q);
                }
                fourier_transform_matrices[fe](k,j) = sum / std::pow(2*M_PI, 1);
            }
    }
    std::vector<std::complex<double> > fourier_coefficients (n_fourier_modes);
    dealii::Vector<double> local_dof_values;
    TYPENAME dealii::hp::DoFHandler<2>::active_cell_iterator cell = m_doFHandler->begin_active(), endc = m_doFHandler->end();
    for (unsigned int index=0; cell!=endc; ++cell, ++index)
    {
        local_dof_values.reinit (cell->get_fe().dofs_per_cell);
        cell->get_dof_values (*m_solution, local_dof_values);
        for (unsigned int f=0; f<n_fourier_modes; ++f)
        {
            fourier_coefficients[f] = 0;
            for (unsigned int i=0; i<cell->get_fe().dofs_per_cell; ++i)
                fourier_coefficients[f] += fourier_transform_matrices[cell->active_fe_index()](f,i) * local_dof_values(i);
        }
        std::map<unsigned int, double> k_to_max_U_map;
        for (unsigned int f=0; f<n_fourier_modes; ++f)
            if ((k_to_max_U_map.find (k_vectors_magnitude[f]) ==
                 k_to_max_U_map.end())
                    ||
                    (k_to_max_U_map[k_vectors_magnitude[f]] <
                     std::abs (fourier_coefficients[f])))
                k_to_max_U_map[k_vectors_magnitude[f]]
                        = std::abs (fourier_coefficients[f]);
        double sum_1 = 0,
                sum_ln_k = 0,
                sum_ln_k_square = 0,
                sum_ln_U = 0,
                sum_ln_U_ln_k = 0;
        for (unsigned int f=0; f<n_fourier_modes; ++f)
            if (k_to_max_U_map[k_vectors_magnitude[f]] ==
                    std::abs (fourier_coefficients[f]))
            {
                sum_1 += 1;
                sum_ln_k += ln_k[f];
                sum_ln_k_square += ln_k[f]*ln_k[f];
                sum_ln_U += std::log (std::abs (fourier_coefficients[f]));
                sum_ln_U_ln_k += std::log (std::abs (fourier_coefficients[f])) *
                        ln_k[f];
            }
        const double mu = (1./(sum_1*sum_ln_k_square - sum_ln_k*sum_ln_k) * (sum_ln_k*sum_ln_U - sum_1*sum_ln_U_ln_k));
        smoothness_indicators(index) = mu - 1;
    }
}

void SolverDeal::refineGrid(bool refine)
{
    // estimated error per cell
    dealii::Vector<float> estimated_error_per_cell(m_triangulation->n_active_cells());

    // estimator
    switch ((AdaptivityEstimator) m_fieldInfo->value(FieldInfo::AdaptivityEstimator).toInt())
    {
    case AdaptivityEstimator_Kelly:
        dealii::KellyErrorEstimator<2>::estimate(*m_doFHandler,
                                                 m_face_quadrature_formulas,
                                                 TYPENAME dealii::FunctionMap<2>::type(),
                                                 *m_solution,
                                                 estimated_error_per_cell);
        break;
    case AdaptivityEstimator_Gradient:
        GradientErrorEstimator::estimate(*m_doFHandler,
                                         *m_solution,
                                         estimated_error_per_cell);
        break;
    default:
        assert(0);
    }

    dealii::GridRefinement::refine_and_coarsen_fixed_number(*m_triangulation,
                                                            estimated_error_per_cell,
                                                            m_fieldInfo->value(FieldInfo::AdaptivityFinePercentage).toInt() / 100.0,
                                                            m_fieldInfo->value(FieldInfo::AdaptivityCoarsePercentage).toInt() / 100.0);

    // additional informations for p and hp adaptivity
    float min_smoothness = 0.0;
    float max_smoothness = 0.0;
    dealii::Vector<float> smoothnessIndicators;

    if (m_fieldInfo->adaptivityType() == AdaptivityMethod_HP)
    {
        smoothnessIndicators.reinit(m_triangulation->n_active_cells());
        estimateAdaptivitySmoothness(smoothnessIndicators);

        min_smoothness = *std::max_element(smoothnessIndicators.begin(), smoothnessIndicators.end());
        max_smoothness = *std::min_element(smoothnessIndicators.begin(), smoothnessIndicators.end());
        dealii::hp::DoFHandler<2>::active_cell_iterator cellmm = m_doFHandler->begin_active(), endcmm = m_doFHandler->end();
        for (unsigned int index = 0; cellmm != endcmm; ++cellmm, ++index)
        {
            if (cellmm->refine_flag_set())
            {
                max_smoothness = std::max(max_smoothness, smoothnessIndicators(index));
                min_smoothness = std::min(min_smoothness, smoothnessIndicators(index));
            }
        }
    }

    if ((m_fieldInfo->adaptivityType() == AdaptivityMethod_P) || (m_fieldInfo->adaptivityType() == AdaptivityMethod_HP))
    {
        const float threshold_smoothness = (max_smoothness + min_smoothness) / 2;

        dealii::hp::DoFHandler<2>::active_cell_iterator cell = m_doFHandler->begin_active(), endc = m_doFHandler->end();
        for (unsigned int index = 0; cell != endc; ++cell, ++index)
        {
            if (m_fieldInfo->adaptivityType() == AdaptivityMethod_P)
            {
                if (cell->refine_flag_set())
                {
                    // remove h adaptivity flag
                    cell->clear_refine_flag();

                    if (cell->active_fe_index() + 1 < m_doFHandler->get_fe().size())
                    {
                        // increase order
                        cell->set_active_fe_index(cell->active_fe_index() + 1);
                    }
                }
            }

            if (m_fieldInfo->adaptivityType() == AdaptivityMethod_HP)
            {
                if (cell->refine_flag_set() && (smoothnessIndicators(index) > threshold_smoothness)
                        && (cell->active_fe_index() + 1 < m_doFHandler->get_fe().size()))
                {
                    // remove h adaptivity flag
                    cell->clear_refine_flag();
                    // increase order
                    cell->set_active_fe_index(cell->active_fe_index() + 1);
                }
            }
        }
    }

    if (refine)
        m_triangulation->execute_coarsening_and_refinement();
}

double SolverDeal::computeNorm()
{
    double h1Norm = 0.0;

    dealii::hp::FEValues<2> hp_fe_values(*m_feCollection, m_quadrature_formulas, dealii::update_values | dealii::update_gradients | dealii::update_JxW_values);

    dealii::hp::DoFHandler<2>::active_cell_iterator cell_int = m_doFHandler->begin_active(), endc_int = m_doFHandler->end();
    for (; cell_int != endc_int; ++cell_int)
    {
        // volume integration
        hp_fe_values.reinit(cell_int);

        const dealii::FEValues<2> &fe_values = hp_fe_values.get_present_fe_values();
        const unsigned int n_q_points = fe_values.n_quadrature_points;

        std::vector<dealii::Vector<double> > solution_values(n_q_points, dealii::Vector<double>(m_fieldInfo->numberOfSolutions()));
        std::vector<std::vector<dealii::Tensor<1,2> > >  solution_grads(n_q_points, std::vector<dealii::Tensor<1,2> >(m_fieldInfo->numberOfSolutions()));

        fe_values.get_function_values(*m_solution, solution_values);
        fe_values.get_function_gradients(*m_solution, solution_grads);

        // expressions
        for (unsigned int k = 0; k < n_q_points; ++k)
        {
            // H1-norm
            h1Norm += fe_values.JxW(k) * (solution_values[k][0]*solution_values[k][0] + (solution_grads[k][0][0]*solution_grads[k][0][0] + solution_grads[k][0][1]*solution_grads[k][0][1]));
        }
    }

    return h1Norm;
}

void SolverDeal::propagateBoundaryMarkers()
{
    dealii::Triangulation<2>::cell_iterator cell = Agros2D::problem()->initialMesh()->begin();
    dealii::Triangulation<2>::cell_iterator end_cell = Agros2D::problem()->initialMesh()->end();
//    dealii::Triangulation<2>::cell_iterator cell = m_triangulation->begin();
//    dealii::Triangulation<2>::cell_iterator end_cell = m_triangulation->end();

    //std::cout << "propagate markers " << std::endl;
    for (; cell != end_cell; ++cell)   // loop over all cells, not just active ones
    {
        //std::cout << "cell " <<std::endl;
        for (int f=0; f < dealii::GeometryInfo<2>::faces_per_cell; f++)
        {
            if (cell->face(f)->user_index() != 0)
            {
                //std::cout << "  nenulovy marker " << cell->face(f)->user_index() << std::endl;
                if (cell->face(f)->has_children())
                {
                    //std::cout<< "   ma deti" << std::endl;
                    for (unsigned int c=0; c<cell->face(f)->n_children(); ++c)
                    {
                        cell->face(f)->child(c)->set_user_index(cell->face(f)->user_index());
                        //std::cout << "propagated " << cell->face(f)->child(c)->user_index() << std::endl;
                    }
                }
            }
        }
    }
}

void SolverDeal::setup(bool use_dirichlet_lift)
{
    QTime time;
    time.start();

    propagateBoundaryMarkers();

    m_doFHandler->distribute_dofs(*m_feCollection);
    // std::cout << "Number of degrees of freedom: " << m_doFHandler->n_dofs() << std::endl;

    // reinit sln and rhs
    system_rhs.reinit(m_doFHandler->n_dofs());
    m_solution->reinit(m_doFHandler->n_dofs());

    hanging_node_constraints.clear();
    dealii::DoFTools::make_hanging_node_constraints(*m_doFHandler, hanging_node_constraints);

    // assemble Dirichlet
    assembleDirichlet(use_dirichlet_lift);

    hanging_node_constraints.close();

    // create sparsity pattern
    dealii::CompressedSetSparsityPattern csp(m_doFHandler->n_dofs(), m_doFHandler->n_dofs());
    dealii::DoFTools::make_sparsity_pattern(*m_doFHandler, csp, hanging_node_constraints); // , false
    sparsity_pattern.copy_from(csp);

    // reinit system matrix
    system_matrix.reinit(sparsity_pattern);

    // mass matrix (transient)
    if (m_fieldInfo->analysisType() == AnalysisType_Transient)
    {
        mass_matrix.reinit(sparsity_pattern);
        transient_left_matrix.reinit(sparsity_pattern);
    }
    // qDebug() << "setup (" << time.elapsed() << "ms )";
}

void SolverDeal::setupProblemNonLinearNewton()
{
    //    QTime time;
    //    time.start();

    m_doFHandler->distribute_dofs(*m_feCollection);
    // std::cout << "Number of degrees of freedom: " << m_doFHandler->n_dofs() << std::endl;

    // reinit sln
<<<<<<< HEAD

    if (!m_solution_previous)
        m_solution_previous = new dealii::Vector<double>();
=======
    if (!m_solution_nonlinear_previous)
        m_solution_nonlinear_previous = new dealii::Vector<double>();
>>>>>>> 3d3d16bd

    m_solution_nonlinear_previous->reinit(m_doFHandler->n_dofs());

    hanging_node_constraints.clear();
    dealii::DoFTools::make_hanging_node_constraints(*m_doFHandler, hanging_node_constraints);

    // assemble Dirichlet
    assembleDirichlet(true);

    hanging_node_constraints.close();

    // todo: this has to be verified
    // I hope, that it will construct dirichlet lift, taking into account hanging nodes close to the boundary,
    // since to the hanging_node_constraints, first are applied hanging nodes and than the Dirichlet BC
    // todo: is that correct?
    for(dealii::types::global_dof_index dof = 0; dof < m_doFHandler->n_dofs(); dof++)
    {
        if (hanging_node_constraints.is_constrained(dof))
        {
            // first consider only BC, not hanging nodes
            // todo: extend
            assert(hanging_node_constraints.get_constraint_entries(dof)->size() == 0);
            //            const std::vector<std::pair<dealii::types::global_dof_index,double> > * constraints = hanging_node_constraints.get_constraint_entries(dof);
            //            if(constraints != nullptr)
            //            {
            //                for(int i = 0; i < constraints->size(); i++)
            //                {
            //                    std::cout << "(" << (*constraints)[i].first << ", " << (*constraints)[i].second << "), ";
            //                }
            //                std::cout << std::endl;
            //            }

            //            std::cout << "inhomogenity " << hanging_node_constraints.get_inhomogeneity(dof) << std::endl;

            (*m_solution_nonlinear_previous)(dof) = hanging_node_constraints.get_inhomogeneity(dof);
        }
    }

    //    for (std::map<dealii::types::global_dof_index, double>::const_iterator p = hanging_node_constraints.begin(); p != hanging_node_constraints.end(); ++p)
    //        m_solution_nonlinear_previous(p->first) = p->second;
}

void SolverDeal::solve()
{
    if (m_fieldInfo->analysisType() == AnalysisType_Transient)
    {
        system_rhs_transient_previous.reinit(m_doFHandler->n_dofs());

        int order = 1;
        for (unsigned int o = 0; o < order - 1; o++)
            solution_transient_previous.push_back(dealii::Vector<double>(m_doFHandler->n_dofs()));

        setup(true);
        assembleSystem();

        // initial condition
        *m_solution = 0.0;
        dealii::VectorTools::interpolate(*m_doFHandler,
                                         dealii::ConstantFunction<2>(m_fieldInfo->value(FieldInfo::TransientInitialCondition).toDouble()),
                                         *m_solution);

        // initial step
        FieldSolutionID solutionID(m_fieldInfo, 0, 0, SolutionMode_Normal);
        SolutionStore::SolutionRunTimeDetails runTime(0.0, 0.0, m_doFHandler->n_dofs());
        Agros2D::solutionStore()->addSolution(solutionID, MultiArray(m_doFHandler, m_solution), runTime);

        // parameters
        double time_step = Agros2D::problem()->config()->value(ProblemConfig::TimeTotal).toDouble() / Agros2D::problem()->config()->value(ProblemConfig::TimeConstantTimeSteps).toInt();
        double time = 0.0;

        for (unsigned int i = 0; i < Agros2D::problem()->config()->value(ProblemConfig::TimeConstantTimeSteps).toInt(); ++i)
        {
            if (Agros2D::problem()->isAborted())
                break;

            // store previous rhs
            system_rhs_transient_previous = system_rhs;

            // update time dep variables
            Module::updateTimeFunctions(time);
            // m_assemble_matrix = false;
            assembleSystem();
            // m_assemble_matrix = true;

            // time = transientForwardEuler(time, time_step);

            switch ((TimeStepMethod) Agros2D::problem()->config()->value(ProblemConfig::TimeMethod).toInt())
            {
            case TimeStepMethod_BDF_1:
                m_bdf2Table->setOrderAndPreviousSteps(1, Agros2D::problem()->timeStepLengths());
                time = transientBDF(time, time_step);
                break;
            case TimeStepMethod_BDF_2:
                m_bdf2Table->setOrderAndPreviousSteps((i > 1) ? 2 : 1, Agros2D::problem()->timeStepLengths());
                time = transientBDF(time, time_step);
                break;
            case TimeStepMethod_BDF_3:
                m_bdf2Table->setOrderAndPreviousSteps((i > 1) ? ((i > 2) ? 3 : 2) : 1, Agros2D::problem()->timeStepLengths());
                time = transientBDF(time, time_step);
                break;
            case TimeStepMethod_CrankNicolson:
                time = transientCrankNicolson(time, time_step);
                break;
            default:
                assert(0);
            }

            // set new time
            set_time(time);
            // store time actual timestep
            Agros2D::problem()->setActualTimeStepLength(time_step);

            Agros2D::log()->printMessage(QObject::tr("Solver (%1)").arg(m_fieldInfo->fieldId()),
                                         QObject::tr("Transient step %1/%2 (actual time: %3 s)").
                                         arg(i).
                                         arg(Agros2D::problem()->config()->value(ProblemConfig::TimeConstantTimeSteps).toInt()).
                                         arg(time));

            Agros2D::log()->updateTransientChartInfo(time);

            // add solution
            // TODO: create better adaptive, linear, time workflow!!!!!!

            hanging_node_constraints.distribute(*m_solution);

            FieldSolutionID solutionID(m_fieldInfo, i+1, 0, SolutionMode_Normal);
            SolutionStore::SolutionRunTimeDetails runTime(0.0, 0.0, m_doFHandler->n_dofs());
            Agros2D::solutionStore()->addSolution(solutionID, MultiArray(m_doFHandler, m_solution), runTime);

            // adapt mesh
            if (m_fieldInfo->adaptivityType() != AdaptivityMethod_None &&
                    i < Agros2D::problem()->config()->value(ProblemConfig::TimeConstantTimeSteps).toInt() - 1)
            {
                Agros2D::log()->updateAdaptivityChartInfo(m_fieldInfo, i, 1);
                Agros2D::log()->printMessage(QObject::tr("Solver"), QObject::tr("Adaptivity step: %1 (error: %2, DOFs: %3)").
                                             arg(1).
                                             arg(0.0).
                                             arg(m_doFHandler->n_dofs()));

                refineGrid(false);

                int min_grid_level = 1;
                int max_grid_level = 2;

                if (m_triangulation->n_levels() > max_grid_level)
                    for (dealii::Triangulation<2>::active_cell_iterator cell = m_triangulation->begin_active(max_grid_level); cell != m_triangulation->end(); ++cell)
                        cell->clear_refine_flag();
                // for (dealii::Triangulation<2>::active_cell_iterator cell = m_triangulation->begin_active(min_grid_level); cell != m_triangulation->end_active(min_grid_level); ++cell)
                //     cell->clear_coarsen_flag();

                hanging_node_constraints.distribute(*m_solution);

                dealii::SolutionTransfer<2, dealii::Vector<double>, dealii::hp::DoFHandler<2> > solutionTrans(*m_doFHandler);
                dealii::Vector<double> previousSolution = *m_solution;

                m_triangulation->prepare_coarsening_and_refinement();
                solutionTrans.prepare_for_coarsening_and_refinement(previousSolution);
                m_triangulation->execute_coarsening_and_refinement();

                // reinit
                setup(true);
                assembleSystem();

                // transfer solution
                solutionTrans.interpolate(previousSolution, *m_solution);
            }
        }
    }
    else
    {
        solveAdaptivity();
    }
}

void SolverDeal::solveProblem()
{
    if (m_fieldInfo->linearityType() == LinearityType_Linear)
    {
        setup(true);
        QTime time;
        time.start();
        assembleSystem();
        std::cout << "assemble: " << time.elapsed() << ", ndofs: " << m_doFHandler->n_dofs() <<  std::endl;
        time.start();
        solveLinearSystem(system_matrix, system_rhs, *m_solution);
        std::cout << "solve: " << time.elapsed() << std::endl;
    }
    else if (m_fieldInfo->linearityType() == LinearityType_Picard)
    {
        solveProblemNonLinearPicard();
    }
    else if (m_fieldInfo->linearityType() == LinearityType_Newton)
    {
        solveProblemNonLinearNewton();
    }
    else
        assert(0);
}

void SolverDeal::solveProblemNonLinearPicard()
{
    QTime time;
    time.start();

    QVector<double> steps;
    QVector<double> relativeChangeOfSolutions;

    setup(true);

    // initial relative change of solutions
    double relChangeSol = 100.0;

    int iteration = 0;
    bool criteriaReached = false;
    while ((iteration < MAX_NUM_NONLIN_ITERS) && !criteriaReached)
    {
        SolverAgros::Phase phase = SolverAgros::Phase_Solving;

        iteration++;

        std::cout << "step: " << iteration << std::endl;
        assembleSystem();
        std::cout << "step: " << iteration << " - ass" << std::endl;
        solveLinearSystem(system_matrix, system_rhs, *m_solution);
        std::cout << "step: " << iteration << " - OK" << std::endl;

        // copy solution
        if (m_solution_nonlinear_previous)
        {
            m_solution_nonlinear_previous->add(-1, *m_solution);
            relChangeSol = m_solution_nonlinear_previous->l2_norm() / m_solution->l2_norm() * 100;
            delete m_solution_nonlinear_previous;
        }

        m_solution_nonlinear_previous = new dealii::Vector<double>(*m_solution);

        // update
        steps.append(iteration);
        relativeChangeOfSolutions.append(relChangeSol);

        criteriaReached = true;

        if ((m_fieldInfo->value(FieldInfo::NonlinearRelativeChangeOfSolutions).toDouble() > 0) &&
                (m_fieldInfo->value(FieldInfo::NonlinearRelativeChangeOfSolutions).toDouble() < relChangeSol))
            criteriaReached = false;

        // log messages
        if (criteriaReached)
            phase = SolverAgros::Phase_Finished;

        Agros2D::log()->printMessage(QObject::tr("Solver (Picard)"), QObject::tr("Iteration: %1 (rel. change of sol.: %2 %)")
                                     .arg(iteration)
                                     .arg(QString::number(relativeChangeOfSolutions.last(), 'f', 5)));

        Agros2D::log()->updateNonlinearChartInfo(phase, steps, relativeChangeOfSolutions);
    }

    qDebug() << "solve nonlinear total (" << time.elapsed() << "ms )";
}

void SolverDeal::solveProblemNonLinearNewton()
{
    const double minAllowedDampingCoeff = 1e-4;
    const double autoDampingRatio = 2.0;

    QTime time;
    time.start();

    QVector<double> steps;
    QVector<double> relativeChangeOfSolutions;

    // todo: some work is duplicated
    // decide, how the adaptivity, nonlinear (and time ) steps will be organized
    setupProblemNonLinearNewton();
    setup(false);

    // initial residual norm
    double residualNorm = 0.0;

    // initial damping factor
    double dampingFactor = m_fieldInfo->value(FieldInfo::NonlinearDampingCoeff).toDouble();
    int dampingSuccessfulSteps = 0;

    int iteration = 0;
    int numReusedJacobian = 0;
    bool criteriaReached = false;
    while ((iteration < MAX_NUM_NONLIN_ITERS) && !criteriaReached && !Agros2D::problem()->isAborted())
    {
        SolverAgros::Phase phase = SolverAgros::Phase_Solving;

        QTime time;
        time.start();

        iteration++;
        std::cout << "step: " << iteration << std::endl;

        double previousResidualNorm = residualNorm;
        bool jacobianReused = false;

        if(numReusedJacobian == m_fieldInfo->value(FieldInfo::NewtonMaxStepsReuseJacobian).toInt())
        {
            // Jacobian has been reused too many times. Do not do it this time
            numReusedJacobian = 0;
        }
        else
        {
            // Jacobian can be reused, if it is allowed
            if((iteration > 1) && (m_fieldInfo->value(FieldInfo::NewtonReuseJacobian).toBool()))
            {
                // first try to reuse the Jacobian
                m_assemble_matrix = false;
                time.start();
                assembleSystem();
                std::cout << "assemble for Jac reuse (" << time.elapsed() << "ms )" << std::endl;

                system_rhs *= -1.0;

                // since m_assemble_matrix is false, this will reuse the LU decomposition
                time.start();
                solveLinearSystem(system_matrix, system_rhs, *m_solution);
                std::cout << "back substitution (" << time.elapsed() << "ms )" << std::endl;

                m_solution_nonlinear_previous->add(dampingFactor, *m_solution);

                time.start();
                assembleSystem();
                residualNorm = system_rhs.l2_norm();
                std::cout << "assemble residual (" << time.elapsed() << "ms ), norm: "  << residualNorm << std::endl;

                residualNorm = system_rhs.l2_norm();
                if(residualNorm < previousResidualNorm * m_fieldInfo->value(FieldInfo::NewtonJacobianReuseRatio).toDouble())
                {
                    jacobianReused = true;
                    numReusedJacobian++;
                }
                else
                {
                    // revert step
                    m_solution_nonlinear_previous->add(-dampingFactor, *m_solution);
                    jacobianReused = false;
                    numReusedJacobian = 0;
                }
                std::cout << "norms: " << residualNorm << ", old: " << previousResidualNorm << " -> " << jacobianReused << std::endl;

                m_assemble_matrix = true;
            }
        }

        if(! jacobianReused)
        {
            time.start();
            assembleSystem();
            std::cout << "assemble (" << time.elapsed() << "ms )" << std::endl;

            system_rhs *= -1.0;
            time.start();
            solveLinearSystem(system_matrix, system_rhs, *m_solution);
            std::cout << "full system solve (" << time.elapsed() << "ms )" << std::endl;

            // residual norm
            residualNorm = system_rhs.l2_norm();

            m_solution_nonlinear_previous->add(dampingFactor, *m_solution);

            assert(m_solution_nonlinear_previous);
            // automatic damping factor
            if ((DampingType) m_fieldInfo->value(FieldInfo::NonlinearDampingType).toInt() == DampingType_Automatic)
            {
                previousResidualNorm = residualNorm;
                assert(previousResidualNorm > 0.0);

                // todo: code repetition, get rid of it together with jacobian reuse
                time.start();
                m_assemble_matrix = false;
                assembleSystem();
                m_assemble_matrix = true;
                residualNorm = system_rhs.l2_norm();
                std::cout << "assemble residual (" << time.elapsed() << "ms ), norm: "  << residualNorm << std::endl;

                while(residualNorm > previousResidualNorm * m_fieldInfo->value(FieldInfo::NonlinearDampingFactorDecreaseRatio).toDouble())
                {
                    dampingSuccessfulSteps = -1;
                    double previousDampingFactor = dampingFactor;

                    if (dampingFactor > minAllowedDampingCoeff)
                    {
                        phase = SolverAgros::Phase_DampingFactorChanged;

                        dampingFactor = dampingFactor * 1.0 / autoDampingRatio;
                    }
                    else
                    {
                        // assert(0);
                        // todo: damping factor below minimal possible
                    }

                    // Line search. Take back the previous steps (too long) and make a new one, with new damping factor
                    m_solution_nonlinear_previous->add(-previousDampingFactor + dampingFactor, *m_solution);

                    // todo: code repetition, get rid of it together with jacobian reuse
                    time.start();
                    m_assemble_matrix = false;
                    assembleSystem();
                    m_assemble_matrix = true;
                    residualNorm = system_rhs.l2_norm();
                    std::cout << "assemble residual (" << time.elapsed() << "ms ), norm: "  << residualNorm << std::endl;
                }

                dampingSuccessfulSteps++;
                if(dampingSuccessfulSteps > 0)
                {

                    if (dampingSuccessfulSteps >= m_fieldInfo->value(FieldInfo::NonlinearStepsToIncreaseDampingFactor).toInt())
                    {
                        if (dampingFactor * autoDampingRatio <= m_fieldInfo->value(FieldInfo::NonlinearDampingCoeff).toDouble())
                            dampingFactor = dampingFactor * autoDampingRatio;
                        else
                            dampingFactor = m_fieldInfo->value(FieldInfo::NonlinearDampingCoeff).toDouble();
                    }
                }
            }
        }
        // update
        steps.append(iteration);
        double relChangeSol = dampingFactor * (*m_solution).l2_norm() / m_solution_nonlinear_previous->l2_norm() * 100;
        relativeChangeOfSolutions.append(relChangeSol);

        // stop criteria
        criteriaReached = true;
        if ((m_fieldInfo->value(FieldInfo::NonlinearResidualNorm).toDouble() > 0) &&
                (m_fieldInfo->value(FieldInfo::NonlinearResidualNorm).toDouble() < residualNorm))
            criteriaReached = false;

        if ((m_fieldInfo->value(FieldInfo::NonlinearRelativeChangeOfSolutions).toDouble() > 0) &&
                (m_fieldInfo->value(FieldInfo::NonlinearRelativeChangeOfSolutions).toDouble() < relChangeSol))
            criteriaReached = false;

        // log messages
        if (criteriaReached)
            phase = SolverAgros::Phase_Finished;

        Agros2D::log()->printMessage(QObject::tr("Solver (Newton)"), QObject::tr("Iteration: %1 (rel. change of sol.: %2 %, residual: %3, damping: %4)")
                                     .arg(iteration)
                                     .arg(QString::number(relativeChangeOfSolutions.last(), 'f', 5))
                                     .arg(QString::number(residualNorm, 'e', 3))
                                     .arg(dampingFactor));

        Agros2D::log()->updateNonlinearChartInfo(phase, steps, relativeChangeOfSolutions);
    }

    // put the final solution into the solution
    assert(m_solution);
    delete(m_solution);
    m_solution = new dealii::Vector<double>(*m_solution_nonlinear_previous);
    delete m_solution_nonlinear_previous;
    m_solution_nonlinear_previous = nullptr;

    qDebug() << "solve nonlinear total (" << time.elapsed() << "ms )";
}

void SolverDeal::solveAdaptivity()
{
    if (m_fieldInfo->adaptivityType() == AdaptivityMethod_None)
    {
        solveProblem();

        FieldSolutionID solutionID(m_fieldInfo, 0, 0, SolutionMode_Normal);
        SolutionStore::SolutionRunTimeDetails runTime(0.0, 0.0, m_doFHandler->n_dofs());
        Agros2D::solutionStore()->addSolution(solutionID, MultiArray(m_doFHandler, m_solution), runTime);
    }
    else
    {
        double previousNorm = 0.0;
        for (int i = 0; i < m_fieldInfo->value(FieldInfo::AdaptivitySteps).toInt(); i++)
        {
            if (i > 0)
            {
                refineGrid(true);
            }

            solveProblem();

            double norm = computeNorm();
            double error = std::fabs(previousNorm - norm) / norm * 100.0;
            previousNorm = norm;

            FieldSolutionID solutionID(m_fieldInfo, 0, i, SolutionMode_Normal);
            SolutionStore::SolutionRunTimeDetails runTime(0.0, error, m_doFHandler->n_dofs());
            Agros2D::solutionStore()->addSolution(solutionID, MultiArray(m_doFHandler, m_solution), runTime);

            if (i > 0)
                Agros2D::log()->updateAdaptivityChartInfo(m_fieldInfo, 0, i);

            Agros2D::log()->printMessage(QObject::tr("Solver"), QObject::tr("Adaptivity step: %1 (error: %2, DOFs: %3)").
                                         arg(i + 1).
                                         arg(error).
                                         arg(m_doFHandler->n_dofs()));
        }
    }
}

dealii::Vector<double> SolverDeal::transientEvaluateMassMatrixExplicitPart(const double time, const dealii::Vector<double> &y) const
{
    static int i = 0;
    i++;
    std::cout << "transientEvaluateMassMatrixExplicitPart: " << i << " " << time << std::endl;
    static dealii::SparseDirectUMFPACK inverse_mass_matrix;

    dealii::Vector<double> tmp(m_doFHandler->n_dofs());
    tmp = 0.0;
    system_matrix.vmult(tmp, y);
    tmp *= -1.0;
    tmp.add(system_rhs);

    // if (i == 1)
    inverse_mass_matrix.initialize(mass_matrix);
    dealii::Vector<double> value(m_doFHandler->n_dofs());
    inverse_mass_matrix.vmult(value, tmp);

    return value;
}

dealii::Vector<double> SolverDeal::transientEvaluateMassMatrixImplicitPart(const double time, const double tau, const dealii::Vector<double> &y)
{
    static int i = 0;
    i++;
    std::cout << "transientEvaluateMassMatrixImplicitPart: " << i << " " << time << std::endl;

    static dealii::SparseDirectUMFPACK inverse_mass_minus_tau_Jacobian;

    transient_left_matrix.copy_from(mass_matrix);
    transient_left_matrix.add(tau, system_matrix);

    // if (i == 1)
    inverse_mass_minus_tau_Jacobian.initialize(transient_left_matrix);

    // add rhs
    dealii::Vector<double> tmp(m_doFHandler->n_dofs());
    mass_matrix.vmult(tmp, y);

    dealii::Vector<double> result(y);
    inverse_mass_minus_tau_Jacobian.vmult(result, tmp);

    return result;
}

// BDF methods
double SolverDeal::transientBDF(const double time, const double time_step)
{
    // qDebug() << "solution_transient_previous.size : " << solution_transient_previous.size();

    // remove first solution
    if (solution_transient_previous.size() == m_bdf2Table->order())
        solution_transient_previous.removeLast();

    // copy last M * SLN
    dealii::Vector<double> m_sln(m_doFHandler->n_dofs());
    mass_matrix.vmult(m_sln, *solution());
    solution_transient_previous.insert(0, m_sln);

    // LHM = (M + dt * K)
    transient_left_matrix.copy_from(mass_matrix);
    transient_left_matrix *= m_bdf2Table->matrixFormCoefficient();
    transient_left_matrix.add(time_step, system_matrix);
    // qDebug() << "matrixFormCoefficient : " << m_bdf2Table->matrixFormCoefficient();

    // m = sum(M * SLN)
    dealii::Vector<double> m(m_doFHandler->n_dofs());
    for (int i = 0; i < m_bdf2Table->order(); i++)
    {
        // qDebug() << "vectorFormCoefficient : " << i << " : " << - m_bdf2Table->vectorFormCoefficient(i);
        // m += Mi * SLNi
        m.add(- m_bdf2Table->vectorFormCoefficient(i), solution_transient_previous[i]);
    }

    // m += dt * RHS
    m.add(time_step, system_rhs);

    solveLinearSystem(transient_left_matrix, m, *m_solution);

    return (time + time_step);
}

// Crank Nicolson
double SolverDeal::transientCrankNicolson(const double time, const double time_step)
{
    // (M + dt * K)
    transient_left_matrix.copy_from(mass_matrix);
    transient_left_matrix.add(time_step / 2.0, system_matrix);

    // m1 = M * SLN
    dealii::Vector<double> m1(m_doFHandler->n_dofs());
    mass_matrix.vmult(m1, *m_solution);

    // m2 = K * SLN
    dealii::Vector<double> m2(m_doFHandler->n_dofs());
    system_matrix.vmult(m2, *m_solution);

    // m1 = - dt / 2 * m2
    m1.add(- time_step / 2.0, m2);

    // m1 = dt / 2 * SLN
    m1.add(time_step / 2.0, system_rhs);
    // m1 = dt / 2 * SLN_prev
    m1.add(time_step / 2.0, system_rhs_transient_previous);

    solveLinearSystem(transient_left_matrix, m1, *m_solution);

    return (time + time_step);
}

void SolverAgros::clearSteps()
{
    m_steps.clear();
    m_damping.clear();
    m_residualNorms.clear();
    m_solutionNorms.clear();
}

// *************************************************************************************************************************************************

QMap<FieldInfo *, SolverDeal *> ProblemSolver::m_solverDeal;

ProblemSolver::ProblemSolver()
{
}

void ProblemSolver::clear()
{
    foreach (FieldInfo *fieldInfo, m_solverDeal.keys())
        if (m_solverDeal[fieldInfo])
            delete m_solverDeal[fieldInfo];
    m_solverDeal.clear();
}

void ProblemSolver::init()
{
    clear();    

    foreach (FieldInfo* fieldInfo, Agros2D::problem()->fieldInfos())
    {
        m_solverDeal[fieldInfo] = fieldInfo->plugin()->solverDeal(fieldInfo);
    }
}

QMap<QString, const SolverDeal *> ProblemSolver::solvers()
{
    QMap<QString, const SolverDeal *> res;
    foreach(FieldInfo* fieldInfo, m_solverDeal.keys())
    {
        res[fieldInfo->fieldId()] = m_solverDeal[fieldInfo];
    }

    return res;
}


void ProblemSolver::solveProblem()
{
    // todo: this is temporary!!!
    QList<FieldInfo*> fieldInfosSorted;
    QList<QString> fieldInfoOrder;
    fieldInfoOrder.push_back("electrostatic");
    fieldInfoOrder.push_back("magnetic");
    fieldInfoOrder.push_back("current");
    fieldInfoOrder.push_back("heat");
    fieldInfoOrder.push_back("elasticity");
    fieldInfoOrder.push_back("rf_te");
    fieldInfoOrder.push_back("rf_tm");
    fieldInfoOrder.push_back("flow");
    fieldInfoOrder.push_back("acoustic");

    foreach(QString fieldName, fieldInfoOrder)
    {
        foreach(FieldInfo* fieldInfo, Agros2D::problem()->fieldInfos())
        {
            if(fieldInfo->fieldId() == fieldName)
            {
                fieldInfosSorted.push_back(fieldInfo);
            }
        }
    }

    foreach (FieldInfo* fieldInfo, fieldInfosSorted)
    {
        // frequency
        // todo: find some better place, where some values are initialized
        fieldInfo->setFrequency(Agros2D::problem()->config()->value(ProblemConfig::Frequency).toDouble());

        qDebug() << "solving " << fieldInfo->name();
        SolverDeal *solverDeal = m_solverDeal[fieldInfo];

        // look for coupling sources
        foreach(FieldInfo* sourceFieldInfo, fieldInfosSorted)
        {
            // todo: check if it is also used!
            if(couplingList()->isCouplingAvailable(sourceFieldInfo, fieldInfo, CouplingType_Weak))
            {
                FieldSolutionID solutionID(sourceFieldInfo, 0, 0, SolutionMode_Normal);
                MultiArray sourceSolution = Agros2D::solutionStore()->multiArray(solutionID);

                solverDeal->setCouplingSource(sourceFieldInfo->fieldId(), sourceSolution.solution());
            }
        }

        solverDeal->solve();
    }
}<|MERGE_RESOLUTION|>--- conflicted
+++ resolved
@@ -114,17 +114,12 @@
         QMap<int, Module::Space> spaces = fieldInfo->spaces();
         foreach (int key, spaces.keys())
         {
-<<<<<<< HEAD
-            dealii::FE_Q<2> *fe = new dealii::FE_Q<2>(degree + spaces[key].orderAdjust());
-            fes.push_back(fe);
-=======
             if (spaces.value(key).type() == "h1")
                 fes.push_back(new dealii::FE_Q<2>(degree + spaces[key].orderAdjust()));
             else if (spaces.value(key).type() == "l2")
                 fes.push_back(new dealii::FE_DGP<2>(degree + spaces[key].orderAdjust()));
             // fes.push_back(new dealii::FE_Q<2>(degree + spaces[key].orderAdjust()));
 
->>>>>>> 3d3d16bd
             multiplicities.push_back(1);
         }
 
@@ -169,13 +164,8 @@
 // *******************************************************************************************
 
 SolverDeal::SolverDeal(const FieldInfo *fieldInfo)
-<<<<<<< HEAD
-    : m_fieldInfo(fieldInfo), m_scene(Agros2D::scene()), m_problem(Agros2D::problem()), m_solution_previous(NULL),
-      m_assemble_matrix(true)
-=======
     : m_fieldInfo(fieldInfo), m_scene(Agros2D::scene()), m_problem(Agros2D::problem()), m_solution_nonlinear_previous(NULL), m_time(0.0),
-      m_bdf2Table(new BDF2ATable())
->>>>>>> 3d3d16bd
+      m_bdf2Table(new BDF2ATable()), m_assemble_matrix(true)
 {    
     // fe collection
     qDebug() << "SolverDeal::SolverDeal: numberOfSolutions" << fieldInfo->numberOfSolutions();
@@ -232,16 +222,11 @@
 
 SolverDeal::~SolverDeal()
 {
-<<<<<<< HEAD
-//    if (m_triangulation)
-//        delete m_triangulation;
-=======
     // delete bdf2 table
     delete m_bdf2Table;
 
     if (m_triangulation)
         delete m_triangulation;
->>>>>>> 3d3d16bd
     m_triangulation = nullptr;
 
     if (m_doFHandler)
@@ -631,14 +616,8 @@
     // std::cout << "Number of degrees of freedom: " << m_doFHandler->n_dofs() << std::endl;
 
     // reinit sln
-<<<<<<< HEAD
-
-    if (!m_solution_previous)
-        m_solution_previous = new dealii::Vector<double>();
-=======
     if (!m_solution_nonlinear_previous)
         m_solution_nonlinear_previous = new dealii::Vector<double>();
->>>>>>> 3d3d16bd
 
     m_solution_nonlinear_previous->reinit(m_doFHandler->n_dofs());
 
