--- conflicted
+++ resolved
@@ -151,12 +151,7 @@
     arg(cacheProblemDir()).
     arg(m_computation->problemDir());
     if (QFile::exists(fn))
-<<<<<<< HEAD
         QFile::remove(fn);
-=======
-    QFile::remove(fn);
-    */
->>>>>>> 3f80484f
 
     assert(m_multiSolutions.isEmpty());
     assert(m_multiSolutionRunTimeDetails.isEmpty());
@@ -399,16 +394,6 @@
         // append run time details
         m_multiSolutionRunTimeDetails.insert(solutionID, runTime);
     }
-<<<<<<< HEAD
-=======
-
-    // results
-    QJsonObject resultsJson = storeJson[RESULTS].toObject();
-    foreach(QString key, resultsJson.keys())
-    {
-        m_results[key] = resultsJson[key].toDouble();
-    }
->>>>>>> 3f80484f
 }
 
 void SolutionStore::saveRunTimeDetails()
