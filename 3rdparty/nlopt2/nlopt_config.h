--- conflicted
+++ resolved
@@ -139,15 +139,8 @@
 
 /* Define to C thread-local keyword, or to nothing if this is not supported in
    your compiler. */
-<<<<<<< HEAD
-#ifdef _MSC_VER
-	#define THREADLOCAL 
-#else
-	#define THREADLOCAL  __declspec(thread)
-#endif
-=======
+
 #define THREADLOCAL 
->>>>>>> e150736c
 
 /* Define to 1 if you can safely include both <sys/time.h> and <time.h>. */
 #define TIME_WITH_SYS_TIME
