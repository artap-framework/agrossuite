// This file is part of Agros.
//
// Agros is free software: you can redistribute it and/or modify
// it under the terms of the GNU General Public License as published by
// the Free Software Foundation, either version 2 of the License, or
// (at your option) any later version.
//
// Agros is distributed in the hope that it will be useful,
// but WITHOUT ANY WARRANTY; without even the implied warranty of
// MERCHANTABILITY or FITNESS FOR A PARTICULAR PURPOSE.  See the
// GNU General Public License for more details.
//
// You should have received a copy of the GNU General Public License
// along with Agros.  If not, see <http://www.gnu.org/licenses/>.
//
//
// University of West Bohemia, Pilsen, Czech Republic
// Email: info@agros2d.org, home page: http://agros2d.org/

#include "mpi/mpi.h"

#include <streambuf>
#include <iostream>
#include <sstream>
#include <string>
#include <fstream>
#include <set>

#define JOB_INIT -1
#define JOB_END -2
#define USE_COMM_WORLD -987654

#include <petscksp.h>
#include <petscmat.h>
#include <petscblaslapack.h>

#include "../../3rdparty/tclap/CmdLine.h"
#include "../util/sparse_io.h"

class LinearSystemPETScArgs : public LinearSystemArgs
{
    // another used args (not listed here): -s, -r, -p, -m, -q
public:
    LinearSystemPETScArgs(const std::string &name, int argc, const char * const *argv)
        : LinearSystemArgs(name, argc, argv),
          solverArg(TCLAP::ValueArg<std::string>("l", "solver", "Solver", false, "", "string")),
          preconditionerArg(TCLAP::ValueArg<std::string>("c", "preconditioner", "Preconditioner", false, "", "string")),
          aggregationTypeArg(TCLAP::ValueArg<std::string>("e", "aggregationType", "AggregationType", false, "", "string")),
          smootherTypeArg(TCLAP::ValueArg<std::string>("o", "smootherType", "SmootherType", false, "", "string")),
          coarseTypeArg(TCLAP::ValueArg<std::string>("z", "coarseType", "CoarseType", false, "", "string")),
          absTolArg(TCLAP::ValueArg<double>("a", "abs_tol", "Absolute tolerance", false, 1e-13, "double")),
          relTolArg(TCLAP::ValueArg<double>("t", "rel_tol", "Relative tolerance", false, 1e-9, "double")),
          maxIterArg(TCLAP::ValueArg<int>("x", "max_iter", "Maximum number of iterations", false, 1000, "int")),
          multigridArg(TCLAP::SwitchArg("g", "multigrid", "Algebraic multigrid", false)),
          comm(PETSC_COMM_WORLD)
    {
        cmd.add(solverArg);
        cmd.add(preconditionerArg);
        cmd.add(aggregationTypeArg);
        cmd.add(smootherTypeArg);
        cmd.add(coarseTypeArg);
        cmd.add(absTolArg);
        cmd.add(relTolArg);
        cmd.add(maxIterArg);
        cmd.add(multigridArg);
    }

    TCLAP::ValueArg<std::string> solverArg;
    TCLAP::ValueArg<std::string> preconditionerArg;
    TCLAP::ValueArg<std::string> aggregationTypeArg;
    TCLAP::ValueArg<std::string> smootherTypeArg;
    TCLAP::ValueArg<std::string> coarseTypeArg;
    TCLAP::ValueArg<double> absTolArg;
    TCLAP::ValueArg<double> relTolArg;
    TCLAP::ValueArg<int> maxIterArg;
    TCLAP::SwitchArg multigridArg;

    MPI_Comm comm;
};

LinearSystemPETScArgs *createLinearSystem(std::string extSolverName, int argc, char *argv[])
{
    LinearSystemPETScArgs *linearSystem = new LinearSystemPETScArgs(extSolverName, argc, argv);
    linearSystem->readLinearSystem();

    // create empty solution vector (Agros2D)
    linearSystem->system_sln->resize(linearSystem->system_rhs->max_len);
    linearSystem->convertToCOO();

    return linearSystem;
}

// usage:
// LinearSystemTrilinosArgs *linearSystem = nullptr;
// ...
// linearSystem = createLinearSystem("External solver - TRILINOS", argc, argv);
// -----
// get parameters to local value
// double relTol = linearSystem->relTolArg.getValue();
// int maxIter = linearSystem->maxIterArg.getValue();


KSPType solver(LinearSystemPETScArgs *linearSystem, std::string solver)
{
    if(solver == "richardson")
        return KSPRICHARDSON;
    else if( solver == "chebyshev")
        return KSPCHEBYSHEV;
    else if( solver == "cg")
        return KSPCG;
    else if (solver == "groppcg")
        return KSPGROPPCG;
    else if (solver == "pipecg")
        return KSPPIPECG;
    else if (solver == "cgne")
        return   KSPCGNE;
    else if (solver == "nash")
        return KSPNASH;
    else if (solver == "stcg")
        return KSPSTCG;
    else if (solver == "gltr")
        return KSPGLTR;
    else if (solver == "gmres")
        return KSPGMRES;
    else if (solver == "fgmres")
        return KSPFGMRES;
    else if (solver == "lgmres")
        return KSPLGMRES;
    else if (solver == "dgmres")
        return KSPLGMRES;
    else if (solver == "pgmres")
        return KSPPGMRES;
    else if (solver == "tcqmr")
        return KSPTCQMR;
    else if (solver == "bcgs")
        return KSPBCGS;
    else if (solver == "ibcgs")
        return KSPIBCGS;
    else if (solver == "fbcgs")
        return KSPFBCGS;
    else if (solver == "fbcgsr")
        return KSPFBCGSR;
    else if (solver == "bcgsl")
        return KSPBCGSL;
    else if (solver == "cgs")
        return KSPCGS;
    else if (solver == "tfqmr")
        return KSPTFQMR;
    else if (solver == "cr")
        return KSPCR;
    else if (solver == "pipecr")
        return KSPPIPECR;
    else if (solver == "lsqr")
        return KSPLSQR;
    else if (solver == "preonly")
        return KSPPREONLY;
    else if (solver == "qcg")
        return KSPQCG;
    else if (solver == "bicg")
        return KSPBICG;
    else if (solver == "minres")
        return KSPMINRES;
    else if (solver == "symmlq")
        return KSPSYMMLQ;
    else if (solver == "lcd")
        return KSPLCD;
    else if (solver == "python")
        return KSPPYTHON;
    else if (solver == "gcr")
        return KSPGCR;
    else
        return KSPCG;
}

PCType preConditioner(LinearSystemPETScArgs *linearSystem, std::string preConditioner)
{
    if( preConditioner == "jacobi")
        return PCJACOBI;
    else if (preConditioner == "hypre")
        return PCHYPRE;
    else if (preConditioner == "sor")
        return PCSOR;
    else if (preConditioner == "lu")
        return PCLU;
    else if (preConditioner == "mg")
        return PCMG;
    else if (preConditioner == "shell")
        return PCSHELL;
    else if (preConditioner == "bjacobi")
        return PCBJACOBI;
    else if (preConditioner == "eisenstat")
        return PCEISENSTAT;
    else if (preConditioner == "ilu")
        return PCILU;
    else if (preConditioner == "icc")
        return PCICC;
    else if (preConditioner == "asm")
        return PCASM;
    else if (preConditioner == "gasm")
        return PCGASM;
    else if (preConditioner == "ksp")
        return PCKSP;
    else if (preConditioner == "composite")
        return PCCOMPOSITE;
    else if (preConditioner == "redundant")
        return PCREDUNDANT;
    else if (preConditioner == "spai")
        return PCSPAI;
    else if (preConditioner == "nn")
        return PCNN;
    else if (preConditioner == "cholesky")
        return PCCHOLESKY;
    else if (preConditioner == "pbjacobi")
        return PCPBJACOBI;
    else if (preConditioner == "mat")
        return PCMAT;
    else if (preConditioner == "parms")
        return PCPARMS;
    else if (preConditioner == "fieldsplit")
        return PCFIELDSPLIT;
    else if (preConditioner == "fieldsplit")
        return PCFIELDSPLIT;
    else if (preConditioner == "tfs")
        return PCTFS;
    else if (preConditioner == "ml")
        return PCML;
    else if (preConditioner == "galerkin")
        return PCGALERKIN;
    else if (preConditioner == "exotic")
        return PCEXOTIC;
    else if (preConditioner == "cp")
        return PCCP;
    else if (preConditioner == "bfbt")
        return PCBFBT;
    else if (preConditioner == "lsc")
        return PCLSC;
    else if (preConditioner == "python")
        return PCPYTHON;
    else if (preConditioner == "pfmg")
        return PCPFMG;
    else if (preConditioner == "syspfmg")
        return PCSYSPFMG;
    else if (preConditioner == "redistribute")
        return PCREDISTRIBUTE;
    else if (preConditioner == "svd")
        return PCSVD;
    else if (preConditioner == "gamg")
        return PCGAMG;
    else if (preConditioner == "sacusp")
        return PCSACUSP; /* these four run on NVIDIA GPUs using CUSP */
    else if (preConditioner == "sacusppoly")
        return PCSACUSPPOLY;
    else if (preConditioner == "bicgstabcusp")
        return PCBICGSTABCUSP;
    else if (preConditioner == "ainvcusp")
        return PCAINVCUSP;
    else if (preConditioner == "bddc")
        return PCBDDC;
    else
    {
        if (linearSystem->comm == PETSC_COMM_WORLD)
            return PCBJACOBI;
        else
            return PCJACOBI;
    }
}

PetscErrorCode assembleRHS(LinearSystemPETScArgs *linearSystem, Vec &b)
{
    int ierr = -1;
    int istart = 0;
    int iend = linearSystem->n();

    if (linearSystem->comm == PETSC_COMM_WORLD)
        ierr = VecGetOwnershipRange(b, &istart, &iend); CHKERRQ(ierr);

    // local assemble
    PetscInt *vecIdx = new PetscInt[iend - istart];
    PetscScalar *vecVal = new PetscScalar[iend - istart];
    for (int i = 0; i < iend - istart; i++)
    {
        vecIdx[i] = istart + i;
        vecVal[i] = linearSystem->system_rhs->val[istart + i];
    }

    VecSetValues(b, iend - istart, vecIdx, vecVal, INSERT_VALUES);

    ierr = VecAssemblyBegin(b); CHKERRQ(ierr);
    ierr = VecAssemblyEnd(b); CHKERRQ(ierr);

    PetscFree(vecIdx);
    PetscFree(vecVal);
}

void getCSR(LinearSystemPETScArgs *linearSystem, int start, int end,
            PetscInt *csrRowPtr, PetscInt *csrColInd, PetscScalar *csrVal = nullptr)
{
    // loop over the elements of the matrix row by row
    unsigned int index = 0;
    for (unsigned int row = 0; row < end - start; row++)
    {
        std::size_t col_start = linearSystem->system_matrix_pattern->rowstart[row + start];
        std::size_t col_end = linearSystem->system_matrix_pattern->rowstart[row + start + 1];

        csrRowPtr[row] = index;

        for (unsigned int i = col_start; i < col_end; i++)
        {
            csrColInd[index] = linearSystem->system_matrix_pattern->colnums[i];
            if (csrVal)
                csrVal[index] = linearSystem->matA[i];

            index++;
        }
    }
    csrRowPtr[end - start] = index;
}

PetscErrorCode assembleMatrix(LinearSystemPETScArgs *linearSystem, Mat &A)
{
    int ierr = -1;

    // preallocate whole matrix
    if (linearSystem->comm == PETSC_COMM_WORLD)
    {
        int istart = 0;
        int iend = linearSystem->n();

        PetscInt *csrRowPtr = new PetscInt[linearSystem->n() + 1];
        PetscInt *csrColInd = new PetscInt[linearSystem->nz()];

        getCSR(linearSystem, 0, linearSystem->n(), csrRowPtr, csrColInd);

        // preallocate whole matrix
        ierr = MatMPIAIJSetPreallocationCSR(A, csrRowPtr, csrColInd, PETSC_NULL); CHKERRQ(ierr);
        ierr = MatGetOwnershipRange(A, &istart, &iend); CHKERRQ(ierr);

        PetscFree(csrRowPtr);
        PetscFree(csrColInd);

        // local assemble
        int nzLocal = 0;
        for (unsigned int row = istart; row < iend; row++)
            nzLocal += linearSystem->system_matrix_pattern->rowstart[row + 1] - linearSystem->system_matrix_pattern->rowstart[row];

        PetscInt *csrRowPtrLocal = new PetscInt[iend - istart + 1];
        PetscInt *csrColIndLocal = new PetscInt[nzLocal];
        PetscScalar *csrValLocal = new PetscScalar[nzLocal];

        getCSR(linearSystem, istart, iend, csrRowPtrLocal, csrColIndLocal, csrValLocal);

        // the i, j, and a arrays ARE copied by this routine
        ierr = MatCreateMPIAIJWithArrays(linearSystem->comm, iend - istart, PETSC_DECIDE, PETSC_DETERMINE, linearSystem->n(),
                                         csrRowPtrLocal, csrColIndLocal, csrValLocal, &A); CHKERRQ(ierr);

        PetscFree(csrRowPtrLocal);
        PetscFree(csrColIndLocal);
        PetscFree(csrValLocal);
    }
    else
    {
        PetscInt *csrRowPtr = new PetscInt[linearSystem->n() + 1];
        PetscInt *csrColInd = new PetscInt[linearSystem->nz()];
        PetscScalar *csrVal = new PetscScalar[linearSystem->nz()];

        getCSR(linearSystem, 0, linearSystem->n(), csrRowPtr, csrColInd, csrVal);

        ierr = MatSeqAIJSetPreallocationCSR(A, csrRowPtr, csrColInd, csrVal); CHKERRQ(ierr);
        // the i, j, and a arrays are not copied by this routine
        ierr = MatCreateSeqAIJWithArrays(linearSystem->comm, linearSystem->n(), linearSystem->n(),
                                         csrRowPtr, csrColInd, csrVal, &A); CHKERRQ(ierr);

    }

    //  MatView(A, PETSC_VIEWER_STDOUT_SELF);

    ierr = MatAssemblyBegin(A, MAT_FINAL_ASSEMBLY); CHKERRQ(ierr);
    ierr = MatAssemblyEnd(A, MAT_FINAL_ASSEMBLY); CHKERRQ(ierr);
}

int main(int argc, char *argv[])
{
    try
    {
        int status = 0;

        Vec x,b;
        Mat  A;
        PetscMPIInt size;
        PetscErrorCode ierr = -1;
        PetscBool nonzeroguess = PETSC_FALSE;

        PetscInitialize(&argc, &argv, (char*) 0," ");
        ierr = MPI_Comm_size(PETSC_COMM_WORLD, &size); CHKERRQ(ierr);
        int rank = 0;
        ierr = MPI_Comm_rank(PETSC_COMM_WORLD, &rank);

        auto timeStart = std::chrono::steady_clock::now();

        LinearSystemPETScArgs *linearSystem = nullptr;
        linearSystem = createLinearSystem("External solver - PETSc", argc, argv);
        linearSystem->setInfoNumOfProc(size);
        // linearSystem->comm = (size == 1) ? PETSC_COMM_SELF : PETSC_COMM_WORLD;

        if (rank == 0)
        {
            if (linearSystem->comm == PETSC_COMM_WORLD)
                std::cout << "version: mpi" << std::endl;
            else
                std::cout << "version: seq" << std::endl;
        }

        // create vector
        ierr = VecCreateMPI(linearSystem->comm, PETSC_DECIDE, linearSystem->n(), &x); CHKERRQ(ierr);
        ierr = VecCreateMPI(linearSystem->comm, PETSC_DECIDE, linearSystem->n(), &b); CHKERRQ(ierr);
        /*
        ierr = VecCreate(linearSystem->comm, &x); CHKERRQ(ierr);
        ierr = VecCreate(linearSystem->comm, &b); CHKERRQ(ierr);
        ierr = VecSetSizes(x, PETSC_DECIDE, linearSystem->n()); CHKERRQ(ierr);
        ierr = VecSetSizes(b, PETSC_DECIDE, linearSystem->n()); CHKERRQ(ierr);
        */
        ierr = PetscObjectSetName((PetscObject) x, "Solution"); CHKERRQ(ierr);
        ierr = PetscObjectSetName((PetscObject) b, "RHS"); CHKERRQ(ierr);
        ierr = VecSetFromOptions(x); CHKERRQ(ierr);
        ierr = VecSetFromOptions(b); CHKERRQ(ierr);

        // local assemble
        assembleRHS(linearSystem, b);
        // VecView(b, PETSC_VIEWER_STDOUT_SELF);

        // create matrix
        ierr = MatCreate(linearSystem->comm, &A); CHKERRQ(ierr);
        // this matrix type is identical to MATSEQAIJ when constructed with a single process communicator, and MATMPIAIJ otherwise
        ierr = MatSetType(A, MATMPIAIJ); CHKERRQ(ierr);
        ierr = MatSetSizes(A, PETSC_DECIDE, PETSC_DECIDE, linearSystem->n(), linearSystem->n()); CHKERRQ(ierr);
        ierr = MatSetFromOptions(A); CHKERRQ(ierr);

        assembleMatrix(linearSystem, A);

        MatInfo matinfo;
        MatGetInfo(A, MAT_LOCAL, &matinfo);
        // std::cout << "rank: " << rank << ", nnz: " << (PetscInt) matinfo.nz_used << std::endl;
        linearSystem->setInfoTimeReadMatrix(elapsedSeconds(timeStart));

        // Create linear solver context
        KSP ksp;
        ierr = KSPCreate(linearSystem->comm, &ksp);CHKERRQ(ierr);
#if (PETSC_VERSION_GT(3,6,0))
        ierr = KSPSetOperators(ksp, A, A); CHKERRQ(ierr);
#else
        ierr = KSPSetOperators(ksp, A, A, DIFFERENT_NONZERO_PATTERN); CHKERRQ(ierr);
#endif
        PetscReal relTol = PETSC_DEFAULT;
        if (linearSystem->relTolArg.isSet())
            relTol = linearSystem->relTolArg.getValue();

        PetscReal absTol = PETSC_DEFAULT;
        if (linearSystem-> absTolArg.isSet())
            absTol = linearSystem->absTolArg.getValue();

        PetscInt maxIter = PETSC_DEFAULT;
        if (linearSystem-> maxIterArg.isSet())
            maxIter = linearSystem->maxIterArg.getValue();

        PC pc;
        ierr = KSPGetPC(ksp, &pc);

<<<<<<< HEAD
        std::string preconditioner = linearSystem->preconditionerArg.getValue();
        if (preconditioner == "hypre")
        {
           PCHYPRESetType(pc, "boomeramg");
           preconditioner += "_AMG";
        }

        PCSetType(pc, preConditioner(preconditioner));
        linearSystem->setInfoSolverPreconditionerName(preconditioner);
=======
        PCSetType(pc, preConditioner(linearSystem, linearSystem->preconditionerArg.getValue()));
        linearSystem->setInfoSolverPreconditionerName(linearSystem->preconditionerArg.getValue());
>>>>>>> 7b51c3cc
        linearSystem->setInfoSolverSolverName(linearSystem->solverArg.getValue());

        ierr = KSPSetTolerances(ksp, relTol, absTol, PETSC_DEFAULT, maxIter); CHKERRQ(ierr);
        ierr = KSPSetType(ksp, solver(linearSystem, linearSystem->solverArg.getValue()));
        ierr = KSPSetFromOptions(ksp); CHKERRQ(ierr);
        auto timeSolveStart = std::chrono::steady_clock::now();
        ierr = KSPSolve(ksp, b, x); CHKERRQ(ierr);
        linearSystem->setInfoTimeSolver(elapsedSeconds(timeSolveStart));
        PetscInt iterations = 0;
        ierr = KSPGetIterationNumber(ksp, &iterations); CHKERRQ(ierr);
        linearSystem->setInfoSolverNumOfIterations(iterations);

        // VecView(x, PETSC_VIEWER_STDOUT_SELF);

        for (int i = 0; i < linearSystem->n(); i++)
        {
            VecGetValues(x, 1, &i, &linearSystem->system_rhs->val[i]);
        }

        if (rank == 0)
        {
            linearSystem->system_sln = linearSystem->system_rhs;
            linearSystem->writeSolution();

            // check solution
            if (linearSystem->hasReferenceSolution())
                status = linearSystem->compareWithReferenceSolution();

            linearSystem->setInfoTimeTotal(elapsedSeconds(timeStart));

            if (linearSystem->verbose() > 0)
            {
                linearSystem->printStatus();

                if (linearSystem->verbose() > 2)
                    linearSystem->exportStatusToFile();
            }
        }

        ierr = VecDestroy(&x); CHKERRQ(ierr);
        ierr = VecDestroy(&b); CHKERRQ(ierr);
        ierr = MatDestroy(&A); CHKERRQ(ierr);
        ierr = KSPDestroy(&ksp); CHKERRQ(ierr);

        ierr = PetscFinalize();

        exit(status);
    }
    catch (TCLAP::ArgException &e)
    {
        std::cerr << "error: " << e.error() << " for arg " << e.argId() << std::endl;
        return 1;
    }

    return 1;
}<|MERGE_RESOLUTION|>--- conflicted
+++ resolved
@@ -465,7 +465,6 @@
         PC pc;
         ierr = KSPGetPC(ksp, &pc);
 
-<<<<<<< HEAD
         std::string preconditioner = linearSystem->preconditionerArg.getValue();
         if (preconditioner == "hypre")
         {
@@ -475,10 +474,9 @@
 
         PCSetType(pc, preConditioner(preconditioner));
         linearSystem->setInfoSolverPreconditionerName(preconditioner);
-=======
         PCSetType(pc, preConditioner(linearSystem, linearSystem->preconditionerArg.getValue()));
         linearSystem->setInfoSolverPreconditionerName(linearSystem->preconditionerArg.getValue());
->>>>>>> 7b51c3cc
+
         linearSystem->setInfoSolverSolverName(linearSystem->solverArg.getValue());
 
         ierr = KSPSetTolerances(ksp, relTol, absTol, PETSC_DEFAULT, maxIter); CHKERRQ(ierr);
