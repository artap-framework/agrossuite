--- conflicted
+++ resolved
@@ -22,10 +22,7 @@
             ../hermes_common/Teuchos_stacktrace.hpp \
             ../hermes_common/trace.cpp \
             ../hermes_common/utils.cpp \
-<<<<<<< HEAD
-=======
             ../hermes_common/butcher_tables.cpp \
->>>>>>> f249b006
             ../hermes_common/tables.cpp \
             ../hermes_common/solver/amesos.cpp \
             ../hermes_common/solver/aztecoo.cpp \
