--- conflicted
+++ resolved
@@ -79,20 +79,6 @@
   PrecalcShapeset* get_pss(int n) {  return this->pss[n];  }
 
   // Precalculate matrix sparse structure.
-<<<<<<< HEAD
-  // The Table is here for optional weighting of matrix blocks in systems.
-  void create(SparseMatrix* mat, Vector* rhs = NULL, bool rhsonly = false, Table* block_weights = NULL);
-
-  // General assembling procedure for nonlinear problems. coeff_vec is the 
-  // previous Newton vector.
-  // The Table is here for optional weighting of matrix blocks in systems.
-  void assemble(scalar* coeff_vec, SparseMatrix* mat, Vector* rhs = NULL, bool rhsonly = false, Table* block_weights = NULL);
-
-  // Assembling for linear problems. Same as the previous functions, but 
-  // does not need the coeff_vector.
-  // The Table is here for optional weighting of matrix blocks in systems.
-  void assemble(SparseMatrix* mat, Vector* rhs = NULL, bool rhsonly = false, Table* block_weights = NULL);
-=======
   // If force_diagonal_block == true, then (zero) matrix 
   // antries are created in diagonal blocks even if corresponding matrix weak 
   // forms do not exist. This is useful if the matrix is later to be merged with 
@@ -114,7 +100,6 @@
   // does not need the coeff_vector.
   void assemble(SparseMatrix* mat, Vector* rhs = NULL, bool rhsonly = false, 
                 bool force_diagonal_blocks = false, Table* block_weights = NULL);
->>>>>>> f249b006
 
   // Get the number of unknowns.
   int get_num_dofs();
