<?xml version="1.0"?>
<module xmlns:xsi="http://www.w3.org/2001/XMLSchema-instance" xsi:noNamespaceSchemaLocation="module.xsd">
    <general id ="magnetic" name="Magnetic field">
        <description>Magnetic field ...</description>
        <analyses>
<<<<<<< HEAD
            <analysis id="steadystate" type="steadystate" name="Steady state" />
            <analysis id="harmonic" type="harmonic" name="Harmonic" />
            <analysis id="transient" type="transient" name="Transient" />
=======
            <analysis id="steadystate" type="steadystate" name="Steady state" solutions="1" />
            <analysis id="harmonic" type="harmonic" name="Harmonic" solutions="2" />
            <analysis id="transient" type="transient" name="Transient" solutions="1" />
>>>>>>> 2d299eda
        </analyses>
    </general>

    <constants>
        <constant id="MU0" value="1.2566371e-06" />
    </constants>

    <macros>
        <macro id="" expression="" />
    </macros>

    <volume>
        <quantity id="magnetic_permeability" shortname="mur" />
        <quantity id="magnetic_conductivity" shortname="gamma" />
        <quantity id="magnetic_remanence" shortname="Brm" />
        <quantity id="magnetic_remanence_angle" shortname="Bra" />
        <quantity id="magnetic_velocity_x" shortname="vx" />
        <quantity id="magnetic_velocity_y" shortname="vy" />
        <quantity id="magnetic_velocity_angular" shortname="va" />
        <quantity id="magnetic_current_density_external_real" shortname="Jer" />
        <quantity id="magnetic_current_density_external_imag" shortname="Jei" />

        <weakforms>
            <weakform analysistype="steadystate">
                <quantity id="magnetic_permeability" />
                <quantity id="magnetic_conductivity" />
                <quantity id="magnetic_remanence" />
                <quantity id="magnetic_remanence_angle" />
                <quantity id="magnetic_velocity_x" />
                <quantity id="magnetic_velocity_y" />
                <quantity id="magnetic_velocity_angular" />
                <quantity id="magnetic_current_density_external_real" />

                <matrix i="1" j="1" planar="1 / (mur * MU0) * (udx * vdx + udy * vdy) -
                                           gamma * uval * ((vx - y * va) * vdx + (vy + x * va) * vdy)"
                                    axi="1 / (mur * MU0) * ((udr * vdr + udz * vdz) + uval * vdr / (r + 1e-12)) -
                                        gamma * uval * vy * vdz" symmetric="1" />
                <vector i="1" j="1" planar="1 / (mur * MU0) * (updx * vdx + updy * vdy) -
                                           gamma * upval * ((vx - y * va) * vdx + (vy + x * va) * vdy) -
                                           Jer * vval -
                                           Brm / (mur * MU0) * (- sin((Bra/180*PI)) * vdx + cos((Bra/180*PI)) * vdy)"
                                    axi="1 / (mur * MU0) * ((updr * vdr + updz * vdz) + upval * vdr / (r + 1e-12)) -
                                        gamma * upval * vy * vdz -
                                        Jer * vval +
                                        Brm / (mur * MU0) * (- sin((Bra/180*PI)) * vdr + cos((Bra/180*PI)) * vdz)" />
            </weakform>

            <weakform analysistype="transient">
                <quantity id="magnetic_permeability" />
                <quantity id="magnetic_conductivity" />
                <quantity id="magnetic_remanence" />
                <quantity id="magnetic_remanence_angle" />
                <quantity id="magnetic_velocity_x" />
                <quantity id="magnetic_velocity_y" />
                <quantity id="magnetic_velocity_angular" />
                <quantity id="magnetic_current_density_external_real" />

                <matrix i="1" j="1" planar="1 / (mur * MU0) * (udx * vdx + udy * vdy) -
                                            gamma * uval * ((vx - y * va) * vdx + (vy + x * va) * vdy)"
                                    axi="1 / (mur * MU0) * ((udr * vdr + udz * vdz) + uval * vdr / (r + 1e-12)) -
                                         gamma * uval * vy * vdz" symmetric="1" />
                <vector i="1" j="1" planar="1 / (mur * MU0) * (updx * vdx + updy * vdy) -
                                      gamma * upval * ((vx - y * va) * vdx + (vy + x * va) * vdy) -
                                      Jer * vval -
                                      Brm / (mur * MU0) * (- sin((Bra/180*PI)) * vdx + cos((Bra/180*PI)) * vdy)"
                                    axi="1 / (mur * MU0) * ((updr * vdr + updz * vdz) + upval * vdr / (r + 1e-12)) -
                                        gamma * upval * vy * vdz -
                                        Jer * vval +
                                        Brm / (mur * MU0) * (- sin((Bra/180*PI)) * vdr + cos((Bra/180*PI)) * vdz)" />
            </weakform>

            <weakform analysistype="harmonic">
                <material id="magnetic_permeability" />
                <material id="magnetic_conductivity" />
                <material id="magnetic_remanence" />
                <material id="magnetic_remanence_angle" />
                <material id="magnetic_velocity_x" />
                <material id="magnetic_velocity_y" />
                <material id="magnetic_velocity_angular" />
                <material id="magnetic_current_density_external_real" />
                <material id="magnetic_current_density_external_imag" />

                <matrix i="1" j="1" planar="1 / (mur * MU0) * (udx * vdx + udy * vdy) -
                                            gamma * uval * ((vx - y * va) * vdx + (vy + x * va) * vdy)"
                                    axi="1 / (mur * MU0) * (udr * vdr + udz * vdz + uval * vdr / (r + 1e-12)) -
                                         gamma * uval * vy * vdz" symmetric="1" />
                <vector i="1" j="1" planar="1 / (mur * MU0) * (updx * vdx + updy * vdy) -
                                            gamma * upval * ((vx - y * va) * vdx + (vy + x * va) * vdy)
                                              - Jer * vval
                                              - Brm / (mur * MU0) * (- sin((Bra/180*PI)) * vdx + cos((Bra/180*PI)) * vdy)"
                                    axi="1 / (mur * MU0) * (updr * vdr + updz * vdz + upval * vdr / (r + 1e-12)) -
                                         gamma * upval * vy * vdz
                                              -Jer * vval
                                              + Brm / (mur * MU0) * (- sin((Bra/180*PI)) * vdr + cos((Bra/180*PI)) * vdz)" />

                <matrix i="2" j="2" planar="1 / (mur * MU0) * (udx * vdx + udy * vdy) -
                                            gamma * uval * ((vx - y * va) * vdx + (vy + x * va) * vdy)"
                                    axi="1 / (mur * MU0) * (udr * vdr + udz * vdz + uval * vdr / (r + 1e-12)) -
                                         gamma * uval * vy * vdz" symmetric="1" />
                <vector i="2" j="2" planar="1 / (mur * MU0) * (updx * vdx + updy * vdy) -
                                            gamma * upval * ((vx - y * va) * vdx + (vy + x * va) * vdy)
                                            - Jei * vval"
                                    axi="1 / (mur * MU0) * (updr * vdr + updz * vdz + upval * vdr / (r + 1e-12)) -
                                            gamma * upval * vy * vdz
                                            - Jei * vval" />

                <matrix i="1" j="2" planar="- 2 * PI * f * gamma * uval * vval"
                                    axi="- 2 * PI * f * gamma * uval * vval" symmetric="1" />
                <matrix i="2" j="1" planar="2 * PI * f * gamma * uval * vval"
                                    axi="2 * PI * f * gamma * uval * vval" symmetric="1" />
                <vector i="1" j="2" planar="- 2 * PI * f * gamma * upval * vval"
                                    axi="- 2 * PI * f * gamma * upval * vval" />
                <vector i="2" j="1" planar="2 * PI * f * gamma * upval * vval"
                                    axi="2 * PI * f * gamma * upval * vval" />
            </weakform>
        </weakforms>
    </volume>

    <surface>
        <quantity id="magnetic_potential_real" shortname="Ar" />
        <quantity id="magnetic_potential_imag" shortname="Ai" />
        <quantity id="magnetic_surface_current_real" shortname="Jr" />
        <quantity id="magnetic_surface_current_imag" shortname="Ji" />

        <weakforms>
            <weakform analysistype="steadystate" default="magnetic_potential">
                <boundary id="magnetic_potential" name="Magnetic potential">
                    <quantity id="magnetic_potential_real" />

                    <essential i="1" planar="Ar"
                                     axi="Ar" />
                </boundary>

                <boundary id="magnetic_surface_current" name="Surface current">
                    <quantity id="magnetic_surface_current_real" />

                    <vector i="1" j="1" planar="-Jr * vval"
                                        axi="-Jr * vval" />
                </boundary>
            </weakform>

            <weakform analysistype="transient" default="magnetic_potential">
                <boundary id="magnetic_potential" name="Magnetic potential">
                    <quantity id="magnetic_potential_real" />

                    <essential i="1" planar="Ar"
                                     axi="Ar" />
                </boundary>

                <boundary id="magnetic_surface_current" name="Surface current">
                    <quantity id="magnetic_surface_current_real" />

                    <vector i="1" j="1" planar="-Jr * vval"
                                        axi="-Jr * vval" />
                </boundary>
            </weakform>

            <weakform analysistype="harmonic" default="magnetic_potential">
                <boundary id="magnetic_potential" name="Magnetic potential">
                    <quantity id="magnetic_potential_real" />
                    <quantity id="magnetic_potential_imag" />

                    <essential i="1" planar="Ar"
                                     axi="Ar" />
                    <essential i="2" planar="Ai"
                                     axi="Ai" />
                </boundary>

                <boundary id="magnetic_surface_current" name="Surface current">
                    <quantity id="magnetic_surface_current_real" />
                    <quantity id="magnetic_surface_current_imag" />

                    <vector i="1" j="1" planar="-Jr * vval" axi="-Jr * vval" />
                    <vector i="2" j="2" planar="-Ji * vval" axi="-Ji * vval" />
                </boundary>
            </weakform>
        </weakforms>
    </surface>

    <preprocessor>
        <volume>
            <group>
                <quantity id="magnetic_permeability" name="Permeability" shortname="mur" unit="-" />
<<<<<<< HEAD
                <quantity id="magnetic_conductivity" name="Electrical conductivity" shortname="gamma" unit="S/m" unit_html="S.m<sup>-1</sup>" unit_latex="S \cdot m^{-1}"/>
                <quantity id="magnetic_remanence" name="Remanent flux density" shortname="Brm" unit="T" />
                <quantity id="magnetic_remanence_angle" name="Remanent flux density - angle" shortname="Bra" unit="deg." />
                <quantity id="magnetic_velocity_x" name="Velocity - x" shortname="vx" unit="m/s" unit_html="m.s<sup>-1</sup>" unit_latex="m \cdot s^{-1}" />
                <quantity id="magnetic_velocity_y" name="Velocity - y" shortname="vy" unit="m/s" unit_html="m.s<sup>-1</sup>" unit_latex="m \cdot s^{-1}" />
                <quantity id="magnetic_velocity_angular" name="Velocity - angular" shortname="va" unit="m/s" unit_html="m.s<sup>-1</sup>" unit_latex="m \cdot s^{-1}" />
                <quantity id="magnetic_current_density_external_real" name="Current dens. - ext. - real" shortname="Jer" unit="A/m2" unit_html="A.m<sup>-2</sup>" unit_latex="A \cdot m^{-2}" />
                <quantity id="magnetic_current_density_external_imag" name="Current dens. - ext. - imag" shortname="Jei" unit="A/m2" unit_html="A.m<sup>-2</sup>" unit_latex="A \cdot m^{-2}" />
=======
                <quantity id="magnetic_conductivity" name="Electrical conductivity" shortname="gamma" unit="S/m" unit_html="S.m&lt;sup&gt;-1&lt;/sup&gt;" unit_latex="S \cdot m^{-1}"/>
                <quantity id="magnetic_remanence" name="Remanent flux density" shortname="Brm" unit="T" />
                <quantity id="magnetic_remanence_angle" name="Remanent flux density - angle" shortname="Bra" unit="deg." />
                <quantity id="magnetic_velocity_x" name="Velocity - x" shortname="vx" unit="m/s" unit_html="m.s&lt;sup&gt;-1&lt;/sup&gt;" unit_latex="m \cdot s^{-1}" />
                <quantity id="magnetic_velocity_y" name="Velocity - y" shortname="vy" unit="m/s" unit_html="m.s&lt;sup&gt;-1&lt;/sup&gt;" unit_latex="m \cdot s^{-1}" />
                <quantity id="magnetic_velocity_angular" name="Velocity - angular" shortname="va" unit="m/s" unit_html="m.s&lt;sup&gt;-1&lt;/sup&gt;" unit_latex="m \cdot s^{-1}" />
                <quantity id="magnetic_current_density_external_real" name="Current dens. - ext. - real" shortname="Jer" unit="A/m2" unit_html="A.m&lt;sup&gt;-2&lt;/sup&gt;" unit_latex="A \cdot m^{-2}" />
                <quantity id="magnetic_current_density_external_imag" name="Current dens. - ext. - imag" shortname="Jei" unit="A/m2" unit_html="A.m&lt;sup&gt;-2&lt;/sup&gt;" unit_latex="A \cdot m^{-2}" />
>>>>>>> 2d299eda
            </group>
        </volume>
        <surface>
            <group>
<<<<<<< HEAD
                <quantity id="magnetic_potential_real" name="Vector potential - real" shortname="Ar" unit="Wb/m" unit_html="Wb.m<sup>-1</sup>" unit_latex="Wb \cdot m^{-1}" />
                <quantity id="magnetic_potential_imag" name="Vector potential - imag" shortname="Ai" unit="Wb/m" unit_html="Wb.m<sup>-1</sup>" unit_latex="Wb \cdot m^{-1}"/>
                <quantity id="magnetic_surface_current_real" name="Surface current - real" shortname="Jr" unit="A/m" unit_html="A.m<sup>-1</sup>" unit_latex="A \cdot m^{-1}" />
                <quantity id="magnetic_surface_current_imag" name="Surface current - imag" shortname="Ji" unit="A/m" unit_html="A.m<sup>-1</sup>" unit_latex="A \cdot m^{-1}" />
=======
                <quantity id="magnetic_potential_real" name="Vector potential - real" shortname="Ar" unit="Wb/m" unit_html="Wb.m&lt;sup&gt;-1&lt;/sup&gt;" unit_latex="Wb \cdot m^{-1}" />
                <quantity id="magnetic_potential_imag" name="Vector potential - imag" shortname="Ai" unit="Wb/m" unit_html="Wb.m&lt;sup&gt;-1&lt;/sup&gt;" unit_latex="Wb \cdot m^{-1}"/>
                <quantity id="magnetic_surface_current_real" name="Surface current - real" shortname="Jr" unit="A/m" unit_html="A.m&lt;sup&gt;-1&lt;/sup&gt;" unit_latex="A \cdot m^{-1}" />
                <quantity id="magnetic_surface_current_imag" name="Surface current - imag" shortname="Ji" unit="A/m" unit_html="A.m&lt;sup&gt;-1&lt;/sup&gt;" unit_latex="A \cdot m^{-1}" />
>>>>>>> 2d299eda
            </group>
        </surface>
    </preprocessor>

    <postprocessor>
        <localvariables>
<<<<<<< HEAD
            <localvariable id="magnetic_potential_module" name="Vector potential" shortname="A" unit="Wb/m" unit_html="Wb.m<sup>-1</sup>" unit_latex="Wb \cdot m^{-1}" type="scalar">
=======
            <localvariable id="magnetic_potential_module" name="Vector potential" shortname="A" unit="Wb/m" unit_html="Wb.m&lt;sup&gt;-1&lt;/sup&gt;" unit_latex="Wb \cdot m^{-1}" type="scalar">
>>>>>>> 2d299eda
                <expression analysistype="steadystate" planar="sqrt(value1^2 + value2^2)"
                                                       axi="sqrt(value1^2 + value2^2)" />
                <expression analysistype="harmonic" planar="sqrt(value1^2 + value2^2)"
                                                    axi="sqrt(value1^2 + value2^2)" />
                <expression analysistype="transient" planar="sqrt(value1^2 + value2^2)"
                                                     axi="sqrt(value1^2 + value2^2)" />
            </localvariable>
<<<<<<< HEAD
            <localvariable id="magnetic_potential_real" name="Vector potential - real" shortname="Ar" unit="Wb/m" unit_html="Wb.m<sup>-1</sup>" unit_latex="Wb \cdot m^{-1}" type="scalar">
=======
            <localvariable id="magnetic_potential_real" name="Vector potential - real" shortname="Ar" unit="Wb/m" unit_html="Wb.m&lt;sup&gt;-1&lt;/sup&gt;" unit_latex="Wb \cdot m^{-1}" type="scalar">
>>>>>>> 2d299eda
                <expression analysistype="steadystate" planar="value1"
                                                       axi="value1" />
                <expression analysistype="harmonic" planar="value1"
                                                    axi="value1" />
                <expression analysistype="transient" planar="value1"
                                                     axi="value1" />
            </localvariable>
<<<<<<< HEAD
            <localvariable id="magnetic_potential_imag" name="Vector potential - imag" shortname="Ai" unit="Wb/m" unit_html="Wb.m<sup>-1</sup>" unit_latex="Wb \cdot m^{-1}" type="scalar">
=======
            <localvariable id="magnetic_potential_imag" name="Vector potential - imag" shortname="Ai" unit="Wb/m" unit_html="Wb.m&lt;sup&gt;-1&lt;/sup&gt;" unit_latex="Wb \cdot m^{-1}" type="scalar">
>>>>>>> 2d299eda
                <expression analysistype="harmonic" planar="value2"
                                                    axi="value2" />
            </localvariable>
            <localvariable id="magnetic_flux_density_module" name="Flux density" shortname="B" unit="T" type="scalar">
                <expression analysistype="harmonic" planar="sqrt(dy1^2 + dx1^2 + dy2^2 + dx2^2)"
                                                    axi="sqrt(dz1^2 + (dr1 + value1 / (r + 1e-12))^2 + dz2^2 + (dr2 + value2 / (r + 1e-12))^2)" />
            </localvariable>
            <localvariable id="magnetic_flux_density_real" name="Flux density - real" shortname="Br" unit="T" type="vector">
                <expression analysistype="steadystate" planar_x="dy1"
                                                       planar_y="- dx1"
                                                       axi_r="- dz1"
                                                       axi_z="dr1 + value1 / (r + 1e-12)" />
                <expression analysistype="harmonic" planar_x="dy1"
                                                    planar_y="- dx1"
                                                    axi_r="- dz1"
                                                    axi_z="dr1 + value1 / (r + 1e-12)" />
                <expression analysistype="transient" planar_x="dy1"
                                                     planar_y="- dx1"
                                                     axi_r="- dz1"
                                                     axi_z="dr1 + value1 / (r + 1e-12)" />
            </localvariable>
            <localvariable id="magnetic_flux_density_imag" name="Flux density - imag" shortname="Bi" unit="T" type="vector">
                <expression analysistype="harmonic" planar_x="dy2"
                                                    planar_y="- dx2"
                                                    axi_r="- dz2"
                                                    axi_z="dr2 + value2 / (r + 1e-12)" />
            </localvariable>
<<<<<<< HEAD
            <localvariable id="magnetic_magnetic_field_module" name="Magnetic field" shortname="H" unit="A/m" unit_html="A.m<sup>-1</sup>" unit_latex="A \cdot m^{-1}" type="scalar">
                <expression analysistype="harmonic" planar="sqrt(dy1^2 + dx1^2 + dy2^2 + dx2^2) / (mur * MU0)"
                                                    axi="sqrt(dz1^2 + (dr1 + value1 / (r + 1e-12))^2 + dz2^2 + (dr2 + value2 / (r + 1e-12))^2) / (mur * MU0)" />
            </localvariable>
            <localvariable id="magnetic_magnetic_field_real" name="Magnetic field - real" shortname="Hr" unit="A/m" unit_html="A.m<sup>-1</sup>" unit_latex="A \cdot m^{-1}" type="vector">
=======
            <localvariable id="magnetic_magnetic_field_module" name="Magnetic field" shortname="H" unit="A/m" unit_html="A.m&lt;sup&gt;-1&lt;/sup&gt;" unit_latex="A \cdot m^{-1}" type="scalar">
                <expression analysistype="harmonic" planar="sqrt(dy1^2 + dx1^2 + dy2^2 + dx2^2) / (mur * MU0)"
                                                    axi="sqrt(dz1^2 + (dr1 + value1 / (r + 1e-12))^2 + dz2^2 + (dr2 + value2 / (r + 1e-12))^2) / (mur * MU0)" />
            </localvariable>
            <localvariable id="magnetic_magnetic_field_real" name="Magnetic field - real" shortname="Hr" unit="A/m" unit_html="A.m&lt;sup&gt;-1&lt;/sup&gt;" unit_latex="A \cdot m^{-1}" type="vector">
>>>>>>> 2d299eda
                <expression analysistype="steadystate" planar_x="dy1 / (mur * MU0)"
                                                       planar_y="- dx1 / (mur * MU0)"
                                                       axi_r="- dz1 / (mur * MU0)"
                                                       axi_z="(dr1 + value1 / (r + 1e-12)) / (mur * MU0)" />
                <expression analysistype="harmonic" planar_x="dy1 / (mur * MU0)"
                                                    planar_y="- dx1 / (mur * MU0)"
                                                    axi_r="- dz1 / (mur * MU0)"
                                                    axi_z="(dr1 + value1 / (r + 1e-12)) / (mur * MU0)" />
                <expression analysistype="transient" planar_x="dy1 / (mur * MU0)"
                                                     planar_y="- dx1 / (mur * MU0)"
                                                     axi_r="- dz1 / (mur * MU0)"
                                                     axi_z="(dr1 + value1 / (r + 1e-12)) / (mur * MU0)" />
            </localvariable>
<<<<<<< HEAD
            <localvariable id="magnetic_magnetic_field_imag" name="Magnetic field - imag" shortname="Hi" unit="A/m" unit_html="A.m<sup>-1</sup>" unit_latex="A \cdot m^{-1}" type="vector">
=======
            <localvariable id="magnetic_magnetic_field_imag" name="Magnetic field - imag" shortname="Hi" unit="A/m" unit_html="A.m&lt;sup&gt;-1&lt;/sup&gt;" unit_latex="A \cdot m^{-1}" type="vector">
>>>>>>> 2d299eda
                <expression analysistype="harmonic" planar_x="dy2 / (mur * MU0)"
                                                    planar_y="- dx2 / (mur * MU0)"
                                                    axi_r="- dz2 / (mur * MU0)"
                                                    axi_z="(dr2 + value2 / (r + 1e-12)) / (mur * MU0)" />
            </localvariable>
<<<<<<< HEAD
            <localvariable id="magnetic_energy_density" name="Energy density" shortname="wm" unit="J/m3" unit_html="J.m<sup>-3</sup>" unit_latex="J \cdot m^{-3}" type="scalar">
=======
            <localvariable id="magnetic_energy_density" name="Energy density" shortname="wm" unit="J/m3" unit_html="J.m&lt;sup&gt;-3&lt;/sup&gt;" unit_latex="J \cdot m^{-3}" type="scalar">
>>>>>>> 2d299eda
                <expression analysistype="steadystate" planar="0.5 * (dy1^2 + dx1^2) / (mur * MU0)"
                                                       axi="0.5 * (dz1^2 + (dr1 + value1 / (r + 1e-12))^2) / (mur * MU0)" />
                <expression analysistype="harmonic" planar="0.25*(dy1^2 + dx1^2 + dy2^2 + dx2^2) / (mur * MU0)"
                                                    axi="0.25*(dz1^2 + (dr1 + value1 / (r + 1e-12))^2 + dz2^2 + (dr2 + value2 / (r + 1e-12))^2) / (mur * MU0)" />
                <expression analysistype="transient" planar="0.5 * (dy1^2 + dx1^2) / (mur * MU0)"
                                                     axi="0.5 * (dz1^2 + (dr1 + value1 / (r + 1e-12))^2) / (mur * MU0)" />
            </localvariable>
            <localvariable id="magnetic_permeability" name="Permeability" shortname="mur" unit="-" type="scalar">
                <expression analysistype="steadystate" planar="mur" axi="mur" />
                <expression analysistype="harmonic" planar="mur" axi="mur" />
                <expression analysistype="transient" planar="mur" axi="mur" />
            </localvariable>
<<<<<<< HEAD
            <localvariable id="magnetic_conductivity" name="Conductivity" shortname="gamma" unit="S/m" unit_html="S.m<sup>-1</sup>" unit_latex="S \cdot m^{-1}" type="scalar">
=======
            <localvariable id="magnetic_conductivity" name="Conductivity" shortname="gamma" unit="S/m" unit_html="S.m&lt;sup&gt;-1&lt;/sup&gt;" unit_latex="S \cdot m^{-1}" type="scalar">
>>>>>>> 2d299eda
                <expression analysistype="steadystate" planar="gamma" axi="gamma" />
                <expression analysistype="harmonic" planar="gamma" axi="gamma" />
                <expression analysistype="transient" planar="gamma" axi="gamma" />
            </localvariable>
            <localvariable id="magnetic_remanence" name="Remanent flux density" shortname="Brm" unit="T" type="vector">
                <expression analysistype="steadystate" planar_x="Brm * cos((Bra/180*PI))"
                                                       planar_y="Brm * sin((Bra/180*PI))"
                                                       axi_r="Brm * cos((Bra/180*PI))"
                                                       axi_z="Brm * sin((Bra/180*PI))" />
                <expression analysistype="harmonic" planar_x="Brm * cos((Bra/180*PI))"
                                                    planar_y="Brm * sin((Bra/180*PI))"
                                                    axi_r="Brm * cos((Bra/180*PI))"
                                                    axi_z="Brm * sin((Bra/180*PI))" />
                <expression analysistype="transient" planar_x="Brm * cos((Bra/180*PI))"
                                                     planar_y="Brm * sin((Bra/180*PI))"
                                                     axi_r="Brm * cos((Bra/180*PI))"
                                                     axi_z="Brm * sin((Bra/180*PI))" />
            </localvariable>
<<<<<<< HEAD
            <localvariable id="magnetic_velocity" name="Velocity" shortname="v" unit="m/s" unit_html="m.s<sup>-1</sup>" unit_latex="m \cdot s^{-1}" type="vector">
=======
            <localvariable id="magnetic_velocity" name="Velocity" shortname="v" unit="m/s" unit_html="m.s&lt;sup&gt;-1&lt;/sup&gt;" unit_latex="m \cdot s^{-1}" type="vector">
>>>>>>> 2d299eda
                <expression analysistype="steadystate" planar_x="vx - va * y"
                                                       planar_y="vy + va * x"
                                                       axi_r="0"
                                                       axi_z="vy" />
                <expression analysistype="harmonic" planar_x="vx - va * y"
                                                    planar_y="vy + va * x"
                                                    axi_r="0"
                                                    axi_z="vy" />
                <expression analysistype="transient" planar_x="vx - va * y"
                                                     planar_y="vy + va * x"
                                                     axi_r="0"
                                                     axi_z="vy" />
            </localvariable>
<<<<<<< HEAD
            <localvariable id="magnetic_current_density_external_modul" name="Current dens. - ext." shortname="Je" unit="A/m2" unit_html="A.m<sup>-2</sup>" unit_latex="A \cdot m^{-2}" type="scalar">
=======
            <localvariable id="magnetic_current_density_external_modul" name="Current dens. - ext." shortname="Je" unit="A/m2" unit_html="A.m&lt;sup&gt;-2&lt;/sup&gt;" unit_latex="A \cdot m^{-2}" type="scalar">
>>>>>>> 2d299eda
                <expression analysistype="steadystate" planar="sqrt(Jer^2+Jei^2)"
                                                       axi="sqrt(Jer^2+Jei^2)" />
                <expression analysistype="harmonic" planar="sqrt(Jer^2+Jei^2)"
                                                    axi="sqrt(Jer^2+Jei^2)" />
                <expression analysistype="transient" planar="sqrt(Jer^2+Jei^2)"
                                                     axi="sqrt(Jer^2+Jei^2)" />
            </localvariable>
<<<<<<< HEAD
            <localvariable id="magnetic_current_density_external_real" name="Current dens. - ext. - real" shortname="Jer" unit="A/m2" unit_html="A.m<sup>-2</sup>" unit_latex="A \cdot m^{-2}" type="scalar">
=======
            <localvariable id="magnetic_current_density_external_real" name="Current dens. - ext. - real" shortname="Jer" unit="A/m2" unit_html="A.m&lt;sup&gt;-2&lt;/sup&gt;" unit_latex="A \cdot m^{-2}" type="scalar">
>>>>>>> 2d299eda
                <expression analysistype="steadystate" planar="Jer"
                                                       axi="Jer" />
                <expression analysistype="harmonic" planar="Jer"
                                                    axi="Jer" />
                <expression analysistype="transient" planar="Jer"
                                                     axi="Jer" />
            </localvariable>
<<<<<<< HEAD
            <localvariable id="magnetic_current_density_external_imag" name="Current dens. - ext. - imag" shortname="Jei" unit="A/m2" unit_html="A.m<sup>-2</sup>" unit_latex="A \cdot m^{-2}" type="scalar">
                <expression analysistype="harmonic" planar="Jei"
                                                    axi="Jei" />
            </localvariable>
            <localvariable id="magnetic_current_density_induced_velocity_modul" name="Current dens. - ind. velocity" shortname="Jiv" unit="A/m2" unit_html="A.m<sup>-2</sup>" unit_latex="A \cdot m^{-2}" type="scalar">
                <expression analysistype="harmonic" planar="sqrt((- gamma * ((vx - va * y) * dx1 + (vy + va * x) * dy1))^2+(- gamma * ((vx - va * y) * dx2 + (vy + va * x) * dy2))^2)"
                                                    axi="sqrt((- gamma * (vy * dz1))^2+(- gamma * (vy * dz2))^2)" />
            </localvariable>
            <localvariable id="magnetic_current_density_induced_velocity_real" name="Current dens. - ind. velocity - real" shortname="Jivr" unit="A/m2" unit_html="A.m<sup>-2</sup>" unit_latex="A \cdot m^{-2}" type="scalar">
=======
            <localvariable id="magnetic_current_density_external_imag" name="Current dens. - ext. - imag" shortname="Jei" unit="A/m2" unit_html="A.m&lt;sup&gt;-2&lt;/sup&gt;" unit_latex="A \cdot m^{-2}" type="scalar">
                <expression analysistype="harmonic" planar="Jei"
                                                    axi="Jei" />
            </localvariable>
            <localvariable id="magnetic_current_density_induced_velocity_modul" name="Current dens. - ind. velocity" shortname="Jiv" unit="A/m2" unit_html="A.m&lt;sup&gt;-2&lt;/sup&gt;" unit_latex="A \cdot m^{-2}" type="scalar">
                <expression analysistype="harmonic" planar="sqrt((- gamma * ((vx - va * y) * dx1 + (vy + va * x) * dy1))^2+(- gamma * ((vx - va * y) * dx2 + (vy + va * x) * dy2))^2)"
                                                    axi="sqrt((- gamma * (vy * dz1))^2+(- gamma * (vy * dz2))^2)" />
            </localvariable>
            <localvariable id="magnetic_current_density_induced_velocity_real" name="Current dens. - ind. velocity - real" shortname="Jivr" unit="A/m2" unit_html="A.m&lt;sup&gt;-2&lt;/sup&gt;" unit_latex="A \cdot m^{-2}" type="scalar">
>>>>>>> 2d299eda
                <expression analysistype="steadystate" planar="- gamma * ((vx - va * y) * dx1 + (vy + va * x) * dy1)"
                                                       axi="- gamma * (vy * dz1)" />
                <expression analysistype="harmonic" planar="- gamma * ((vx - va * y) * dx1 + (vy + va * x) * dy1)"
                                                    axi="- gamma * (vy * dz1)" />
                <expression analysistype="transient" planar="- gamma * ((vx - va * y) * dx1 + (vy + va * x) * dy1)"
                                                     axi="- gamma * (vy * dz1)" />
            </localvariable>
<<<<<<< HEAD
            <localvariable id="magnetic_current_density_induced_velocity_imag" name="Current dens. - ind. velocity - imag" shortname="Jivi" unit="A/m2" unit_html="A.m<sup>-2</sup>" unit_latex="A \cdot m^{-2}" type="scalar">
                <expression analysistype="harmonic" planar="- gamma * ((vx - va * y) * dx2 + (vy + va * x) * dy2)"
                                                    axi="- gamma * (vy * dz2)" />
            </localvariable>
            <localvariable id="magnetic_current_density_induced_transform_modul" name="Current dens. - ind. transform" shortname="Jit" unit="A/m2" unit_html="A.m<sup>-2</sup>" unit_latex="A \cdot m^{-2}" type="scalar">
                <expression analysistype="harmonic" planar="sqrt((2 * PI * f * gamma * value2)^2+(- 2 * PI * f * gamma * value1)^2)"
                                                    axi="sqrt((2 * PI * f * gamma * value2)^2+(- 2 * PI * f * gamma * value1)^2)" />
            </localvariable>
            <localvariable id="magnetic_current_density_induced_transform_real" name="Current dens. - ind. transform - real" shortname="Jitr" unit="A/m2" unit_html="A.m<sup>-2</sup>" unit_latex="A \cdot m^{-2}" type="scalar">
                <expression analysistype="harmonic" planar="2 * PI * f * gamma * value2"
                                                    axi="2 * PI * f * gamma * value2" />
            </localvariable>
            <localvariable id="magnetic_current_density_induced_transform_imag" name="Current dens. - ind. transform - imag" shortname="Jiti" unit="A/m2" unit_html="A.m<sup>-2</sup>" unit_latex="A \cdot m^{-2}" type="scalar">
                <expression analysistype="harmonic" planar="- 2 * PI * f * gamma * value1"
                                                    axi="- 2 * PI * f * gamma * value1" />
            </localvariable>
            <localvariable id="magnetic_current_density_total" name="Current dens. - total" shortname="J" unit="A/m2" unit_html="A.m<sup>-2</sup>" unit_latex="A \cdot m^{-2}" type="scalar">
                <expression analysistype="harmonic" planar="sqrt((Jer - gamma * ((vx - va * y) * dx1 + (vy + va * x) * dy1) + 2 * PI * f * gamma * value2)^2+(Jei - gamma * ((vx - va * y) * dx2 + (vy + va * x) * dy2) - 2 * PI * f * gamma * value1)^2)"
                                                    axi="sqrt((Jer - gamma * (vy * dz1) + 2 * PI * f * gamma * value2)^2+(Jei - gamma * (vy * dz2) - 2 * PI * f * gamma * value1)^2)" />
            </localvariable>
            <localvariable id="magnetic_current_density_total_real" name="Current dens. - total - real" shortname="Jr" unit="A/m2" unit_html="A.m<sup>-2</sup>" unit_latex="A \cdot m^{-2}" type="scalar">
=======
            <localvariable id="magnetic_current_density_induced_velocity_imag" name="Current dens. - ind. velocity - imag" shortname="Jivi" unit="A/m2" unit_html="A.m&lt;sup&gt;-2&lt;/sup&gt;" unit_latex="A \cdot m^{-2}" type="scalar">
                <expression analysistype="harmonic" planar="- gamma * ((vx - va * y) * dx2 + (vy + va * x) * dy2)"
                                                    axi="- gamma * (vy * dz2)" />
            </localvariable>
            <localvariable id="magnetic_current_density_induced_transform_modul" name="Current dens. - ind. transform" shortname="Jit" unit="A/m2" unit_html="A.m&lt;sup&gt;-2&lt;/sup&gt;" unit_latex="A \cdot m^{-2}" type="scalar">
                <expression analysistype="harmonic" planar="sqrt((2 * PI * f * gamma * value2)^2+(- 2 * PI * f * gamma * value1)^2)"
                                                    axi="sqrt((2 * PI * f * gamma * value2)^2+(- 2 * PI * f * gamma * value1)^2)" />
            </localvariable>
            <localvariable id="magnetic_current_density_induced_transform_real" name="Current dens. - ind. transform - real" shortname="Jitr" unit="A/m2" unit_html="A.m&lt;sup&gt;-2&lt;/sup&gt;" unit_latex="A \cdot m^{-2}" type="scalar">
                <expression analysistype="harmonic" planar="2 * PI * f * gamma * value2"
                                                    axi="2 * PI * f * gamma * value2" />
            </localvariable>
            <localvariable id="magnetic_current_density_induced_transform_imag" name="Current dens. - ind. transform - imag" shortname="Jiti" unit="A/m2" unit_html="A.m&lt;sup&gt;-2&lt;/sup&gt;" unit_latex="A \cdot m^{-2}" type="scalar">
                <expression analysistype="harmonic" planar="- 2 * PI * f * gamma * value1"
                                                    axi="- 2 * PI * f * gamma * value1" />
            </localvariable>
            <localvariable id="magnetic_current_density_total" name="Current dens. - total" shortname="J" unit="A/m2" unit_html="A.m&lt;sup&gt;-2&lt;/sup&gt;" unit_latex="A \cdot m^{-2}" type="scalar">
                <expression analysistype="harmonic" planar="sqrt((Jer - gamma * ((vx - va * y) * dx1 + (vy + va * x) * dy1) + 2 * PI * f * gamma * value2)^2+(Jei - gamma * ((vx - va * y) * dx2 + (vy + va * x) * dy2) - 2 * PI * f * gamma * value1)^2)"
                                                    axi="sqrt((Jer - gamma * (vy * dz1) + 2 * PI * f * gamma * value2)^2+(Jei - gamma * (vy * dz2) - 2 * PI * f * gamma * value1)^2)" />
            </localvariable>
            <localvariable id="magnetic_current_density_total_real" name="Current dens. - total - real" shortname="Jr" unit="A/m2" unit_html="A.m&lt;sup&gt;-2&lt;/sup&gt;" unit_latex="A \cdot m^{-2}" type="scalar">
>>>>>>> 2d299eda
                <expression analysistype="steadystate" planar="Jer - gamma * ((vx - va * y) * dx1 + (vy + va * x) * dy1)"
                                                       axi="Jer - gamma * (vy * dz1)" />
                <expression analysistype="harmonic" planar="Jer - gamma * ((vx - va * y) * dx1 + (vy + va * x) * dy1) + 2 * PI * f * gamma * value2"
                                                    axi="Jer - gamma * (vy * dz1) + 2 * PI * f * gamma * value2" />
                <expression analysistype="transient" planar="Jer - gamma * ((vx - va * y) * dx1 + (vy + va * x) * dy1)"
                                                     axi="Jer - gamma * (vy * dz1)" />
            </localvariable>
<<<<<<< HEAD
            <localvariable id="magnetic_current_density_total_imag" name="Current dens. - total - imag" shortname="Ji" unit="A/m2" unit_html="A.m<sup>-2</sup>" unit_latex="A \cdot m^{-2}" type="scalar">
=======
            <localvariable id="magnetic_current_density_total_imag" name="Current dens. - total - imag" shortname="Ji" unit="A/m2" unit_html="A.m&lt;sup&gt;-2&lt;/sup&gt;" unit_latex="A \cdot m^{-2}" type="scalar">
>>>>>>> 2d299eda
                <expression analysistype="harmonic" planar="Jei - gamma * ((vx - va * y) * dx2 + (vy + va * x) * dy2) - 2 * PI * f * gamma * value1"
                                                    axi="Jei - gamma * (vy * dz2) - 2 * PI * f * gamma * value1" />
            </localvariable>
            <localvariable id="magnetic_losses_density" name="Losses density" shortname="pj" unit="W/m3" type="scalar">
                <expression analysistype="steadystate" planar="((gamma > 0.0) ? Jer^2 / gamma : 0.0) + gamma * ((vx - va * y) * dx1 + (vy + va * x) * dy1)^2"
                                                       axi="((gamma > 0.0) ? Jer^2 / gamma : 0.0) + gamma * (vy * dz1)^2"/>
                <expression analysistype="harmonic" planar="(gamma > 0.0) ? 0.5 * ((Jer - gamma * ((vx - va * y) * dx1 + (vy + va * x) * dy1) + 2 * PI * f * gamma * value2)^2 + (Jei - gamma * ((vx - va * y) * dx2 + (vy + va * x) * dy2) - 2 * PI * f * gamma * value1)^2) / gamma : 0.0"
                                                    axi="(gamma > 0.0) ? 0.5 * ((Jer - gamma * (vy * dz1) + 2 * PI * f * gamma * value2)^2 + (Jei - gamma * (vy * dz2) - 2 * PI * f * gamma * value1)^2) / gamma : 0.0" />
            </localvariable>
        </localvariables>

        <view>
            <scalar>
                <default analysistype="steadystate" id="magnetic_flux_density_real" />
                <default analysistype="transient" id="magnetic_flux_density_real" />
                <default analysistype="harmonic" id="magnetic_flux_density_module" />
            </scalar>
            <vector>
                <default analysistype="steadystate" id="magnetic_flux_density_real" />
                <default analysistype="transient" id="magnetic_flux_density_real" />
                <default analysistype="harmonic" id="magnetic_flux_density_real" />
            </vector>
        </view>

        <volumeintegrals>
<<<<<<< HEAD
            <volumeintegral id="magnetic_volume" name="Volume" shortname="V" unit="m3" unit_html="m<sup>3</sup>" unit_latex="m^{3}">
=======
            <volumeintegral id="magnetic_volume" name="Volume" shortname="V" unit="m3" unit_html="m&lt;sup&gt;3&lt;/sup&gt;" unit_latex="m^{3}">
>>>>>>> 2d299eda
                <expression analysistype="steadystate" planar="1.0"
                                                       axi="2.0 * PI * r" />
                <expression analysistype="harmonic" planar="1.0"
                                                    axi="1.0" />
                <expression analysistype="transient" planar="1.0"
                                                     axi="1.0" />
            </volumeintegral>
<<<<<<< HEAD
            <volumeintegral id="magnetic_cross_section" name="Cross section" shortname="S" unit="m2" unit_html="m<sup>2</sup>" unit_latex="m^{2}">
=======
            <volumeintegral id="magnetic_cross_section" name="Cross section" shortname="S" unit="m2" unit_html="m&lt;sup&gt;2&lt;/sup&gt;" unit_latex="m^{2}">
>>>>>>> 2d299eda
                <expression analysistype="steadystate" planar="1.0"
                                                       axi="1.0" />
                <expression analysistype="harmonic" planar="1.0"
                                                    axi="1.0" />
                <expression analysistype="transient" planar="1.0"
                                                     axi="1.0" />
            </volumeintegral>
            <volumeintegral id="magnetic_current_external_real" name="Current - ext. - real" shortname="Ier" unit="A">
                <expression analysistype="steadystate" planar="Jer"
                                                       axi="Jer" />
                <expression analysistype="harmonic" planar="Jer"
                                                    axi="Jer" />
                <expression analysistype="transient" planar="Jer"
                                                     axi="Jer" />
            </volumeintegral>
            <volumeintegral id="magnetic_current_external_real" name="Current - ext. - imag" shortname="Iei" unit="A">
                <expression analysistype="steadystate" planar="Jei"
                                                       axi="Jei" />
                <expression analysistype="harmonic" planar="Jei"
                                                    axi="Jei" />
                <expression analysistype="transient" planar="Jei"
                                                     axi="Jei" />
            </volumeintegral>
            <volumeintegral id="magnetic_current_induced_transform_real" name="Current - ind. transform - real" shortname="Iitr" unit="A">
                <expression analysistype="harmonic" planar="2 * PI * f * gamma * value2"
                                                    axi="2 * PI * f * gamma * value2" />
            </volumeintegral>
            <volumeintegral id="magnetic_current_induced_transform_imag" name="Current - ind. transform - imag" shortname="Iiti" unit="A">
                <expression analysistype="harmonic" planar="- 2 * PI * f * gamma * value1"
                                                    axi="- 2 * PI * f * gamma * value1" />
            </volumeintegral>
            <volumeintegral id="magnetic_current_total_real" name="Current - total - real" shortname="Ir" unit="A">
                <expression analysistype="steadystate" planar="Jer - gamma * ((vx - va * y) * dx1 + (vy + va * x) * dy1)"
                                                       axi="Jer - gamma * (vy * dz1)" />
                <expression analysistype="harmonic" planar="Jer - gamma * ((vx - va * y) * dx1 + (vy + va * x) * dy1) + 2 * PI * f * gamma * value2"
                                                    axi="Jer - gamma * (vy * dz1) + 2 * PI * f * gamma * value2" />
                <expression analysistype="transient" planar="Jer - gamma * ((vx - va * y) * dx1 + (vy + va * x) * dy1)"
                                                     axi="Jer - gamma * (vy * dz1)" />
            </volumeintegral>
            <volumeintegral id="magnetic_current_total_imag" name="Current - total - imag" shortname="Ii" unit="A">
                <expression analysistype="harmonic" planar="Jei - gamma * ((vx - va * y) * dx2 + (vy + va * x) * dy2) - 2 * PI * f * gamma * value1"
                                                    axi="Jei - gamma * (vy * dz2) - 2 * PI * f * gamma * value1" />
            </volumeintegral>
            <volumeintegral id="magnetic_energy" name="Energy" shortname="Wm" unit="J">
                <expression analysistype="steadystate" planar="0.5 / (mur * MU0) * (dx1 * dx1 + dy1 * dy1)"
                                                       axi="2.0 * PI * r * 0.5 / (mur * MU0) * (dz1^2 + (dr1 + (r > 0.0) ? value1 / r : 0.0)^2)" />
                <expression analysistype="harmonic" planar="0.25 * ((dx1^2 + dy1^2) + (dx2^2 + dy2^2)) / (mur * MU0)"
                                                    axi="2 * PI * r * 0.25 / (mur * MU0) * (((sqrt((dz1^2 + dr1^2) + ((r > 0.0) ? value1 / r : 0.0)))^2) + (2 * PI * r * 0.25 * (sqrt((dr1^2 + dz1^2) + ((r > 0.0) ? value2 / r : 0.0)))^2))" />
            </volumeintegral>
            <volumeintegral id="magnetic_losses" name="Power losses" shortname="Pj" unit="W">
                <expression analysistype="steadystate" planar="(gamma > 0.0) ? 1.0 / gamma * (Jer - gamma * ((vx - va * y) * dx1 + (vy + va * x) * dy1))^2 : 0.0"
                                                       axi="(gamma > 0.0) ? 1.0 / gamma * (Jer - gamma * (vy * dz1))^2 : 0.0" />
            <expression analysistype="harmonic" planar="(gamma > 0.0) ? 0.5 / gamma * ((Jei - gamma * ((vx - va * y) * dx2 + (vy + va * x) * dy2) - 2 * PI * f * gamma * value1)^2 + (Jer - gamma * ((vx - va * y) * dx1 + (vy + va * x) * dy1) + 2 * PI * f * gamma * value2)^2) : 0.0"
                                                axi="(gamma > 0.0) ? 2 * PI * r * 0.5 / gamma * ((Jei - gamma * ((vx - va * y) * dx2 + (vy + va * x) * dy2) - 2 * PI * f * gamma * value1)^2 + (Jer - gamma * ((vx - va * y) * dx1 + (vy + va * x) * dy1) + 2 * PI * f * gamma * value2)^2) : 0.0)" />
            </volumeintegral>
        </volumeintegrals>

        <surfaceintegrals>
            <surfaceintegral id="magnetic_length" name="Length" shortname="l" unit="m">
                <expression analysistype="steadystate" planar="1.0"
                                                       axi="1.0" />
                <expression analysistype="harmonic" planar="1.0"
                                                    axi="1.0" />
                <expression analysistype="transient" planar="1.0"
                                                     axi="1.0" />
            </surfaceintegral>
<<<<<<< HEAD
            <surfaceintegral id="magentic_surface" name="Surface" shortname="S" unit="m2" unit_html="m<sup>2</sup>" unit_latex="m^{2}">
=======
            <surfaceintegral id="magentic_surface" name="Surface" shortname="S" unit="m2" unit_html="m&lt;sup&gt;2&lt;/sup&gt;" unit_latex="m^{2}">
>>>>>>> 2d299eda
                <expression analysistype="steadystate" planar="1.0"
                                                       axi="2.0 * PI * r" />
                <expression analysistype="harmonic" planar="1.0"
                                                    axi="1.0" />
                <expression analysistype="transient" planar="1.0"
                                                     axi="1.0" />
            </surfaceintegral>
        </surfaceintegrals>
    </postprocessor>
</module>



<!--            <matrix i="1" j="1" planar="1 / (mur * MU0) * (udx * vdx + udy * vdy) -
                                        gamma * uval * ((vx - y * va) * vdx + (vy + x * va) * vdy)"
                                axi="1 / (mur * MU0) * (udr * vdr + udz * vdz) + uval * vdr / (r + 1e-12) -
                                     gamma * uval * vy * vdz" />
            <vector i="1" j="1" planar="Jer * vval + Brm / (mur * MU0) * (- sin((Bra/180*PI)) * vdx + cos((Bra/180*PI)) * vdy)"
                                axi="Jer * vval - Brm / (mur * MU0) * (- sin((Bra/180*PI)) * vdr + cos((Bra/180*PI)) * vdz)" />

            <matrix i="2" j="2" planar="1 / (mur * MU0) * (udx * vdx + udy * vdy) -
                                        gamma * uval * ((vx - y * va) * vdx + (vy + x * va) * vdy)"
                                axi="1 / (mur * MU0) * (udr * vdr + udz * vdz) + uval * vdr / (r + 1e-12) -
                                     gamma * uval * vy * vdz" />
            <vector i="2" j="2" planar="Jei * vval" axi="Jei * vval" />

            <matrix i="1" j="2" planar="- 2 * PI * f * gamma * uval * vval"
                                axi="- 2 * PI * f * gamma * uval * vval" />
            <matrix i="2" j="1" planar="2 * PI * f * gamma * uval * vval"
                                axi="2 * PI * f * gamma * uval * vval" />--><|MERGE_RESOLUTION|>--- conflicted
+++ resolved
@@ -3,15 +3,9 @@
     <general id ="magnetic" name="Magnetic field">
         <description>Magnetic field ...</description>
         <analyses>
-<<<<<<< HEAD
-            <analysis id="steadystate" type="steadystate" name="Steady state" />
-            <analysis id="harmonic" type="harmonic" name="Harmonic" />
-            <analysis id="transient" type="transient" name="Transient" />
-=======
             <analysis id="steadystate" type="steadystate" name="Steady state" solutions="1" />
             <analysis id="harmonic" type="harmonic" name="Harmonic" solutions="2" />
             <analysis id="transient" type="transient" name="Transient" solutions="1" />
->>>>>>> 2d299eda
         </analyses>
     </general>
 
@@ -195,16 +189,6 @@
         <volume>
             <group>
                 <quantity id="magnetic_permeability" name="Permeability" shortname="mur" unit="-" />
-<<<<<<< HEAD
-                <quantity id="magnetic_conductivity" name="Electrical conductivity" shortname="gamma" unit="S/m" unit_html="S.m<sup>-1</sup>" unit_latex="S \cdot m^{-1}"/>
-                <quantity id="magnetic_remanence" name="Remanent flux density" shortname="Brm" unit="T" />
-                <quantity id="magnetic_remanence_angle" name="Remanent flux density - angle" shortname="Bra" unit="deg." />
-                <quantity id="magnetic_velocity_x" name="Velocity - x" shortname="vx" unit="m/s" unit_html="m.s<sup>-1</sup>" unit_latex="m \cdot s^{-1}" />
-                <quantity id="magnetic_velocity_y" name="Velocity - y" shortname="vy" unit="m/s" unit_html="m.s<sup>-1</sup>" unit_latex="m \cdot s^{-1}" />
-                <quantity id="magnetic_velocity_angular" name="Velocity - angular" shortname="va" unit="m/s" unit_html="m.s<sup>-1</sup>" unit_latex="m \cdot s^{-1}" />
-                <quantity id="magnetic_current_density_external_real" name="Current dens. - ext. - real" shortname="Jer" unit="A/m2" unit_html="A.m<sup>-2</sup>" unit_latex="A \cdot m^{-2}" />
-                <quantity id="magnetic_current_density_external_imag" name="Current dens. - ext. - imag" shortname="Jei" unit="A/m2" unit_html="A.m<sup>-2</sup>" unit_latex="A \cdot m^{-2}" />
-=======
                 <quantity id="magnetic_conductivity" name="Electrical conductivity" shortname="gamma" unit="S/m" unit_html="S.m&lt;sup&gt;-1&lt;/sup&gt;" unit_latex="S \cdot m^{-1}"/>
                 <quantity id="magnetic_remanence" name="Remanent flux density" shortname="Brm" unit="T" />
                 <quantity id="magnetic_remanence_angle" name="Remanent flux density - angle" shortname="Bra" unit="deg." />
@@ -213,33 +197,21 @@
                 <quantity id="magnetic_velocity_angular" name="Velocity - angular" shortname="va" unit="m/s" unit_html="m.s&lt;sup&gt;-1&lt;/sup&gt;" unit_latex="m \cdot s^{-1}" />
                 <quantity id="magnetic_current_density_external_real" name="Current dens. - ext. - real" shortname="Jer" unit="A/m2" unit_html="A.m&lt;sup&gt;-2&lt;/sup&gt;" unit_latex="A \cdot m^{-2}" />
                 <quantity id="magnetic_current_density_external_imag" name="Current dens. - ext. - imag" shortname="Jei" unit="A/m2" unit_html="A.m&lt;sup&gt;-2&lt;/sup&gt;" unit_latex="A \cdot m^{-2}" />
->>>>>>> 2d299eda
             </group>
         </volume>
         <surface>
             <group>
-<<<<<<< HEAD
-                <quantity id="magnetic_potential_real" name="Vector potential - real" shortname="Ar" unit="Wb/m" unit_html="Wb.m<sup>-1</sup>" unit_latex="Wb \cdot m^{-1}" />
-                <quantity id="magnetic_potential_imag" name="Vector potential - imag" shortname="Ai" unit="Wb/m" unit_html="Wb.m<sup>-1</sup>" unit_latex="Wb \cdot m^{-1}"/>
-                <quantity id="magnetic_surface_current_real" name="Surface current - real" shortname="Jr" unit="A/m" unit_html="A.m<sup>-1</sup>" unit_latex="A \cdot m^{-1}" />
-                <quantity id="magnetic_surface_current_imag" name="Surface current - imag" shortname="Ji" unit="A/m" unit_html="A.m<sup>-1</sup>" unit_latex="A \cdot m^{-1}" />
-=======
                 <quantity id="magnetic_potential_real" name="Vector potential - real" shortname="Ar" unit="Wb/m" unit_html="Wb.m&lt;sup&gt;-1&lt;/sup&gt;" unit_latex="Wb \cdot m^{-1}" />
                 <quantity id="magnetic_potential_imag" name="Vector potential - imag" shortname="Ai" unit="Wb/m" unit_html="Wb.m&lt;sup&gt;-1&lt;/sup&gt;" unit_latex="Wb \cdot m^{-1}"/>
                 <quantity id="magnetic_surface_current_real" name="Surface current - real" shortname="Jr" unit="A/m" unit_html="A.m&lt;sup&gt;-1&lt;/sup&gt;" unit_latex="A \cdot m^{-1}" />
                 <quantity id="magnetic_surface_current_imag" name="Surface current - imag" shortname="Ji" unit="A/m" unit_html="A.m&lt;sup&gt;-1&lt;/sup&gt;" unit_latex="A \cdot m^{-1}" />
->>>>>>> 2d299eda
             </group>
         </surface>
     </preprocessor>
 
     <postprocessor>
         <localvariables>
-<<<<<<< HEAD
-            <localvariable id="magnetic_potential_module" name="Vector potential" shortname="A" unit="Wb/m" unit_html="Wb.m<sup>-1</sup>" unit_latex="Wb \cdot m^{-1}" type="scalar">
-=======
             <localvariable id="magnetic_potential_module" name="Vector potential" shortname="A" unit="Wb/m" unit_html="Wb.m&lt;sup&gt;-1&lt;/sup&gt;" unit_latex="Wb \cdot m^{-1}" type="scalar">
->>>>>>> 2d299eda
                 <expression analysistype="steadystate" planar="sqrt(value1^2 + value2^2)"
                                                        axi="sqrt(value1^2 + value2^2)" />
                 <expression analysistype="harmonic" planar="sqrt(value1^2 + value2^2)"
@@ -247,11 +219,7 @@
                 <expression analysistype="transient" planar="sqrt(value1^2 + value2^2)"
                                                      axi="sqrt(value1^2 + value2^2)" />
             </localvariable>
-<<<<<<< HEAD
-            <localvariable id="magnetic_potential_real" name="Vector potential - real" shortname="Ar" unit="Wb/m" unit_html="Wb.m<sup>-1</sup>" unit_latex="Wb \cdot m^{-1}" type="scalar">
-=======
             <localvariable id="magnetic_potential_real" name="Vector potential - real" shortname="Ar" unit="Wb/m" unit_html="Wb.m&lt;sup&gt;-1&lt;/sup&gt;" unit_latex="Wb \cdot m^{-1}" type="scalar">
->>>>>>> 2d299eda
                 <expression analysistype="steadystate" planar="value1"
                                                        axi="value1" />
                 <expression analysistype="harmonic" planar="value1"
@@ -259,11 +227,7 @@
                 <expression analysistype="transient" planar="value1"
                                                      axi="value1" />
             </localvariable>
-<<<<<<< HEAD
-            <localvariable id="magnetic_potential_imag" name="Vector potential - imag" shortname="Ai" unit="Wb/m" unit_html="Wb.m<sup>-1</sup>" unit_latex="Wb \cdot m^{-1}" type="scalar">
-=======
             <localvariable id="magnetic_potential_imag" name="Vector potential - imag" shortname="Ai" unit="Wb/m" unit_html="Wb.m&lt;sup&gt;-1&lt;/sup&gt;" unit_latex="Wb \cdot m^{-1}" type="scalar">
->>>>>>> 2d299eda
                 <expression analysistype="harmonic" planar="value2"
                                                     axi="value2" />
             </localvariable>
@@ -291,19 +255,11 @@
                                                     axi_r="- dz2"
                                                     axi_z="dr2 + value2 / (r + 1e-12)" />
             </localvariable>
-<<<<<<< HEAD
-            <localvariable id="magnetic_magnetic_field_module" name="Magnetic field" shortname="H" unit="A/m" unit_html="A.m<sup>-1</sup>" unit_latex="A \cdot m^{-1}" type="scalar">
-                <expression analysistype="harmonic" planar="sqrt(dy1^2 + dx1^2 + dy2^2 + dx2^2) / (mur * MU0)"
-                                                    axi="sqrt(dz1^2 + (dr1 + value1 / (r + 1e-12))^2 + dz2^2 + (dr2 + value2 / (r + 1e-12))^2) / (mur * MU0)" />
-            </localvariable>
-            <localvariable id="magnetic_magnetic_field_real" name="Magnetic field - real" shortname="Hr" unit="A/m" unit_html="A.m<sup>-1</sup>" unit_latex="A \cdot m^{-1}" type="vector">
-=======
             <localvariable id="magnetic_magnetic_field_module" name="Magnetic field" shortname="H" unit="A/m" unit_html="A.m&lt;sup&gt;-1&lt;/sup&gt;" unit_latex="A \cdot m^{-1}" type="scalar">
                 <expression analysistype="harmonic" planar="sqrt(dy1^2 + dx1^2 + dy2^2 + dx2^2) / (mur * MU0)"
                                                     axi="sqrt(dz1^2 + (dr1 + value1 / (r + 1e-12))^2 + dz2^2 + (dr2 + value2 / (r + 1e-12))^2) / (mur * MU0)" />
             </localvariable>
             <localvariable id="magnetic_magnetic_field_real" name="Magnetic field - real" shortname="Hr" unit="A/m" unit_html="A.m&lt;sup&gt;-1&lt;/sup&gt;" unit_latex="A \cdot m^{-1}" type="vector">
->>>>>>> 2d299eda
                 <expression analysistype="steadystate" planar_x="dy1 / (mur * MU0)"
                                                        planar_y="- dx1 / (mur * MU0)"
                                                        axi_r="- dz1 / (mur * MU0)"
@@ -317,21 +273,13 @@
                                                      axi_r="- dz1 / (mur * MU0)"
                                                      axi_z="(dr1 + value1 / (r + 1e-12)) / (mur * MU0)" />
             </localvariable>
-<<<<<<< HEAD
-            <localvariable id="magnetic_magnetic_field_imag" name="Magnetic field - imag" shortname="Hi" unit="A/m" unit_html="A.m<sup>-1</sup>" unit_latex="A \cdot m^{-1}" type="vector">
-=======
             <localvariable id="magnetic_magnetic_field_imag" name="Magnetic field - imag" shortname="Hi" unit="A/m" unit_html="A.m&lt;sup&gt;-1&lt;/sup&gt;" unit_latex="A \cdot m^{-1}" type="vector">
->>>>>>> 2d299eda
                 <expression analysistype="harmonic" planar_x="dy2 / (mur * MU0)"
                                                     planar_y="- dx2 / (mur * MU0)"
                                                     axi_r="- dz2 / (mur * MU0)"
                                                     axi_z="(dr2 + value2 / (r + 1e-12)) / (mur * MU0)" />
             </localvariable>
-<<<<<<< HEAD
-            <localvariable id="magnetic_energy_density" name="Energy density" shortname="wm" unit="J/m3" unit_html="J.m<sup>-3</sup>" unit_latex="J \cdot m^{-3}" type="scalar">
-=======
             <localvariable id="magnetic_energy_density" name="Energy density" shortname="wm" unit="J/m3" unit_html="J.m&lt;sup&gt;-3&lt;/sup&gt;" unit_latex="J \cdot m^{-3}" type="scalar">
->>>>>>> 2d299eda
                 <expression analysistype="steadystate" planar="0.5 * (dy1^2 + dx1^2) / (mur * MU0)"
                                                        axi="0.5 * (dz1^2 + (dr1 + value1 / (r + 1e-12))^2) / (mur * MU0)" />
                 <expression analysistype="harmonic" planar="0.25*(dy1^2 + dx1^2 + dy2^2 + dx2^2) / (mur * MU0)"
@@ -344,11 +292,7 @@
                 <expression analysistype="harmonic" planar="mur" axi="mur" />
                 <expression analysistype="transient" planar="mur" axi="mur" />
             </localvariable>
-<<<<<<< HEAD
-            <localvariable id="magnetic_conductivity" name="Conductivity" shortname="gamma" unit="S/m" unit_html="S.m<sup>-1</sup>" unit_latex="S \cdot m^{-1}" type="scalar">
-=======
             <localvariable id="magnetic_conductivity" name="Conductivity" shortname="gamma" unit="S/m" unit_html="S.m&lt;sup&gt;-1&lt;/sup&gt;" unit_latex="S \cdot m^{-1}" type="scalar">
->>>>>>> 2d299eda
                 <expression analysistype="steadystate" planar="gamma" axi="gamma" />
                 <expression analysistype="harmonic" planar="gamma" axi="gamma" />
                 <expression analysistype="transient" planar="gamma" axi="gamma" />
@@ -367,11 +311,7 @@
                                                      axi_r="Brm * cos((Bra/180*PI))"
                                                      axi_z="Brm * sin((Bra/180*PI))" />
             </localvariable>
-<<<<<<< HEAD
-            <localvariable id="magnetic_velocity" name="Velocity" shortname="v" unit="m/s" unit_html="m.s<sup>-1</sup>" unit_latex="m \cdot s^{-1}" type="vector">
-=======
             <localvariable id="magnetic_velocity" name="Velocity" shortname="v" unit="m/s" unit_html="m.s&lt;sup&gt;-1&lt;/sup&gt;" unit_latex="m \cdot s^{-1}" type="vector">
->>>>>>> 2d299eda
                 <expression analysistype="steadystate" planar_x="vx - va * y"
                                                        planar_y="vy + va * x"
                                                        axi_r="0"
@@ -385,11 +325,7 @@
                                                      axi_r="0"
                                                      axi_z="vy" />
             </localvariable>
-<<<<<<< HEAD
-            <localvariable id="magnetic_current_density_external_modul" name="Current dens. - ext." shortname="Je" unit="A/m2" unit_html="A.m<sup>-2</sup>" unit_latex="A \cdot m^{-2}" type="scalar">
-=======
             <localvariable id="magnetic_current_density_external_modul" name="Current dens. - ext." shortname="Je" unit="A/m2" unit_html="A.m&lt;sup&gt;-2&lt;/sup&gt;" unit_latex="A \cdot m^{-2}" type="scalar">
->>>>>>> 2d299eda
                 <expression analysistype="steadystate" planar="sqrt(Jer^2+Jei^2)"
                                                        axi="sqrt(Jer^2+Jei^2)" />
                 <expression analysistype="harmonic" planar="sqrt(Jer^2+Jei^2)"
@@ -397,11 +333,7 @@
                 <expression analysistype="transient" planar="sqrt(Jer^2+Jei^2)"
                                                      axi="sqrt(Jer^2+Jei^2)" />
             </localvariable>
-<<<<<<< HEAD
-            <localvariable id="magnetic_current_density_external_real" name="Current dens. - ext. - real" shortname="Jer" unit="A/m2" unit_html="A.m<sup>-2</sup>" unit_latex="A \cdot m^{-2}" type="scalar">
-=======
             <localvariable id="magnetic_current_density_external_real" name="Current dens. - ext. - real" shortname="Jer" unit="A/m2" unit_html="A.m&lt;sup&gt;-2&lt;/sup&gt;" unit_latex="A \cdot m^{-2}" type="scalar">
->>>>>>> 2d299eda
                 <expression analysistype="steadystate" planar="Jer"
                                                        axi="Jer" />
                 <expression analysistype="harmonic" planar="Jer"
@@ -409,17 +341,6 @@
                 <expression analysistype="transient" planar="Jer"
                                                      axi="Jer" />
             </localvariable>
-<<<<<<< HEAD
-            <localvariable id="magnetic_current_density_external_imag" name="Current dens. - ext. - imag" shortname="Jei" unit="A/m2" unit_html="A.m<sup>-2</sup>" unit_latex="A \cdot m^{-2}" type="scalar">
-                <expression analysistype="harmonic" planar="Jei"
-                                                    axi="Jei" />
-            </localvariable>
-            <localvariable id="magnetic_current_density_induced_velocity_modul" name="Current dens. - ind. velocity" shortname="Jiv" unit="A/m2" unit_html="A.m<sup>-2</sup>" unit_latex="A \cdot m^{-2}" type="scalar">
-                <expression analysistype="harmonic" planar="sqrt((- gamma * ((vx - va * y) * dx1 + (vy + va * x) * dy1))^2+(- gamma * ((vx - va * y) * dx2 + (vy + va * x) * dy2))^2)"
-                                                    axi="sqrt((- gamma * (vy * dz1))^2+(- gamma * (vy * dz2))^2)" />
-            </localvariable>
-            <localvariable id="magnetic_current_density_induced_velocity_real" name="Current dens. - ind. velocity - real" shortname="Jivr" unit="A/m2" unit_html="A.m<sup>-2</sup>" unit_latex="A \cdot m^{-2}" type="scalar">
-=======
             <localvariable id="magnetic_current_density_external_imag" name="Current dens. - ext. - imag" shortname="Jei" unit="A/m2" unit_html="A.m&lt;sup&gt;-2&lt;/sup&gt;" unit_latex="A \cdot m^{-2}" type="scalar">
                 <expression analysistype="harmonic" planar="Jei"
                                                     axi="Jei" />
@@ -429,7 +350,6 @@
                                                     axi="sqrt((- gamma * (vy * dz1))^2+(- gamma * (vy * dz2))^2)" />
             </localvariable>
             <localvariable id="magnetic_current_density_induced_velocity_real" name="Current dens. - ind. velocity - real" shortname="Jivr" unit="A/m2" unit_html="A.m&lt;sup&gt;-2&lt;/sup&gt;" unit_latex="A \cdot m^{-2}" type="scalar">
->>>>>>> 2d299eda
                 <expression analysistype="steadystate" planar="- gamma * ((vx - va * y) * dx1 + (vy + va * x) * dy1)"
                                                        axi="- gamma * (vy * dz1)" />
                 <expression analysistype="harmonic" planar="- gamma * ((vx - va * y) * dx1 + (vy + va * x) * dy1)"
@@ -437,29 +357,6 @@
                 <expression analysistype="transient" planar="- gamma * ((vx - va * y) * dx1 + (vy + va * x) * dy1)"
                                                      axi="- gamma * (vy * dz1)" />
             </localvariable>
-<<<<<<< HEAD
-            <localvariable id="magnetic_current_density_induced_velocity_imag" name="Current dens. - ind. velocity - imag" shortname="Jivi" unit="A/m2" unit_html="A.m<sup>-2</sup>" unit_latex="A \cdot m^{-2}" type="scalar">
-                <expression analysistype="harmonic" planar="- gamma * ((vx - va * y) * dx2 + (vy + va * x) * dy2)"
-                                                    axi="- gamma * (vy * dz2)" />
-            </localvariable>
-            <localvariable id="magnetic_current_density_induced_transform_modul" name="Current dens. - ind. transform" shortname="Jit" unit="A/m2" unit_html="A.m<sup>-2</sup>" unit_latex="A \cdot m^{-2}" type="scalar">
-                <expression analysistype="harmonic" planar="sqrt((2 * PI * f * gamma * value2)^2+(- 2 * PI * f * gamma * value1)^2)"
-                                                    axi="sqrt((2 * PI * f * gamma * value2)^2+(- 2 * PI * f * gamma * value1)^2)" />
-            </localvariable>
-            <localvariable id="magnetic_current_density_induced_transform_real" name="Current dens. - ind. transform - real" shortname="Jitr" unit="A/m2" unit_html="A.m<sup>-2</sup>" unit_latex="A \cdot m^{-2}" type="scalar">
-                <expression analysistype="harmonic" planar="2 * PI * f * gamma * value2"
-                                                    axi="2 * PI * f * gamma * value2" />
-            </localvariable>
-            <localvariable id="magnetic_current_density_induced_transform_imag" name="Current dens. - ind. transform - imag" shortname="Jiti" unit="A/m2" unit_html="A.m<sup>-2</sup>" unit_latex="A \cdot m^{-2}" type="scalar">
-                <expression analysistype="harmonic" planar="- 2 * PI * f * gamma * value1"
-                                                    axi="- 2 * PI * f * gamma * value1" />
-            </localvariable>
-            <localvariable id="magnetic_current_density_total" name="Current dens. - total" shortname="J" unit="A/m2" unit_html="A.m<sup>-2</sup>" unit_latex="A \cdot m^{-2}" type="scalar">
-                <expression analysistype="harmonic" planar="sqrt((Jer - gamma * ((vx - va * y) * dx1 + (vy + va * x) * dy1) + 2 * PI * f * gamma * value2)^2+(Jei - gamma * ((vx - va * y) * dx2 + (vy + va * x) * dy2) - 2 * PI * f * gamma * value1)^2)"
-                                                    axi="sqrt((Jer - gamma * (vy * dz1) + 2 * PI * f * gamma * value2)^2+(Jei - gamma * (vy * dz2) - 2 * PI * f * gamma * value1)^2)" />
-            </localvariable>
-            <localvariable id="magnetic_current_density_total_real" name="Current dens. - total - real" shortname="Jr" unit="A/m2" unit_html="A.m<sup>-2</sup>" unit_latex="A \cdot m^{-2}" type="scalar">
-=======
             <localvariable id="magnetic_current_density_induced_velocity_imag" name="Current dens. - ind. velocity - imag" shortname="Jivi" unit="A/m2" unit_html="A.m&lt;sup&gt;-2&lt;/sup&gt;" unit_latex="A \cdot m^{-2}" type="scalar">
                 <expression analysistype="harmonic" planar="- gamma * ((vx - va * y) * dx2 + (vy + va * x) * dy2)"
                                                     axi="- gamma * (vy * dz2)" />
@@ -481,7 +378,6 @@
                                                     axi="sqrt((Jer - gamma * (vy * dz1) + 2 * PI * f * gamma * value2)^2+(Jei - gamma * (vy * dz2) - 2 * PI * f * gamma * value1)^2)" />
             </localvariable>
             <localvariable id="magnetic_current_density_total_real" name="Current dens. - total - real" shortname="Jr" unit="A/m2" unit_html="A.m&lt;sup&gt;-2&lt;/sup&gt;" unit_latex="A \cdot m^{-2}" type="scalar">
->>>>>>> 2d299eda
                 <expression analysistype="steadystate" planar="Jer - gamma * ((vx - va * y) * dx1 + (vy + va * x) * dy1)"
                                                        axi="Jer - gamma * (vy * dz1)" />
                 <expression analysistype="harmonic" planar="Jer - gamma * ((vx - va * y) * dx1 + (vy + va * x) * dy1) + 2 * PI * f * gamma * value2"
@@ -489,11 +385,7 @@
                 <expression analysistype="transient" planar="Jer - gamma * ((vx - va * y) * dx1 + (vy + va * x) * dy1)"
                                                      axi="Jer - gamma * (vy * dz1)" />
             </localvariable>
-<<<<<<< HEAD
-            <localvariable id="magnetic_current_density_total_imag" name="Current dens. - total - imag" shortname="Ji" unit="A/m2" unit_html="A.m<sup>-2</sup>" unit_latex="A \cdot m^{-2}" type="scalar">
-=======
             <localvariable id="magnetic_current_density_total_imag" name="Current dens. - total - imag" shortname="Ji" unit="A/m2" unit_html="A.m&lt;sup&gt;-2&lt;/sup&gt;" unit_latex="A \cdot m^{-2}" type="scalar">
->>>>>>> 2d299eda
                 <expression analysistype="harmonic" planar="Jei - gamma * ((vx - va * y) * dx2 + (vy + va * x) * dy2) - 2 * PI * f * gamma * value1"
                                                     axi="Jei - gamma * (vy * dz2) - 2 * PI * f * gamma * value1" />
             </localvariable>
@@ -519,11 +411,7 @@
         </view>
 
         <volumeintegrals>
-<<<<<<< HEAD
-            <volumeintegral id="magnetic_volume" name="Volume" shortname="V" unit="m3" unit_html="m<sup>3</sup>" unit_latex="m^{3}">
-=======
             <volumeintegral id="magnetic_volume" name="Volume" shortname="V" unit="m3" unit_html="m&lt;sup&gt;3&lt;/sup&gt;" unit_latex="m^{3}">
->>>>>>> 2d299eda
                 <expression analysistype="steadystate" planar="1.0"
                                                        axi="2.0 * PI * r" />
                 <expression analysistype="harmonic" planar="1.0"
@@ -531,11 +419,7 @@
                 <expression analysistype="transient" planar="1.0"
                                                      axi="1.0" />
             </volumeintegral>
-<<<<<<< HEAD
-            <volumeintegral id="magnetic_cross_section" name="Cross section" shortname="S" unit="m2" unit_html="m<sup>2</sup>" unit_latex="m^{2}">
-=======
             <volumeintegral id="magnetic_cross_section" name="Cross section" shortname="S" unit="m2" unit_html="m&lt;sup&gt;2&lt;/sup&gt;" unit_latex="m^{2}">
->>>>>>> 2d299eda
                 <expression analysistype="steadystate" planar="1.0"
                                                        axi="1.0" />
                 <expression analysistype="harmonic" planar="1.0"
@@ -602,11 +486,7 @@
                 <expression analysistype="transient" planar="1.0"
                                                      axi="1.0" />
             </surfaceintegral>
-<<<<<<< HEAD
-            <surfaceintegral id="magentic_surface" name="Surface" shortname="S" unit="m2" unit_html="m<sup>2</sup>" unit_latex="m^{2}">
-=======
             <surfaceintegral id="magentic_surface" name="Surface" shortname="S" unit="m2" unit_html="m&lt;sup&gt;2&lt;/sup&gt;" unit_latex="m^{2}">
->>>>>>> 2d299eda
                 <expression analysistype="steadystate" planar="1.0"
                                                        axi="2.0 * PI * r" />
                 <expression analysistype="harmonic" planar="1.0"
