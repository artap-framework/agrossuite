--- conflicted
+++ resolved
@@ -3,11 +3,7 @@
     <general id="electrostatic" name="Electrostatic field">
         <description>Electrostatics is the branch of science that deals with the phenomena and properties of stationary or slow-moving (without acceleration) electric charges.</description>
         <analyses>
-<<<<<<< HEAD
-            <analysis id="steadystate" type="steadystate" name="Steady state" />
-=======
             <analysis id="steadystate" type="steadystate" name="Steady state" solutions="1" />
->>>>>>> fb4ef592
         </analyses>
     </general>
 
@@ -18,130 +14,6 @@
     <macros>
         <macro id="" expression="" />
     </macros>
-<<<<<<< HEAD
-
-    <volume>
-        <quantity id="electrostatic_permittivity" shortname="epsr" />
-        <quantity id="electrostatic_charge_density" shortname="rho" />
-        
-        <weakforms>
-            <weakform analysistype="steadystate">
-                <quantity id="electrostatic_permittivity" />
-                <quantity id="electrostatic_charge_density" />
-
-                <matrix i="1" j="1" planar="epsr * EPS0 * (udx * vdx + udy * vdy)"
-                                    axi="epsr * EPS0 * r * (udr * vdr + udz * vdz)" symmetric="1" />
-                <vector i="1" j="1" planar="epsr * EPS0 * (updx * vdx + updy * vdy) - rho * vval"
-                                    axi="epsr * EPS0 * r * (updr * vdr + updz * vdz) - rho * r * vval" />
-            </weakform>
-        </weakforms>
-    </volume>
-
-    <surface>
-        <quantity id="electrostatic_potential" shortname="V" />
-        <quantity id="electrostatic_surface_charge_density" shortname="sigma" />
-    	
-        <weakforms>
-            <weakform analysistype="steadystate" default="electrostatic_potential">
-                <boundary id="electrostatic_potential" name="Fixed voltage">
-                    <quantity id="electrostatic_potential" />
-
-                    <essential i="1" planar="V"
-                                     axi="V" />
-                </boundary>
-
-                <boundary id="electrostatic_surface_charge_density" name="Surface charge density">
-                    <quantity id="electrostatic_surface_charge_density" />
-
-                    <vector i="1" j="1" planar="sigma * vval"
-                                        axi="sigma * r * vval" />
-                </boundary>
-            </weakform>
-        </weakforms>
-    </surface>
-
-    <preprocessor>
-        <volume>
-            <group>
-                <quantity id="electrostatic_permittivity" name="Permittivity" shortname="epsr" unit="F/m" unit_html="F.m<sup>-1</sup>" unit_latex="F \cdot m^{-1}" />
-                <quantity id="electrostatic_charge_density" name="Charge density" shortname="rho" unit="C/m3" unit_html="C.m<sup>-3</sup>" unit_latex="C \cdot m^{-3}" />
-            </group>
-        </volume>
-        <surface>
-            <group>
-                <quantity id="electrostatic_potential" name="Fixed voltage" shortname="V" unit="V" />
-                <quantity id="electrostatic_surface_charge_density" name="Surface charge density" shortname="sigma" unit="C/m2" unit_html="C.m<sup>-2</sup>" unit_latex="C \cdot m^{-2}" />
-            </group>
-        </surface>
-    </preprocessor>
-
-    <postprocessor>
-        <localvariables>
-            <localvariable id="electrostatic_potential" name="Scalar potential" shortname="V" unit="V" type="scalar">
-                <expression analysistype="steadystate" planar="value1"
-                                                       axi="value1" />
-            </localvariable>
-            <localvariable id="electrostatic_electric_field" name="Electric field" shortname="E" unit="V/m" unit_html="V.m<sup>-1</sup>" unit_latex="V \cdot m^{-1}" type="vector">
-                <expression analysistype="steadystate" planar_x="- dx1"
-                                                       planar_y="- dy1"
-                                                       axi_r="- dr1"
-                                                       axi_z="- dz1" />
-            </localvariable>
-            <localvariable id="electrostatic_displacement" name="Displacement" shortname="D" unit="C/m2" unit_html="C.m<sup>-2</sup>" unit_latex="C \cdot m^{-2}" type="vector">
-                <expression analysistype="steadystate" planar_x="- epsr * EPS0 * dx1"
-                                                       planar_y="- epsr * EPS0 * dy1"
-                                                       axi_r="- epsr * EPS0 * dr1"
-                                                       axi_z="- epsr * EPS0 * dz1" />
-            </localvariable>
-            <localvariable id="electrostatic_energy_density" name="Energy density" shortname="we" unit="J/m3" unit_html="J.m<sup>-3</sup>" unit_latex="J \cdot m^{-3}" type="scalar">
-                <expression analysistype="steadystate" planar="0.5 * epsr * EPS0 * (dx1 * dx1 + dy1 * dy1)"
-                                                       axi="0.5 * epsr * EPS0 * (dr1 * dr1 + dz1 * dz1)" />
-            </localvariable>
-            <localvariable id="electrostatic_permittivity" name="Permittivity" shortname="epsr" unit="-" type="scalar">
-                <expression analysistype="steadystate" planar="epsr"
-                                                       axi="epsr" />
-            </localvariable>
-            <localvariable id="electrostatic_charge_density" name="Charge density" shortname="rho" unit="C/m3" unit_html="C.m<sup>-3</sup>" unit_latex="C \cdot m^{-3}" type="scalar">
-                <expression analysistype="steadystate" planar="rho"
-                                                       axi="rho" />
-            </localvariable>
-        </localvariables>
-
-        <view>
-            <scalar>
-                <default analysistype="steadystate" id="electrostatic_potential" />
-            </scalar>
-            <vector>
-                <sdefault analysistype="steadystate" id="electrostatic_electric_field" />
-            </vector>
-        </view>
-
-        <volumeintegrals>
-            <volumeintegral id="volume" name="Volume" shortname="V" unit="m3" unit_html="m<sup>3</sup>" unit_latex="m^{3}">
-                <expression analysistype="steadystate" planar="1.0"
-                                                      axi="2.0 * PI * r" />
-            </volumeintegral>
-            <volumeintegral id="surface" name="Cross section" shortname="S" unit="m2" unit_html="m<sup>2</sup>" unit_latex="m^{2}">
-                <expression analysistype="steadystate" planar="1.0"
-                                                      axi="1.0" />
-            </volumeintegral>
-            <volumeintegral id="electrostatic_energy" name="Energy" shortname="We" unit="J">
-                <expression analysistype="steadystate" planar="0.5 * epsr * EPS0 * (dx1 * dx1 + dy1 * dy1)"
-                                                      axi="2.0 * PI * r * 0.5 * epsr * EPS0 * (dr1 * dr1 + dz1 * dz1)" />
-            </volumeintegral>
-        </volumeintegrals>
-
-        <surfaceintegrals>
-            <surfaceintegral id="length" name="Length" shortname="l" unit="m">
-                <expression analysistype="steadystate" planar="1.0"
-                                                      axi="1.0" />
-            </surfaceintegral>
-            <surfaceintegral id="surface" name="Surface" shortname="S" unit="m2" unit_html="m<sup>2</sup>" unit_latex="m^{2}">
-                <expression analysistype="steadystate" planar="1.0"
-                                                      axi="2.0 * PI * r" />
-            </surfaceintegral>
-            <surfaceintegral id="electrostatic_charge" name="Charge" shortname="Q" unit="C">
-=======
 
     <volume>
         <quantity id="electrostatic_permittivity" shortname="epsr" />
@@ -282,7 +154,6 @@
                                                       axi="2.0 * PI * r" />
             </surfaceintegral>
             <surfaceintegral id="electrostatic_charge" name="Charge" shortname="Q" shortname_html="&lt;i&gt;Q&lt;/i&gt;" unit="C">
->>>>>>> fb4ef592
                 <expression analysistype="steadystate" planar="epsr * EPS0 * (tany * dx1 - tanx * dy1)"
                                                       axi="2.0 * PI * r * epsr * EPS0 * (tanz * dr1 - tanr * dz1)" />
             </surfaceintegral>
