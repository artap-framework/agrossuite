<?xml version="1.0"?>
<module xmlns:xsi="http://www.w3.org/2001/XMLSchema-instance" xsi:noNamespaceSchemaLocation="module.xsd">
    <general id ="rf" name="RF">
        <description>Solving TE waves in RF field.</description>
        <analyses>
<<<<<<< HEAD
            <analysis id="harmonic" type="harmonic" name="Harmonic" />
=======
            <analysis id="harmonic" type="harmonic" name="Harmonic" solutions="2" />
>>>>>>> fb4ef592
        </analyses>
    </general>

    <constants>
        <constant id="EPS0" value="8.854e-12" />
        <constant id="MU0" value="1.2566371e-06" />
    </constants>

    <macros>
        <macro id="" expression="" />
    </macros>
    
    <volume>
        <quantity id="rf_permittivity" shortname="epsr" />
        <quantity id="rf_permeability" shortname="mur" />
        <quantity id="rf_conductivity" shortname="gamma" />
        <quantity id="rf_current_density_external_real" shortname="Jer" />
        <quantity id="rf_current_density_external_imag" shortname="Jei" />
        
        <weakforms>
            <weakform analysistype="harmonic">
                <material id="rf_permittivity" />
                <material id="rf_permeability" />
                <material id="rf_conductivity" />
                <material id="rf_current_density_external_real" />
                <material id="rf_current_density_external_imag" />

                <matrix i="1" j="1" planar="- 1 / (mur * MU0) * (udx * vdx + udy * vdy) + (2 * PI * f)^2 * epsr * EPS0 * uval * vval"
                                    axi="" symmetric="1" />
                <matrix i="2" j="2" planar="- 1 / (mur * MU0) * (udx * vdx + udy * vdy) + (2 * PI * f)^2 * epsr * EPS0 * uval * vval"
                                    axi="" symmetric="1" />
            </weakform>
        </weakforms>
    </volume>

    <surface>
        <quantity id="rf_electric_field_real" shortname="Er" />
        <quantity id="rf_electric_field_imag" shortname="Ei" />
        <quantity id="rf_magnetic_field_real" shortname="Hr" />
        <quantity id="rf_magnetic_field_imag" shortname="Hi" />
        <quantity id="rf_surface_current_real" shortname="Jr" />
        <quantity id="rf_surface_current_imag" shortname="Ji" />
        <quantity id="rf_port_power" shortname="P" />
        <quantity id="rf_port_phase" shortname="alpha" />
    	
        <weakforms>
            <weakform analysistype="harmonic" default="rf_electric_field">
                <boundary id="rf_electric_field" name="Electric field">
                    <quantity id="rf_electric_field_real" />
                    <quantity id="rf_electric_field_imag" />

                    <essential i="1" planar="Er"
                                     axi="Er" />
                    <essential i="1" planar="Ei"
                                     axi="Ei" />
                </boundary>

                <boundary id="rf_magnetic_field" name="Magnetic field">
                    <quantity id="rf_magnetic_field_real" />
                    <quantity id="rf_magnetic_field_imag" />

                    <vector i="1" j="1" planar="Hr * vval"
                                        axi="Hr * r * vval" />
                    <vector i="2" j="2" planar="Hi * vval"
                                        axi="Hi * r * vval" />
                </boundary>

                <boundary id="rf_surface_current" name="Surface current">
                    <quantity id="rf_surface_current_real" />
                    <quantity id="rf_surface_current_imag" />

                    <vector i="1" j="1" planar="Hr * vval"
                                        axi="Hr * r * vval" />
                    <vector i="2" j="2" planar="Hi * vval"
                                        axi="Hi * r * vval" />
                </boundary>

                <boundary id="rf_port" name="Port">
                    <quantity id="rf_port_power" />
                    <quantity id="rf_port_phase" />

                    <matrix i="1" j="2" planar="uval * vval"
                                        axi="uval * vval" symmetric="1" />
                    <matrix i="2" j="1" planar="uval * vval"
                                        axi="uval * vval" symmetric="1" />
                </boundary>

                <boundary id="acoustic_matched_boundary" name="Matched boundary" >
                </boundary>
            </weakform>
        </weakforms>
    </surface>

    <preprocessor>
        <volume>
            <group>
<<<<<<< HEAD
                <quantity id="rf_permittivity" name="Permittivity" shortname="epsr" unit="-" />
                <quantity id="rf_permeability" name="Permeability" shortname="mur" unit="-" />
                <quantity id="rf_conductivity" name="Conductivity" shortname="gamma" unit="S/m" unit_html="S.m<sup>-1</sup>" unit_latex="S \cdot m^{-1}"/>
                <quantity id="rf_current_density_external_real" name="Current dens. - ext. - real" shortname="Jer" unit="A/m2" unit_html="A.m<sup>-2</sup>" unit_latex="A \cdot m^{-2}"/>
                <quantity id="rf_current_density_external_imag" name="Current dens. - ext. - imag" shortname="Jei" unit="A/m2" unit_html="A.m<sup>-2</sup>" unit_latex="A \cdot m^{-2}"/>
=======
                <quantity id="rf_permittivity" name="Permittivity"
                shortname="epsr" shortname_html="&lt;i&gt;&epsilon;&lt;/i&gt;"
                unit="F/m" unit_html="F.m&lt;sup&gt;-1&lt;/sup&gt;" unit_latex="F \cdot m^{-1}" />
                <quantity id="rf_permeability" name="Permeability"
                shortname="mur" shortname_html="&lt;i&gt;&mu;&lt;/i&gt;"
                unit="H/m" unit_html="H.m&lt;sup&gt;-1&lt;/sup&gt;" unit_latex="H \cdot m^{-1}" />
                <quantity id="rf_conductivity" name="Conductivity" shortname="gamma" unit="S/m" unit_html="S.m&lt;sup&gt;-1&lt;/sup&gt;" unit_latex="S \cdot m^{-1}"/>
                <quantity id="rf_current_density_external_real" name="Current dens. - ext. - real" shortname="Jer" unit="A/m2" unit_html="A.m&lt;sup&gt;-2&lt;/sup&gt;" unit_latex="A \cdot m^{-2}"/>
                <quantity id="rf_current_density_external_imag" name="Current dens. - ext. - imag" shortname="Jei" unit="A/m2" unit_html="A.m&lt;sup&gt;-2&lt;/sup&gt;" unit_latex="A \cdot m^{-2}"/>
>>>>>>> fb4ef592
            </group>
        </volume>
        <surface>
            <group>
<<<<<<< HEAD
                <quantity id="rf_electric_field_real" name="Electric field - real" shortname="Er" unit="V/m" unit_html="V.m<sup>-1</sup>" unit_latex="V \cdot m^{-1}"/>
                <quantity id="rf_electric_field_imag" name="Electric field - imag" shortname="Ei" unit="V/m" unit_html="V.m<sup>-1</sup>" unit_latex="V \cdot m^{-1}"/>
                <quantity id="rf_magnetic_field_real" name="Magnetic field - real" shortname="Hr" unit="A/m" unit_html="A.m<sup>-1</sup>" unit_latex="A \cdot m^{-1}"/>
                <quantity id="rf_magnetic_field_imag" name="Magnetic field - imag" shortname="Hi" unit="A/m" unit_html="A.m<sup>-1</sup>" unit_latex="A \cdot m^{-1}" />
                <quantity id="rf_surface_current_real" name="Surface current - real" shortname="Jr" unit="A/m2" unit_html="A.m<sup>-2</sup>" unit_latex="A \cdot m^{-2}"/>
                <quantity id="rf_surface_current_imag" name="Surface current - imag" shortname="Ji" unit="A/m2" unit_html="A.m<sup>-2</sup>" unit_latex="A \cdot m^{-2}"/>
=======
                <quantity id="rf_electric_field_real" name="Electric field - real" shortname="Er" unit="V/m" unit_html="V.m&lt;sup&gt;-1&lt;/sup&gt;" unit_latex="V \cdot m^{-1}"/>
                <quantity id="rf_electric_field_imag" name="Electric field - imag" shortname="Ei" unit="V/m" unit_html="V.m&lt;sup&gt;-1&lt;/sup&gt;" unit_latex="V \cdot m^{-1}"/>
                <quantity id="rf_magnetic_field_real" name="Magnetic field - real" shortname="Hr" unit="A/m" unit_html="A.m&lt;sup&gt;-1&lt;/sup&gt;" unit_latex="A \cdot m^{-1}"/>
                <quantity id="rf_magnetic_field_imag" name="Magnetic field - imag" shortname="Hi" unit="A/m" unit_html="A.m&lt;sup&gt;-1&lt;/sup&gt;" unit_latex="A \cdot m^{-1}" />
                <quantity id="rf_surface_current_real" name="Surface current - real" shortname="Jr" unit="A/m2" unit_html="A.m&lt;sup&gt;-2&lt;/sup&gt;" unit_latex="A \cdot m^{-2}"/>
                <quantity id="rf_surface_current_imag" name="Surface current - imag" shortname="Ji" unit="A/m2" unit_html="A.m&lt;sup&gt;-2&lt;/sup&gt;" unit_latex="A \cdot m^{-2}"/>
>>>>>>> fb4ef592
                <quantity id="rf_port_power" name="Power" shortname="P" unit="W" />
                <quantity id="rf_port_phase" name="Phase" shortname="alpha" unit="deg." />
            </group>
        </surface>
    </preprocessor>

    <postprocessor>
        <localvariables>
<<<<<<< HEAD
            <localvariable id="rf_electric_field_real" name="Electric field - real" shortname="Er" unit="V/m" unit_html="V.m<sup>-1</sup>" unit_latex="V \cdot m^{-1}" type="scalar">
                <expression analysistype="harmonic" planar_scalar="value1"
                                                    axi_scalar="value1" />
            </localvariable>
            <localvariable id="rf_electric_field_imag" name="Electric field - imag" shortname="Ei" unit="V/m" unit_html="V.m<sup>-1</sup>" unit_latex="V \cdot m^{-1}" type="scalar">
                <expression analysistype="harmonic" planar_scalar="value2"
                                                    axi_scalar="value2" />
            </localvariable>
            <localvariable id="rf_displacement_real" name="Displacement - real" shortname="Dr" unit="C/m2" unit_html="C.m<sup>-2</sup>" unit_latex="C \cdot m^{-2}" type="scalar">
                <expression analysistype="harmonic" planar_scalar="epsr * EPS0 * value1"
                                                    axi_scalar="epsr * EPS0 * value1" />
            </localvariable>
            <localvariable id="rf_displacement_imag" name="Displacement - imag" shortname="Di" unit="C/m2" unit_html="C.m<sup>-2</sup>" unit_latex="C \cdot m^{-2}" type="scalar">
                <expression analysistype="harmonic" planar_scalar="epsr * EPS0 * value2"
                                                    axi_scalar="epsr * EPS0 * value2" />
            </localvariable>
            <localvariable id="rf_surface_current_real" name="Current density - real" shortname="Jr" unit="A/m2" unit_html="A.m<sup>-2</sup>" unit_latex="A \cdot m^{-2}" type="scalar">
                <expression analysistype="harmonic" planar_scalar="gamma * value1"
                                                    axi_scalar="gamma * value1" />
            </localvariable>
            <localvariable id="rf_surface_current_imag" name="Current density - imag" shortname="Ji" unit="A/m2" unit_html="A.m<sup>-2</sup>" unit_latex="A \cdot m^{-2}" type="scalar">
                <expression analysistype="harmonic" planar_scalar="gamma * value2"
                                                    axi_scalar="gamma * value2" />
            </localvariable>
            <localvariable id="rf_magnetic_field_real" name="Magnetic field - real" shortname="Hr" unit="A/m" unit_html="A.m<sup>-1</sup>" unit_latex="A \cdot m^{-1}" type="vector">
=======
            <localvariable id="rf_electric_field_real" name="Electric field - real" shortname="Er" unit="V/m" unit_html="V.m&lt;sup&gt;-1&lt;/sup&gt;" unit_latex="V \cdot m^{-1}" type="scalar">
                <expression analysistype="harmonic" planar_scalar="value1"
                                                    axi_scalar="value1" />
            </localvariable>
            <localvariable id="rf_electric_field_imag" name="Electric field - imag" shortname="Ei" unit="V/m" unit_html="V.m&lt;sup&gt;-1&lt;/sup&gt;" unit_latex="V \cdot m^{-1}" type="scalar">
                <expression analysistype="harmonic" planar_scalar="value2"
                                                    axi_scalar="value2" />
            </localvariable>
            <localvariable id="rf_displacement_real" name="Displacement - real" shortname="Dr" unit="C/m2" unit_html="C.m&lt;sup&gt;-2&lt;/sup&gt;" unit_latex="C \cdot m^{-2}" type="scalar">
                <expression analysistype="harmonic" planar_scalar="epsr * EPS0 * value1"
                                                    axi_scalar="epsr * EPS0 * value1" />
            </localvariable>
            <localvariable id="rf_displacement_imag" name="Displacement - imag" shortname="Di" unit="C/m2" unit_html="C.m&lt;sup&gt;-2&lt;/sup&gt;" unit_latex="C \cdot m^{-2}" type="scalar">
                <expression analysistype="harmonic" planar_scalar="epsr * EPS0 * value2"
                                                    axi_scalar="epsr * EPS0 * value2" />
            </localvariable>
            <localvariable id="rf_surface_current_real" name="Current density - real" shortname="Jr" unit="A/m2" unit_html="A.m&lt;sup&gt;-2&lt;/sup&gt;" unit_latex="A \cdot m^{-2}" type="scalar">
                <expression analysistype="harmonic" planar_scalar="gamma * value1"
                                                    axi_scalar="gamma * value1" />
            </localvariable>
            <localvariable id="rf_surface_current_imag" name="Current density - imag" shortname="Ji" unit="A/m2" unit_html="A.m&lt;sup&gt;-2&lt;/sup&gt;" unit_latex="A \cdot m^{-2}" type="scalar">
                <expression analysistype="harmonic" planar_scalar="gamma * value2"
                                                    axi_scalar="gamma * value2" />
            </localvariable>
            <localvariable id="rf_magnetic_field_real" name="Magnetic field - real" shortname="Hr" unit="A/m" unit_html="A.m&lt;sup&gt;-1&lt;/sup&gt;" unit_latex="A \cdot m^{-1}" type="vector">
>>>>>>> fb4ef592
                <expression analysistype="harmonic" planar_x="- 1.0 / (2.0 * PI * f * mur * MU0) * dy2"
                                                    planar_y="1.0 / (2.0 * PI * f * mur * MU0) * dx2"
                                                    axi_r="- 1.0 / (2.0 * PI * f * mur * MU0) * dz2"
                                                    axi_z="1.0 / (2.0 * PI * f * mur * MU0) * dr2" />
            </localvariable>
<<<<<<< HEAD
            <localvariable id="rf_magnetic_field_imag" name="Magnetic field - imag" shortname="Hi" unit="A/m" unit_html="A.m<sup>-1</sup>" unit_latex="A \cdot m^{-1}" type="vector">
=======
            <localvariable id="rf_magnetic_field_imag" name="Magnetic field - imag" shortname="Hi" unit="A/m" unit_html="A.m&lt;sup&gt;-1&lt;/sup&gt;" unit_latex="A \cdot m^{-1}" type="vector">
>>>>>>> fb4ef592
                <expression analysistype="harmonic" planar_comp_x="1.0 / (2.0 * PI * f * mur * MU0) * dy1"
                                                    planar_comp_y="1.0 / (2.0 * PI * f * mur * MU0) * dx1"
                                                    axi_comp_r="1.0 / (2.0 * PI * f * mur * MU0) * dz1"
                                                    axi_comp_z="1.0 / (2.0 * PI * f * mur * MU0) * dr1" />
            </localvariable>
            <localvariable id="rf_flux_density_real" name="Flux density - real" shortname="Br" unit="T" type="vector">
                <expression analysistype="harmonic" planar_comp_x="- 1.0 / (2.0 * PI * f) * dy2"
                                                    planar_comp_y="1.0 / (2.0 * PI * f) * dx2"
                                                    axi_comp_r="- 1.0 / (2.0 * PI * f) * dz2"
                                                    axi_comp_z="1.0 / (2.0 * PI * f) * dr2" />
            </localvariable>
            <localvariable id="rf_flux_density_imag" name="Flux density - imag" shortname="Bi" unit="T" type="vector">
                <expression analysistype="harmonic" planar_comp_x="1.0 / (2.0 * PI * f) * dy1"
                                                    planar_comp_y="1.0 / (2.0 * PI * f) * dx1"
                                                    axi_comp_r="1.0 / (2.0 * PI * f) * dz1"
                                                    axi_comp_z="1.0 / (2.0 * PI * f) * dr1" />
            </localvariable>
<<<<<<< HEAD
            <localvariable id="rf_poynting_vector" name="Poyting vector" shortname="N" unit="W/m2" unit_html="W.m<sup>-2</sup>" unit_latex="W \cdot m^{-2}" type="vector">
=======
            <localvariable id="rf_poynting_vector" name="Poyting vector" shortname="N" unit="W/m2" unit_html="W.m&lt;sup&gt;-2&lt;/sup&gt;" unit_latex="W \cdot m^{-2}" type="vector">
>>>>>>> fb4ef592
                <expression analysistype="harmonic" planar_comp_x="0.5 / (2.0 * PI * f * mur * MU0) * (value2 * dx1 - value1 * dx2)"
                                                    planar_comp_y="0.5 / (2.0 * PI * f * mur * MU0) * (value2 * dy1 - value1 * dy2)"
                                                    axi_comp_r="0.5 / (2.0 * PI * f * mur * MU0) * (value2 * dr1 - value1 * dr2)"
                                                    axi_comp_z="0.5 / (2.0 * PI * f * mur * MU0) * (value2 * dz1 - value1 * dz2)" />
            </localvariable>
            <localvariable id="rf_permittivity" name="Permittivity" shortname="epsr" unit="-" type="scalar">
                <expression analysistype="harmonic" planar_scalar="epsr"
                                                    axi_scalar="epsr" />
            </localvariable>
            <localvariable id="rf_permeability" name="Permeability" shortname="mur" unit="-" type="scalar">
                <expression analysistype="harmonic" planar_scalar="mur"
                                                    axi_scalar="mur" />
            </localvariable>
<<<<<<< HEAD
            <localvariable id="rf_conductivity" name="Conductivity" shortname="gamma" unit="S/m" unit_html="S.m<sup>-1</sup>" unit_latex="S \cdot m^{-1}" type="scalar">
=======
            <localvariable id="rf_conductivity" name="Conductivity" shortname="gamma" unit="S/m" unit_html="S.m&lt;sup&gt;-1&lt;/sup&gt;" unit_latex="S \cdot m^{-1}" type="scalar">
>>>>>>> fb4ef592
                <expression analysistype="harmonic" planar_scalar="gamma"
                                                    axi_scalar="gamma" />
            </localvariable>
        </localvariables>

        <view>
            <scalar>
<<<<<<< HEAD
                <default analysistype="harmonic" default="rf_electric_field_real"/>
            </scalar>
            <vector>
                <default analysistype="harmonic" default="rf_magnetic_field_real"/>
=======
                <default analysistype="harmonic" id="rf_electric_field_real"/>
            </scalar>
            <vector>
                <default analysistype="harmonic" id="rf_magnetic_field_real"/>
>>>>>>> fb4ef592
            </vector>
        </view>

        <volumeintegrals>
<<<<<<< HEAD
            <volumeintegral id="rf_volume" name="Volume" shortname="V" unit="m3" unit_html="m<sup>3</sup>" unit_latex="m^{3}">
                <expression analysistype="harmonic" planar="1.0"
                                                    axi="2.0 * PI * r" />
            </volumeintegral>
            <volumeintegral id="rf_cross_section" name="Cross section" shortname="S" unit="m2" unit_html="m<sup>2</sup>" unit_latex="m^{2}">
=======
            <volumeintegral id="rf_volume" name="Volume" shortname="V" unit="m3" unit_html="m&lt;sup&gt;3&lt;/sup&gt;" unit_latex="m^{3}">
                <expression analysistype="harmonic" planar="1.0"
                                                    axi="2.0 * PI * r" />
            </volumeintegral>
            <volumeintegral id="rf_cross_section" name="Cross section" shortname="S" unit="m2" unit_html="m&lt;sup&gt;2&lt;/sup&gt;" unit_latex="m^{2}">
>>>>>>> fb4ef592
                <expression analysistype="harmonic" planar="1.0"
                                                    axi="1.0" />
            </volumeintegral>
        </volumeintegrals>

        <surfaceintegrals>
            <surfaceintegral id="rf_length" name="Length" shortname="l" unit="m">
                <expression analysistype="harmonic" planar="1.0"
                                                    axi="1.0" />
            </surfaceintegral>
<<<<<<< HEAD
            <surfaceintegral id="rf_surface" name="Surface" shortname="S" unit="m2" unit_html="m<sup>2</sup>" unit_latex="m^{2}">
=======
            <surfaceintegral id="rf_surface" name="Surface" shortname="S" unit="m2" unit_html="m&lt;sup&gt;2&lt;/sup&gt;" unit_latex="m^{2}">
>>>>>>> fb4ef592
                <expression analysistype="harmonic" planar="1.0"
                                                    axi="2.0 * PI * r" />
            </surfaceintegral>
        </surfaceintegrals>
    </postprocessor>
</module><|MERGE_RESOLUTION|>--- conflicted
+++ resolved
@@ -3,11 +3,7 @@
     <general id ="rf" name="RF">
         <description>Solving TE waves in RF field.</description>
         <analyses>
-<<<<<<< HEAD
-            <analysis id="harmonic" type="harmonic" name="Harmonic" />
-=======
             <analysis id="harmonic" type="harmonic" name="Harmonic" solutions="2" />
->>>>>>> fb4ef592
         </analyses>
     </general>
 
@@ -104,13 +100,6 @@
     <preprocessor>
         <volume>
             <group>
-<<<<<<< HEAD
-                <quantity id="rf_permittivity" name="Permittivity" shortname="epsr" unit="-" />
-                <quantity id="rf_permeability" name="Permeability" shortname="mur" unit="-" />
-                <quantity id="rf_conductivity" name="Conductivity" shortname="gamma" unit="S/m" unit_html="S.m<sup>-1</sup>" unit_latex="S \cdot m^{-1}"/>
-                <quantity id="rf_current_density_external_real" name="Current dens. - ext. - real" shortname="Jer" unit="A/m2" unit_html="A.m<sup>-2</sup>" unit_latex="A \cdot m^{-2}"/>
-                <quantity id="rf_current_density_external_imag" name="Current dens. - ext. - imag" shortname="Jei" unit="A/m2" unit_html="A.m<sup>-2</sup>" unit_latex="A \cdot m^{-2}"/>
-=======
                 <quantity id="rf_permittivity" name="Permittivity"
                 shortname="epsr" shortname_html="&lt;i&gt;&epsilon;&lt;/i&gt;"
                 unit="F/m" unit_html="F.m&lt;sup&gt;-1&lt;/sup&gt;" unit_latex="F \cdot m^{-1}" />
@@ -120,26 +109,16 @@
                 <quantity id="rf_conductivity" name="Conductivity" shortname="gamma" unit="S/m" unit_html="S.m&lt;sup&gt;-1&lt;/sup&gt;" unit_latex="S \cdot m^{-1}"/>
                 <quantity id="rf_current_density_external_real" name="Current dens. - ext. - real" shortname="Jer" unit="A/m2" unit_html="A.m&lt;sup&gt;-2&lt;/sup&gt;" unit_latex="A \cdot m^{-2}"/>
                 <quantity id="rf_current_density_external_imag" name="Current dens. - ext. - imag" shortname="Jei" unit="A/m2" unit_html="A.m&lt;sup&gt;-2&lt;/sup&gt;" unit_latex="A \cdot m^{-2}"/>
->>>>>>> fb4ef592
             </group>
         </volume>
         <surface>
             <group>
-<<<<<<< HEAD
-                <quantity id="rf_electric_field_real" name="Electric field - real" shortname="Er" unit="V/m" unit_html="V.m<sup>-1</sup>" unit_latex="V \cdot m^{-1}"/>
-                <quantity id="rf_electric_field_imag" name="Electric field - imag" shortname="Ei" unit="V/m" unit_html="V.m<sup>-1</sup>" unit_latex="V \cdot m^{-1}"/>
-                <quantity id="rf_magnetic_field_real" name="Magnetic field - real" shortname="Hr" unit="A/m" unit_html="A.m<sup>-1</sup>" unit_latex="A \cdot m^{-1}"/>
-                <quantity id="rf_magnetic_field_imag" name="Magnetic field - imag" shortname="Hi" unit="A/m" unit_html="A.m<sup>-1</sup>" unit_latex="A \cdot m^{-1}" />
-                <quantity id="rf_surface_current_real" name="Surface current - real" shortname="Jr" unit="A/m2" unit_html="A.m<sup>-2</sup>" unit_latex="A \cdot m^{-2}"/>
-                <quantity id="rf_surface_current_imag" name="Surface current - imag" shortname="Ji" unit="A/m2" unit_html="A.m<sup>-2</sup>" unit_latex="A \cdot m^{-2}"/>
-=======
                 <quantity id="rf_electric_field_real" name="Electric field - real" shortname="Er" unit="V/m" unit_html="V.m&lt;sup&gt;-1&lt;/sup&gt;" unit_latex="V \cdot m^{-1}"/>
                 <quantity id="rf_electric_field_imag" name="Electric field - imag" shortname="Ei" unit="V/m" unit_html="V.m&lt;sup&gt;-1&lt;/sup&gt;" unit_latex="V \cdot m^{-1}"/>
                 <quantity id="rf_magnetic_field_real" name="Magnetic field - real" shortname="Hr" unit="A/m" unit_html="A.m&lt;sup&gt;-1&lt;/sup&gt;" unit_latex="A \cdot m^{-1}"/>
                 <quantity id="rf_magnetic_field_imag" name="Magnetic field - imag" shortname="Hi" unit="A/m" unit_html="A.m&lt;sup&gt;-1&lt;/sup&gt;" unit_latex="A \cdot m^{-1}" />
                 <quantity id="rf_surface_current_real" name="Surface current - real" shortname="Jr" unit="A/m2" unit_html="A.m&lt;sup&gt;-2&lt;/sup&gt;" unit_latex="A \cdot m^{-2}"/>
                 <quantity id="rf_surface_current_imag" name="Surface current - imag" shortname="Ji" unit="A/m2" unit_html="A.m&lt;sup&gt;-2&lt;/sup&gt;" unit_latex="A \cdot m^{-2}"/>
->>>>>>> fb4ef592
                 <quantity id="rf_port_power" name="Power" shortname="P" unit="W" />
                 <quantity id="rf_port_phase" name="Phase" shortname="alpha" unit="deg." />
             </group>
@@ -148,33 +127,6 @@
 
     <postprocessor>
         <localvariables>
-<<<<<<< HEAD
-            <localvariable id="rf_electric_field_real" name="Electric field - real" shortname="Er" unit="V/m" unit_html="V.m<sup>-1</sup>" unit_latex="V \cdot m^{-1}" type="scalar">
-                <expression analysistype="harmonic" planar_scalar="value1"
-                                                    axi_scalar="value1" />
-            </localvariable>
-            <localvariable id="rf_electric_field_imag" name="Electric field - imag" shortname="Ei" unit="V/m" unit_html="V.m<sup>-1</sup>" unit_latex="V \cdot m^{-1}" type="scalar">
-                <expression analysistype="harmonic" planar_scalar="value2"
-                                                    axi_scalar="value2" />
-            </localvariable>
-            <localvariable id="rf_displacement_real" name="Displacement - real" shortname="Dr" unit="C/m2" unit_html="C.m<sup>-2</sup>" unit_latex="C \cdot m^{-2}" type="scalar">
-                <expression analysistype="harmonic" planar_scalar="epsr * EPS0 * value1"
-                                                    axi_scalar="epsr * EPS0 * value1" />
-            </localvariable>
-            <localvariable id="rf_displacement_imag" name="Displacement - imag" shortname="Di" unit="C/m2" unit_html="C.m<sup>-2</sup>" unit_latex="C \cdot m^{-2}" type="scalar">
-                <expression analysistype="harmonic" planar_scalar="epsr * EPS0 * value2"
-                                                    axi_scalar="epsr * EPS0 * value2" />
-            </localvariable>
-            <localvariable id="rf_surface_current_real" name="Current density - real" shortname="Jr" unit="A/m2" unit_html="A.m<sup>-2</sup>" unit_latex="A \cdot m^{-2}" type="scalar">
-                <expression analysistype="harmonic" planar_scalar="gamma * value1"
-                                                    axi_scalar="gamma * value1" />
-            </localvariable>
-            <localvariable id="rf_surface_current_imag" name="Current density - imag" shortname="Ji" unit="A/m2" unit_html="A.m<sup>-2</sup>" unit_latex="A \cdot m^{-2}" type="scalar">
-                <expression analysistype="harmonic" planar_scalar="gamma * value2"
-                                                    axi_scalar="gamma * value2" />
-            </localvariable>
-            <localvariable id="rf_magnetic_field_real" name="Magnetic field - real" shortname="Hr" unit="A/m" unit_html="A.m<sup>-1</sup>" unit_latex="A \cdot m^{-1}" type="vector">
-=======
             <localvariable id="rf_electric_field_real" name="Electric field - real" shortname="Er" unit="V/m" unit_html="V.m&lt;sup&gt;-1&lt;/sup&gt;" unit_latex="V \cdot m^{-1}" type="scalar">
                 <expression analysistype="harmonic" planar_scalar="value1"
                                                     axi_scalar="value1" />
@@ -200,17 +152,12 @@
                                                     axi_scalar="gamma * value2" />
             </localvariable>
             <localvariable id="rf_magnetic_field_real" name="Magnetic field - real" shortname="Hr" unit="A/m" unit_html="A.m&lt;sup&gt;-1&lt;/sup&gt;" unit_latex="A \cdot m^{-1}" type="vector">
->>>>>>> fb4ef592
                 <expression analysistype="harmonic" planar_x="- 1.0 / (2.0 * PI * f * mur * MU0) * dy2"
                                                     planar_y="1.0 / (2.0 * PI * f * mur * MU0) * dx2"
                                                     axi_r="- 1.0 / (2.0 * PI * f * mur * MU0) * dz2"
                                                     axi_z="1.0 / (2.0 * PI * f * mur * MU0) * dr2" />
             </localvariable>
-<<<<<<< HEAD
-            <localvariable id="rf_magnetic_field_imag" name="Magnetic field - imag" shortname="Hi" unit="A/m" unit_html="A.m<sup>-1</sup>" unit_latex="A \cdot m^{-1}" type="vector">
-=======
             <localvariable id="rf_magnetic_field_imag" name="Magnetic field - imag" shortname="Hi" unit="A/m" unit_html="A.m&lt;sup&gt;-1&lt;/sup&gt;" unit_latex="A \cdot m^{-1}" type="vector">
->>>>>>> fb4ef592
                 <expression analysistype="harmonic" planar_comp_x="1.0 / (2.0 * PI * f * mur * MU0) * dy1"
                                                     planar_comp_y="1.0 / (2.0 * PI * f * mur * MU0) * dx1"
                                                     axi_comp_r="1.0 / (2.0 * PI * f * mur * MU0) * dz1"
@@ -228,11 +175,7 @@
                                                     axi_comp_r="1.0 / (2.0 * PI * f) * dz1"
                                                     axi_comp_z="1.0 / (2.0 * PI * f) * dr1" />
             </localvariable>
-<<<<<<< HEAD
-            <localvariable id="rf_poynting_vector" name="Poyting vector" shortname="N" unit="W/m2" unit_html="W.m<sup>-2</sup>" unit_latex="W \cdot m^{-2}" type="vector">
-=======
             <localvariable id="rf_poynting_vector" name="Poyting vector" shortname="N" unit="W/m2" unit_html="W.m&lt;sup&gt;-2&lt;/sup&gt;" unit_latex="W \cdot m^{-2}" type="vector">
->>>>>>> fb4ef592
                 <expression analysistype="harmonic" planar_comp_x="0.5 / (2.0 * PI * f * mur * MU0) * (value2 * dx1 - value1 * dx2)"
                                                     planar_comp_y="0.5 / (2.0 * PI * f * mur * MU0) * (value2 * dy1 - value1 * dy2)"
                                                     axi_comp_r="0.5 / (2.0 * PI * f * mur * MU0) * (value2 * dr1 - value1 * dr2)"
@@ -246,11 +189,7 @@
                 <expression analysistype="harmonic" planar_scalar="mur"
                                                     axi_scalar="mur" />
             </localvariable>
-<<<<<<< HEAD
-            <localvariable id="rf_conductivity" name="Conductivity" shortname="gamma" unit="S/m" unit_html="S.m<sup>-1</sup>" unit_latex="S \cdot m^{-1}" type="scalar">
-=======
             <localvariable id="rf_conductivity" name="Conductivity" shortname="gamma" unit="S/m" unit_html="S.m&lt;sup&gt;-1&lt;/sup&gt;" unit_latex="S \cdot m^{-1}" type="scalar">
->>>>>>> fb4ef592
                 <expression analysistype="harmonic" planar_scalar="gamma"
                                                     axi_scalar="gamma" />
             </localvariable>
@@ -258,34 +197,19 @@
 
         <view>
             <scalar>
-<<<<<<< HEAD
-                <default analysistype="harmonic" default="rf_electric_field_real"/>
-            </scalar>
-            <vector>
-                <default analysistype="harmonic" default="rf_magnetic_field_real"/>
-=======
                 <default analysistype="harmonic" id="rf_electric_field_real"/>
             </scalar>
             <vector>
                 <default analysistype="harmonic" id="rf_magnetic_field_real"/>
->>>>>>> fb4ef592
             </vector>
         </view>
 
         <volumeintegrals>
-<<<<<<< HEAD
-            <volumeintegral id="rf_volume" name="Volume" shortname="V" unit="m3" unit_html="m<sup>3</sup>" unit_latex="m^{3}">
-                <expression analysistype="harmonic" planar="1.0"
-                                                    axi="2.0 * PI * r" />
-            </volumeintegral>
-            <volumeintegral id="rf_cross_section" name="Cross section" shortname="S" unit="m2" unit_html="m<sup>2</sup>" unit_latex="m^{2}">
-=======
             <volumeintegral id="rf_volume" name="Volume" shortname="V" unit="m3" unit_html="m&lt;sup&gt;3&lt;/sup&gt;" unit_latex="m^{3}">
                 <expression analysistype="harmonic" planar="1.0"
                                                     axi="2.0 * PI * r" />
             </volumeintegral>
             <volumeintegral id="rf_cross_section" name="Cross section" shortname="S" unit="m2" unit_html="m&lt;sup&gt;2&lt;/sup&gt;" unit_latex="m^{2}">
->>>>>>> fb4ef592
                 <expression analysistype="harmonic" planar="1.0"
                                                     axi="1.0" />
             </volumeintegral>
@@ -296,11 +220,7 @@
                 <expression analysistype="harmonic" planar="1.0"
                                                     axi="1.0" />
             </surfaceintegral>
-<<<<<<< HEAD
-            <surfaceintegral id="rf_surface" name="Surface" shortname="S" unit="m2" unit_html="m<sup>2</sup>" unit_latex="m^{2}">
-=======
             <surfaceintegral id="rf_surface" name="Surface" shortname="S" unit="m2" unit_html="m&lt;sup&gt;2&lt;/sup&gt;" unit_latex="m^{2}">
->>>>>>> fb4ef592
                 <expression analysistype="harmonic" planar="1.0"
                                                     axi="2.0 * PI * r" />
             </surfaceintegral>
