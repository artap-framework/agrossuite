--- conflicted
+++ resolved
@@ -1,10 +1,5 @@
 # model
-<<<<<<< HEAD
-#newdocument("Harmonic", "axisymmetric", "magnetic", 1, 3, "disabled", 1, 1, 100, "harmonic", 1, 1, 0)
-newdocument(name="Magnetostatic", type="axisymmetric",
-=======
 newdocument(name="Magnetic harmonic - axisymmetric", type="axisymmetric",
->>>>>>> ee328a42
                         physicfield="magnetic", analysistype="harmonic",
                         frequency=100,
                         numberofrefinements=1, polynomialorder=3,
@@ -15,12 +10,6 @@
 addboundary("A = 0", "magnetic_potential", {"Ar" : 0})
 
 # materials
-<<<<<<< HEAD
-#addmaterial("Coil", 1e6, 0, 1, 0, 0, 0, 0, 0, 0)
-#addmaterial("Iron", 0, 0, 50, 5e3, 0, 0, 0, 0, 0)
-#addmaterial("Air", 0, 0, 1, 0, 0, 0, 0, 0, 0)
-=======
->>>>>>> ee328a42
 addmaterial("Coil", {"mur" : 1, "Jer" : 1e6})
 addmaterial("Iron", {"mur" : 50, "gamma" : 5e3})
 addmaterial("Air", {"mur" : 1})
