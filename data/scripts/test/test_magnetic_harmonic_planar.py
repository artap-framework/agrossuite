# model
<<<<<<< HEAD
newdocument(name="Magnetostatic", type="planar",
=======
newdocument(name="Magnetic harmonic - planar", type="planar",
>>>>>>> 24878d8a
                        physicfield="magnetic", analysistype="harmonic",
                        frequency=50,
                        numberofrefinements=1, polynomialorder=3,
                        nonlineartolerance=0.001, nonlinearsteps=10)

# boundaries
addboundary("A = 0", "magnetic_potential", {"Ar" : 0})

# materials
addmaterial("Air", {"mur" : 1})
addmaterial("Cond 1", {"mur" : 1, "Jer" : 2e7, "gamma" : 5.7e7})
addmaterial("Cond 2", {"mur" : 1, "Jer" : 3e7, "gamma" : 5.7e7})
addmaterial("Magnet", {"mur" : 1.1, "Brm" : 0.1, "Bra" : 20})

# edges
addedge(-0.075, 0.06, 0.075, 0.06, boundary="A = 0")
addedge(0.075, 0.06, 0.075, -0.06, boundary="A = 0")
addedge(0.075, -0.06, -0.075, -0.06, boundary="A = 0")
addedge(-0.075, -0.06, -0.075, 0.06, boundary="A = 0")
addedge(-0.015, -0.01, -0.015, 0.01)
addedge(-0.015, 0.01, -0.005, 0.01)
addedge(-0.015, -0.01, -0.005, -0.01)
addedge(-0.005, -0.01, -0.005, 0.01)
addedge(0.005, 0.02, 0.005, 0)
addedge(0.005, 0, 0.015, 0)
addedge(0.015, 0, 0.015, 0.02)
addedge(0.015, 0.02, 0.005, 0.02)
addedge(0.01, -0.01, 0.03, -0.01)
addedge(0.03, -0.03, 0.01, -0.03)
addedge(0.01, -0.01, 0.01, -0.03)
addedge(0.03, -0.01, 0.03, -0.03)

# labels
addlabel(0.035349, 0.036683, area=0, material="Air")
addlabel(0.00778124, 0.00444642, area=1e-05, material="Cond 1")
addlabel(-0.0111161, -0.00311249, area=1e-05, material="Cond 2")
addlabel(0.016868, -0.0186625, area=0, material="Magnet")

# solve
zoombestfit()
solve()

# point value
point = pointresult(0.012448, 0.016473)
#print(point)
testA = test("Magnetic potential", point["A"], 0.001087)
testA_real = test("Magnetic potential - real", point["Ar"], 3.391642e-4)
testA_imag = test("Magnetic potential - imag", point["Ai"], -0.001033)
testB = test("Flux density", point["B"], 0.038197)
testBx_real = test("Flux density - x - real", point["Brx"], -0.004274)
testBx_imag = test("Flux density - x - imag", point["Bix"], 0.02868)
testBy_real = test("Flux density - y - real", point["Bry"], 0.003269)
testBy_imag = test("Flux density - y - imag", point["Biy"], -0.024707)
testH = test("Magnetic field", point["H"], 30351.803874)
testHx_real = test("Magnetic field - x - real", point["Hrx"], -3400.886351)
testHx_imag = test("Magnetic field - x - imag", point["Hix"], 22823.176772)
testHy_real = test("Magnetic field - y - real", point["Hry"], 2613.37651)
testHy_imag = test("Magnetic field - y - imag", point["Hiy"], -19543.255504)
#testwm = test("Energy density", point["wm"], 289.413568)
#testpj = test("Losses density ", point["pj"], 3.435114e5)
#testJit_real = test("Current density - induced transform - real", point["Jit_real"], -1.849337e7)
#testJit_imag = test("Current density - induced transform - imag", point["Jit_imag"], -6.073744e6)
#testJ_real = test("Current density - total - real", point["Jer"], 1.50663e6)
#testJ_imag = test("Current density - total - imag", point["Jei"], -6.073744e6)
#testFx_real = test("Lorentz force - y - real", point["Fx_real"], 1.442159e5)
#testFx_imag = test("Lorentz force - x - imag", point["Fx_imag"], 56947.557678)
#testFy_real = test("Lorentz force - y - real", point["Fy_real"], 1.677588e5)
#testFy_imag = test("Lorentz force - y - imag", point["Fy_imag"], 69168.050723)

# volume integral
volume = volumeintegral([1])
#print(volume)
#testIit_real = test("Current - induced transform - real", volume["Iit_real"], -4104.701323)
#testIit_imag = test("Current - induced transform - imag", volume["Iit_imag"], -1381.947299)
#testIe_real = test("Current - external - real", volume["Ie_real"], 4000.0)
#testIe_imag = test("Current - external - imag", volume["Ie_imag"], 0.0)
#testI_real = test("Current - real", volume["I_real"], -104.701323)
#testI_imag = test("Current - imag", volume["I_imag"], -1381.947299)
#testWm = test("Energy", volume["Wm"], 0.042927)
#testPj = test("Losses", volume["Pj"], 90.542962)
#testFLx = test("Lorentz force - x", volume["Fx"], -11.228229)
#testFLy = test("Lorentz force - y", volume["Fy"], -4.995809)

print("Test: Magnetic harmonic - planar: " + str(testA and testA_real and testA_imag and testB and testBx_real and testBx_imag and testBy_real and testBy_imag and testH and testHx_real and testHy_real and testHx_imag and testHy_imag))

#testwm and testpj and
#testJit_real and testJit_imag and testJ_real and testJ_imag and
#testFx_real and testFx_imag and testFy_real and testFy_imag and
#testIit_real and testIit_imag and testIe_real and testIe_imag and testI_real and testI_imag and
#testWm and testPj and testFLx and testFLy
#))<|MERGE_RESOLUTION|>--- conflicted
+++ resolved
@@ -1,9 +1,5 @@
 # model
-<<<<<<< HEAD
-newdocument(name="Magnetostatic", type="planar",
-=======
 newdocument(name="Magnetic harmonic - planar", type="planar",
->>>>>>> 24878d8a
                         physicfield="magnetic", analysistype="harmonic",
                         frequency=50,
                         numberofrefinements=1, polynomialorder=3,
