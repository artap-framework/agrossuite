<document>
    <problems>
<<<<<<< HEAD
        <problem adaptivitytolerance="1" maxdofs="60000" frequency="1000000000" numberofrefinements="2" adaptivitytype="disabled" matrix_solver="umfpack" analysistype="harmonic" adaptivitysteps="1" polynomialorder="2" problemtype="planar" timetotal="1.0" type="rf" timestep="1.0" id="0" name="RF_free_environment_with_J" initialcondition="0.0" date="2011-04-15">
=======
        <problem adaptivitytolerance="1" maxdofs="60000" frequency="1000000000" numberofrefinements="1" adaptivitytype="disabled" matrix_solver="umfpack" analysistype="harmonic" adaptivitysteps="1" polynomialorder="2" problemtype="planar" timetotal="1.0" type="rf" timestep="1.0" id="0" name="RF_free_environment_with_J" initialcondition="0.0" date="2011-04-16">
>>>>>>> 48444b9f
            <scriptstartup></scriptstartup>
            <description></description>
            <edges>
                <edge height="10" type="rf_matched_boundary" id="1" name="E = 0"/>
            </edges>
            <labels>
                <label current_density_real="0" conductivity="0" id="1" name="Air" current_density_imag="0" permeability="1" permittivity="1"/>
<<<<<<< HEAD
                <label current_density_real="1e6" conductivity="57e6" id="2" name="Cooper" current_density_imag="0" permeability="1" permittivity="1"/>
=======
                <label current_density_real="100" conductivity="57e6" id="2" name="Cooper" current_density_imag="0" permeability="1" permittivity="1"/>
>>>>>>> 48444b9f
            </labels>
        </problem>
    </problems>
    <geometry>
        <nodes>
            <node x="0.5" y="0.5" id="0"/>
            <node x="-0.5" y="0.5" id="1"/>
            <node x="-0.5" y="-0.5" id="2"/>
            <node x="0.5" y="-0.5" id="3"/>
            <node x="0.01" y="0.01" id="4"/>
            <node x="-0.01" y="0.01" id="5"/>
            <node x="0.01" y="-0.01" id="6"/>
            <node x="-0.01" y="-0.01" id="7"/>
        </nodes>
        <edges>
            <edge end="0" refine_towards="0" marker="1" id="0" start="1" angle="0"/>
            <edge end="3" refine_towards="0" marker="1" id="1" start="0" angle="0"/>
            <edge end="2" refine_towards="0" marker="1" id="2" start="3" angle="0"/>
            <edge end="2" refine_towards="0" marker="1" id="3" start="1" angle="0"/>
            <edge end="4" refine_towards="0" marker="0" id="4" start="5" angle="0"/>
            <edge end="6" refine_towards="0" marker="0" id="5" start="4" angle="0"/>
            <edge end="7" refine_towards="0" marker="0" id="6" start="6" angle="0"/>
            <edge end="5" refine_towards="0" marker="0" id="7" start="7" angle="0"/>
        </edges>
        <labels>
            <label x="-0.000983203" y="-0.000784806" polynomialorder="0" marker="2" id="0" area="0"/>
            <label x="-0.1063697551278428" y="-0.09883431958232125" polynomialorder="0" marker="1" id="1" area="0"/>
        </labels>
    </geometry>
</document><|MERGE_RESOLUTION|>--- conflicted
+++ resolved
@@ -1,10 +1,6 @@
 <document>
     <problems>
-<<<<<<< HEAD
-        <problem adaptivitytolerance="1" maxdofs="60000" frequency="1000000000" numberofrefinements="2" adaptivitytype="disabled" matrix_solver="umfpack" analysistype="harmonic" adaptivitysteps="1" polynomialorder="2" problemtype="planar" timetotal="1.0" type="rf" timestep="1.0" id="0" name="RF_free_environment_with_J" initialcondition="0.0" date="2011-04-15">
-=======
         <problem adaptivitytolerance="1" maxdofs="60000" frequency="1000000000" numberofrefinements="1" adaptivitytype="disabled" matrix_solver="umfpack" analysistype="harmonic" adaptivitysteps="1" polynomialorder="2" problemtype="planar" timetotal="1.0" type="rf" timestep="1.0" id="0" name="RF_free_environment_with_J" initialcondition="0.0" date="2011-04-16">
->>>>>>> 48444b9f
             <scriptstartup></scriptstartup>
             <description></description>
             <edges>
@@ -12,11 +8,7 @@
             </edges>
             <labels>
                 <label current_density_real="0" conductivity="0" id="1" name="Air" current_density_imag="0" permeability="1" permittivity="1"/>
-<<<<<<< HEAD
-                <label current_density_real="1e6" conductivity="57e6" id="2" name="Cooper" current_density_imag="0" permeability="1" permittivity="1"/>
-=======
                 <label current_density_real="100" conductivity="57e6" id="2" name="Cooper" current_density_imag="0" permeability="1" permittivity="1"/>
->>>>>>> 48444b9f
             </labels>
         </problem>
     </problems>
