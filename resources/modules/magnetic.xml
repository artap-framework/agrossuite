<?xml version="1.0"?>
<module:module xmlns:xsi="http://www.w3.org/2001/XMLSchema-instance"
	xsi:schemaLocation="XMLModule ../xsd/module_xml.xsd" xmlns:module="XMLModule">

	<module:general id="magnetic" name="Magnetic field">
		<module:description>Magnetic field ...</module:description>
		<module:analyses>
			<module:analysis id="steadystate" type="steadystate"
				name="Steady state" solutions="1" />
			<module:analysis id="harmonic" type="harmonic" name="Harmonic"
				solutions="2" />
			<module:analysis id="transient" type="transient"
				name="Transient" solutions="1" />
		</module:analyses>
	</module:general>

	<module:constants>
		<module:constant id="MU0" value="1.2566371e-06" />
	</module:constants>

	<module:volume>
		<module:quantity id="magnetic_permeability" shortname="ma_mur" />
		<module:quantity id="magnetic_conductivity" shortname="ma_gamma" />
		<module:quantity id="magnetic_remanence" shortname="mu_Brm" />
		<module:quantity id="magnetic_remanence_angle"
			shortname="ma_Bra" />
		<module:quantity id="magnetic_velocity_x" shortname="ma_vx" />
		<module:quantity id="magnetic_velocity_y" shortname="ma_vy" />
		<module:quantity id="magnetic_velocity_angular"
			shortname="ma_va" />
		<module:quantity id="magnetic_current_density_external_real"
			shortname="ma_Jer" />
		<module:quantity id="magnetic_current_density_external_imag"
			shortname="ma_Jei" />

		<module:weakforms_volume>
			<module:weakform_volume analysistype="steadystate">
                <module:quantity id="magnetic_permeability" nonlinearity_planar="sqrt(dx1*dx1 + dy1*dy1)" nonlinearity_axi="sqrt(dz1*dz1 + (dr1 + value1 / r)*(dr1 + value1 / r))"/>
				<module:quantity id="magnetic_conductivity" />
				<module:quantity id="magnetic_remanence" />
				<module:quantity id="magnetic_remanence_angle" />
				<module:quantity id="magnetic_velocity_x" />
				<module:quantity id="magnetic_velocity_y" />
				<module:quantity id="magnetic_velocity_angular" />
				<module:quantity id="magnetic_current_density_external_real" />

<<<<<<< HEAD
                <!--
                planar="((abs(dma_mur) > 0 &amp;&amp; (updx * updx + updy * updy) > 0) ? - dma_mur / (MU0 * ma_mur * ma_mur) * (updx * udx + updy * udy) / (updx * updx + updy * updy)^0.5 * (updx * vdx + updy * vdy) : 0) +
                        1 / (ma_mur * MU0) * (udx * vdx + udy * vdy) -
                        ma_gamma * uval * ((ma_vx - y * ma_va) * vdx + (ma_vy + x * ma_va) * vdy)"
                        axi="((abs(dma_mur) > 0 &amp;&amp; ((updr + upval / (r + 1e-12)) * (updr + upval / (r + 1e-12)) + updz * updz) > 0) ? - dma_mur / (MU0 * ma_mur * ma_mur) * ((updr + upval / (r + 1e-12)) * (udr + uval / (r + 1e-12)) + updz * udz) /
                       ((updr + upval / (r + 1e-12)) * (updr + upval / (r + 1e-12)) + updz * updz)^0.5 * (updr * vdr + updz * vdz + upval * vdr / (r + 1e-12)) : 0) +
                       1 / (ma_mur * MU0) * ((udr * vdr + udz * vdz) + uval * vdr / (r + 1e-12)) -
                       ma_gamma * uval * ma_vy * vdz" />

                planar="(- dma_mur / (MU0 * ma_mur * ma_mur) * (updx * udx + updy * udy) / (updx * updx + updy * updy)^0.5 * (updx * vdx + updy * vdy) + 0) +
                        1 / (ma_mur * MU0) * (udx * vdx + udy * vdy) -
                        ma_gamma * uval * ((ma_vx - y * ma_va) * vdx + (ma_vy + x * ma_va) * vdy)"
                        axi="(- dma_mur / (MU0 * ma_mur * ma_mur) * ((updr + upval / (r + 1e-12)) * (udr + uval / (r + 1e-12)) + updz * udz) /
                       ((updr + upval / (r + 1e-12)) * (updr + upval / (r + 1e-12)) + updz * updz) * (updr * vdr + updz * vdz + upval * vdr / (r + 1e-12)) + 0) +
                       1 / (ma_mur * MU0) * ((udr * vdr + udz * vdz) + uval * vdr / (r + 1e-12)) -
                       ma_gamma * uval * ma_vy * vdz" />

                planar="(((dma_mur) * 0 +0+ (updx * updx + updy * updy) * 0) * 0 * (- dma_mur / (MU0 * ma_mur * ma_mur) * (updx * udx + updy * udy) / (updx * updx + updy * updy)^0.5 * (updx * vdx + updy * vdy)) + 0) +
                        1 / (ma_mur * MU0) * (udx * vdx + udy * vdy) -
                        ma_gamma * uval * ((ma_vx - y * ma_va) * vdx + (ma_vy + x * ma_va) * vdy)"
                        axi="(((dma_mur) * 0 +0+ ((updr + upval / (r + 1e-12)) * (updr + upval / (r + 1e-12)) + updz * updz) * 0) * 0 * (- dma_mur / (MU0 * ma_mur * ma_mur) * ((updr + upval / (r + 1e-12)) * (udr + uval / (r + 1e-12)) + updz * udz) /
                       ((updr + upval / (r + 1e-12)) * (updr + upval / (r + 1e-12)) + updz * updz)^0.5 * (updr * vdr + updz * vdz + upval * vdr / (r + 1e-12))) + 0) +
                       1 / (ma_mur * MU0) * ((udr * vdr + udz * vdz) + uval * vdr / (r + 1e-12)) -
                       ma_gamma * uval * ma_vy * vdz" />
                -->
<!--                <module:matrix_form i="1" j="1"
                         planar="((abs(dma_mur) > 0 &amp;&amp; (updx * updx + updy * updy) > 0) ? - dma_mur / (MU0 * ma_mur * ma_mur) * (updx * udx + updy * udy) / (updx * updx + updy * updy)^0.5 * (updx * vdx + updy * vdy) : 0) +
                                 1 / (ma_mur * MU0) * (udx * vdx + udy * vdy) -
                                 ma_gamma * uval * ((ma_vx - y * ma_va) * vdx + (ma_vy + x * ma_va) * vdy)"
                         axi="((abs(dma_mur) > 0 &amp;&amp; ((updr + upval / (r + 1e-12)) * (updr + upval / (r + 1e-12)) + updz * updz) > 0) ? - dma_mur / (MU0 * ma_mur * ma_mur) * ((updr + upval / (r + 1e-12)) * (udr + uval / (r + 1e-12)) + updz * udz) /
                        ((updr + upval / (r + 1e-12)) * (updr + upval / (r + 1e-12)) + updz * updz)^0.5 * (updr * vdr + updz * vdz + upval * vdr / (r + 1e-12)) : 0) +
                        1 / (ma_mur * MU0) * ((udr * vdr + udz * vdz) + uval * vdr / (r + 1e-12)) -
                        ma_gamma * uval * ma_vy * vdz" />-->
                <module:matrix_form i="1" j="1"
                                 planar="1"
                                 axi="1" />
=======
				<module:matrix_form i="1" j="1"
                        planar="(abs((sign(((ma_mur * (updx * updx + updy * updy)))))) * (- dma_mur / (MU0 * ma_mur * ma_mur) * (updx * udx + updy * udy) / (1e-12 + (updx * updx + updy * updy)^0.5) * (updx * vdx + updy * vdy)) +
                        1 / (ma_mur * MU0) * (udx * vdx + udy * vdy) -
                        ma_gamma * uval * ((ma_vx - y * ma_va) * vdx + (ma_vy + x * ma_va) * vdy))"
                        axi="(abs((sign((ma_mur * ((updr + upval / (r + 1e-12)) * (updr + upval / (r + 1e-12)) + updz * updz)))))
                                                                * (- dma_mur / (MU0 * ma_mur * ma_mur) * ((updr + upval / (r + 1e-12)) * (udr + uval / (r + 1e-12)) + updz * udz) / ((updr + upval / (r + 1e-12))
                                                                * (updr + upval / (r + 1e-12)) + updz * updz)^0.5 * (updr * vdr + updz * vdz + upval * vdr / (r + 1e-12)))
                                                                + 1 / (ma_mur * MU0) * ((udr * vdr + udz * vdz) + uval * vdr / (r + 1e-12)) - ma_gamma * uval * ma_vy * vdz)" />
>>>>>>> e45b847c

                <module:vector_form i="1" j="1"
                                        planar="1 / (ma_mur * MU0) * (updx * vdx + updy * vdy) -
                                            ma_gamma * upval * ((ma_vx - y * ma_va) * vdx + (ma_vy + x * ma_va) * vdy) -
                                            ma_Jer * vval -
                                            mu_Brm / (ma_mur * MU0) * (- sin((ma_Bra/180*PI)) * vdx + cos((ma_Bra/180*PI)) * vdy)"
                                        axi="1 / (ma_mur * MU0) * ((updr * vdr + updz * vdz) + upval * vdr / (r + 1e-12)) -
                                            ma_gamma * upval * ma_vy * vdz -
                                            ma_Jer * vval +
                                            mu_Brm / (ma_mur * MU0) * (- sin((ma_Bra/180*PI)) * vdr + cos((ma_Bra/180*PI)) * vdz)" />
                </module:weakform_volume>



			<module:weakform_volume analysistype="transient">
                <module:quantity id="magnetic_permeability" nonlinearity_planar="" nonlinearity_axi="" />
				<module:quantity id="magnetic_conductivity" />
				<module:quantity id="magnetic_remanence" />
				<module:quantity id="magnetic_remanence_angle" />
				<module:quantity id="magnetic_velocity_x" />
				<module:quantity id="magnetic_velocity_y" />
				<module:quantity id="magnetic_velocity_angular" />
				<module:quantity id="magnetic_current_density_external_real" />

				<module:matrix_form i="1" j="1"
					planar="1 / (ma_mur * MU0) * (udx * vdx + udy * vdy) -
                                            ma_gamma * uval * ((ma_vx - y * ma_va) * vdx + (ma_vy + x * ma_va) * vdy)"
					axi="1 / (ma_mur * MU0) * ((udr * vdr + udz * vdz) + uval * vdr / (r + 1e-12)) -
                                         ma_gamma * uval * ma_vy * vdz"
					symmetric="1" />
				<module:vector_form i="1" j="1"
					planar="1 / (ma_mur * MU0) * (updx * vdx + updy * vdy) -
                                      ma_gamma * upval * ((ma_vx - y * ma_va) * vdx + (ma_vy + x * ma_va) * vdy) -
                                      ma_Jer * vval -
                                      mu_Brm / (ma_mur * MU0) * (- sin((ma_Bra/180*PI)) * vdx + cos((ma_Bra/180*PI)) * vdy)"
					axi="1 / (ma_mur * MU0) * ((updr * vdr + updz * vdz) + upval * vdr / (r + 1e-12)) -
                                        ma_gamma * upval * ma_vy * vdz -
                                        ma_Jer * vval +
                                        mu_Brm / (ma_mur * MU0) * (- sin((ma_Bra/180*PI)) * vdr + cos((ma_Bra/180*PI)) * vdz)" />
			</module:weakform_volume>

			<module:weakform_volume analysistype="harmonic">
                                <module:quantity id="magnetic_permeability" nonlinearity_planar="sqrt(dx1*dx1 + dy1*dy1 + dx2*dx2 + dy2*dy2)" nonlinearity_axi="sqrt((dr1+value1/(r + 1e-12))^2 + dz1*dz1 + (dr2+value2/(r + 1e-12))^2 + dz2*dz2)"/>
				<module:quantity id="magnetic_conductivity" />
				<module:quantity id="magnetic_remanence" />
				<module:quantity id="magnetic_remanence_angle" />
				<module:quantity id="magnetic_velocity_x" />
				<module:quantity id="magnetic_velocity_y" />
				<module:quantity id="magnetic_velocity_angular" />
				<module:quantity id="magnetic_current_density_external_real" />
				<module:quantity id="magnetic_current_density_external_imag" />

<!--				<module:matrix_form i="1" j="1"
                                        planar="((abs(dma_mur) > 0 &amp;&amp; (dx1*dx1 + dy1*dy1 + dx2*dx2 + dy2*dy2) > 0) ? - dma_mur / (ma_mur * ma_mur * MU0) * (updx * udx + updy * udy) /
                                                         (dx1*dx1 + dy1*dy1 + dx2*dx2 + dy2*dy2)^0.5 * (updx * vdx + updy * vdy) : 0) +
                                                1 / (ma_mur * MU0) * (udx * vdx + udy * vdy) -
                                            ma_gamma * uval * ((ma_vx - y * ma_va) * vdx + (ma_vy + x * ma_va) * vdy)"
                                        axi="((abs(dma_mur) > 0 &amp;&amp; ((dr1+value1/(r + 1e-12))^2 + dz1*dz1 + (dr2+value2/(r + 1e-12))^2 + dz2*dz2) > 0) ? - dma_mur / (MU0 * ma_mur * ma_mur) * ((updr + upval / (r + 1e-12)) * (udr + uval / (r + 1e-12)) + updz * udz) /
                                         ((dr1+value1/(r + 1e-12))^2 + dz1*dz1 + (dr2+value2/(r + 1e-12))^2 + dz2*dz2)^0.5 * (updr * vdr + updz * vdz + upval * vdr / (r + 1e-12)) : 0) +
                                             1 / (ma_mur * MU0) * (udr * vdr + udz * vdz + uval * vdr / (r + 1e-12)) -
                                         ma_gamma * uval * ma_vy * vdz" />-->
                                         <module:matrix_form i="1" j="1"
                                                 planar="1"
                                                 axi="1" />
                                <module:vector_form i="1" j="1"
					planar="1 / (ma_mur * MU0) * (updx * vdx + updy * vdy) -
                                            ma_gamma * upval * ((ma_vx - y * ma_va) * vdx + (ma_vy + x * ma_va) * vdy)
                                              - ma_Jer * vval
                                              - mu_Brm / (ma_mur * MU0) * (- sin((ma_Bra/180*PI)) * vdx + cos((ma_Bra/180*PI)) * vdy)"
					axi="1 / (ma_mur * MU0) * (updr * vdr + updz * vdz + upval * vdr / (r + 1e-12)) -
                                         ma_gamma * upval * ma_vy * vdz
                                              -ma_Jer * vval
                                              + mu_Brm / (ma_mur * MU0) * (- sin((ma_Bra/180*PI)) * vdr + cos((ma_Bra/180*PI)) * vdz)" />

<!--				<module:matrix_form i="2" j="2"
                                        planar="((abs(dma_mur) > 0 &amp;&amp; (dx1*dx1 + dy1*dy1 + dx2*dx2 + dy2*dy2) > 0) ? - dma_mur / (ma_mur * ma_mur * MU0) * (updx * udx + updy * udy) /
                                                    (dx1*dx1 + dy1*dy1 + dx2*dx2 + dy2*dy2)^0.5 * (updx * vdx + updy * vdy) : 0) +
                                        1 / (ma_mur * MU0) * (udx * vdx + udy * vdy) -
                                            ma_gamma * uval * ((ma_vx - y * ma_va) * vdx + (ma_vy + x * ma_va) * vdy)"
                                        axi="((abs(dma_mur) > 0 &amp;&amp; ((dr1+value1/(r + 1e-12))^2 + dz1*dz1 + (dr2+value2/(r + 1e-12))^2 + dz2*dz2) > 0) ? - dma_mur / (MU0 * ma_mur * ma_mur) * ((updr + upval / (r + 1e-12)) * (udr + uval / (r + 1e-12)) + updz * udz) /
                                               ((dr1+value1/(r + 1e-12))^2 + dz1*dz1 + (dr2+value2/(r + 1e-12))^2 + dz2*dz2)^0.5 * (updr * vdr + updz * vdz + upval * vdr / (r + 1e-12)) : 0) +
                                        1 / (ma_mur * MU0) * (udr * vdr + udz * vdz + uval * vdr / (r + 1e-12)) -
                                         ma_gamma * uval * ma_vy * vdz" />-->
                                         <module:matrix_form i="2" j="2"
                                                 planar="1"
                                                 axi="1" />
                                <module:vector_form i="2" j="2"
					planar="1 / (ma_mur * MU0) * (updx * vdx + updy * vdy) -
                                            ma_gamma * upval * ((ma_vx - y * ma_va) * vdx + (ma_vy + x * ma_va) * vdy)
                                            - ma_Jei * vval"
					axi="1 / (ma_mur * MU0) * (updr * vdr + updz * vdz + upval * vdr / (r + 1e-12)) -
                                            ma_gamma * upval * ma_vy * vdz
                                            - ma_Jei * vval" />

				<module:matrix_form i="1" j="2"
					planar="- 2 * PI * f * ma_gamma * uval * vval" axi="- 2 * PI * f * ma_gamma * uval * vval" />
				<module:matrix_form i="2" j="1"
					planar="2 * PI * f * ma_gamma * uval * vval" axi="2 * PI * f * ma_gamma * uval * vval" />
				<module:vector_form i="1" j="2"
					planar="- 2 * PI * f * ma_gamma * upval * vval" axi="- 2 * PI * f * ma_gamma * upval * vval" />
				<module:vector_form i="2" j="1"
					planar="2 * PI * f * ma_gamma * upval * vval" axi="2 * PI * f * ma_gamma * upval * vval" />
			</module:weakform_volume>
		</module:weakforms_volume>
	</module:volume>

	<module:surface>
		<module:quantity id="magnetic_potential_real"
			shortname="Ar" />
		<module:quantity id="magnetic_potential_imag"
			shortname="Ai" />
		<module:quantity id="magnetic_surface_current_real"
			shortname="Jr" />
		<module:quantity id="magnetic_surface_current_imag"
			shortname="Ji" />

		<module:weakforms_surface>
			<module:weakform_surface analysistype="steadystate"
				default="magnetic_potential">
				<module:boundary id="magnetic_potential" name="Magnetic potential">
					<module:quantity id="magnetic_potential_real" />

					<module:essential_form i="1" planar="Ar" axi="Ar" />
				</module:boundary>

				<module:boundary id="magnetic_surface_current" name="Surface current">
					<module:quantity id="magnetic_surface_current_real" />

					<module:vector_form i="1" j="1" planar="-Jr * vval"
						axi="-Jr * vval" />
				</module:boundary>
			</module:weakform_surface>

			<module:weakform_surface analysistype="transient"
				default="magnetic_potential">
				<module:boundary id="magnetic_potential" name="Magnetic potential">
					<module:quantity id="magnetic_potential_real" />

					<module:essential_form i="1" planar="Ar" axi="Ar" />
				</module:boundary>

				<module:boundary id="magnetic_surface_current" name="Surface current">
					<module:quantity id="magnetic_surface_current_real" />

					<module:vector_form i="1" j="1" planar="-Jr * vval"
						axi="-Jr * vval" />
				</module:boundary>
			</module:weakform_surface>

			<module:weakform_surface analysistype="harmonic"
				default="magnetic_potential">
				<module:boundary id="magnetic_potential" name="Magnetic potential">
					<module:quantity id="magnetic_potential_real" />
					<module:quantity id="magnetic_potential_imag" />

                    <module:essential_form i="1" planar="Ar" axi="Ar" />
                    <module:essential_form i="2" planar="Ai" axi="Ai" />
				</module:boundary>

				<module:boundary id="magnetic_surface_current" name="Surface current">
					<module:quantity id="magnetic_surface_current_real" />
					<module:quantity id="magnetic_surface_current_imag" />

					<module:vector_form i="1" j="1" planar="-Jr * vval"
						axi="-Jr * vval" />
					<module:vector_form i="2" j="2" planar="-Ji * vval"
						axi="-Ji * vval" />
				</module:boundary>
			</module:weakform_surface>
		</module:weakforms_surface>
	</module:surface>

	<module:preprocessor>
		<module:gui type="volume">
			<module:group name="Material properties">
				<module:quantity id="magnetic_permeability" name="Permeability"
					shortname="mur" shortname_html="&lt;i&gt;&amp;mu;&lt;/i&gt;&lt;sub&gt;r&lt;/sub&gt;"
                    shortname_dependence="B" shortname_dependence_html="&lt;i&gt;B&lt;/i&gt;"
					unit="-" unit_html="-" unit_latex="-" />
				<module:quantity id="magnetic_conductivity" name="Electrical conductivity"
					shortname="gamma" unit="S/m" shortname_html="&lt;i&gt;&amp;gamma;&lt;/i&gt;"
					unit_html="S.m&lt;sup&gt;-1&lt;/sup&gt;" unit_latex="S \cdot m^{-1}" />
			</module:group>
			<module:group name="Source">
				<module:quantity id="magnetic_current_density_external_real"
					name="Current dens. - ext. - real" shortname="Jer" unit="A/m2"
					shortname_html="&lt;i&gt;J&lt;/i&gt;&lt;sub&gt;r,ext&lt;/sub&gt;"
					unit_html="A.m&lt;sup&gt;-2&lt;/sup&gt;" unit_latex="A \cdot m^{-2}" />
				<module:quantity id="magnetic_current_density_external_imag"
					name="Current dens. - ext. - imag" shortname="Jei" unit="A/m2"
					shortname_html="&lt;i&gt;J&lt;/i&gt;&lt;sub&gt;i,ext&lt;/sub&gt;"
					unit_html="A.m&lt;sup&gt;-2&lt;/sup&gt;" unit_latex="A \cdot m^{-2}" />
			</module:group>
			<module:group name="Permanent magnet">
				<module:quantity id="magnetic_remanence" name="Remanent flux density"
					shortname="Brm" shortname_html="&lt;i&gt;B&lt;/i&gt;&lt;sub&gt;rm&lt;/sub&gt;"
					unit_html="T" unit="T" />
				<module:quantity id="magnetic_remanence_angle" name="Remanent flux density - angle"
					shortname="Bra" shortname_html="&lt;i&gt;&amp;alpha;&lt;/i&gt;&lt;sub&gt;rm&lt;/sub&gt;"
					unit_html="deg." unit="deg." />
			</module:group>
			<module:group name="Velocity">
				<module:quantity id="magnetic_velocity_x" name="Velocity - x"
					shortname="vx" shortname_html="&lt;i&gt;v&lt;/i&gt;&lt;sub&gt;x&lt;/sub&gt;"
					unit="m/s" unit_html="m.s&lt;sup&gt;-1&lt;/sup&gt;" unit_latex="m \cdot s^{-1}" />
				<module:quantity id="magnetic_velocity_y" name="Velocity - y"
					shortname="vy" shortname_html="&lt;i&gt;v&lt;/i&gt;&lt;sub&gt;y&lt;/sub&gt;"
					unit="m/s" unit_html="m.s&lt;sup&gt;-1&lt;/sup&gt;" unit_latex="m \cdot s^{-1}" />
				<module:quantity id="magnetic_velocity_angular"
					name="Velocity - angular" shortname="va"
					shortname_html="&lt;i&gt;&amp;omega;&lt;/i&gt;" unit="m/s"
					unit_html="m.s&lt;sup&gt;-1&lt;/sup&gt;" unit_latex="m \cdot s^{-1}" />
			</module:group>
		</module:gui>
		<module:gui type="surface">
			<module:group>
				<module:quantity id="magnetic_potential_real" name="Vector potential - real"
					shortname="Ar" shortname_html="&lt;i&gt;A&lt;/i&gt;&lt;sub&gt;r&lt;/sub&gt;"
					unit="Wb/m" unit_html="Wb.m&lt;sup&gt;-1&lt;/sup&gt;" unit_latex="Wb \cdot m^{-1}" />
				<module:quantity id="magnetic_potential_imag" name="Vector potential - imag"
					shortname="Ai" shortname_html="&lt;i&gt;A&lt;/i&gt;&lt;sub&gt;i&lt;/sub&gt;"
					unit="Wb/m" unit_html="Wb.m&lt;sup&gt;-1&lt;/sup&gt;" unit_latex="Wb \cdot m^{-1}" />
				<module:quantity id="magnetic_surface_current_real"
					name="Surface current - real" shortname="Jr"
					shortname_html="&lt;i&gt;J&lt;/i&gt;&lt;sub&gt;r&lt;/sub&gt;" unit="A/m"
					unit_html="A.m&lt;sup&gt;-1&lt;/sup&gt;" unit_latex="A \cdot m^{-1}" />
				<module:quantity id="magnetic_surface_current_imag"
					name="Surface current - imag" shortname="Ji"
					shortname_html="&lt;i&gt;J&lt;/i&gt;&lt;sub&gt;i&lt;/sub&gt;" unit="A/m"
					unit_html="A.m&lt;sup&gt;-1&lt;/sup&gt;" unit_latex="A \cdot m^{-1}" />
			</module:group>
		</module:gui>
	</module:preprocessor>

	<module:postprocessor>
		<module:localvariables>
			<module:localvariable id="magnetic_potential"
				name="Vector potential" shortname="A" unit="Wb/m"
				unit_html="Wb.m&lt;sup&gt;-1&lt;/sup&gt;" unit_latex="Wb \cdot m^{-1}"
				type="scalar">
				<module:expression analysistype="harmonic"
					planar="sqrt(value1^2 + value2^2)" axi="sqrt(value1^2 + value2^2)" />
			</module:localvariable>
			<module:localvariable id="magnetic_potential_real"
				name="Vector potential - real" shortname="Ar" unit="Wb/m"
				unit_html="Wb.m&lt;sup&gt;-1&lt;/sup&gt;" unit_latex="Wb \cdot m^{-1}"
				type="scalar">
				<module:expression analysistype="steadystate"
					planar="value1" axi="value1" />
				<module:expression analysistype="harmonic" planar="value1"
					axi="value1" />
				<module:expression analysistype="transient"
					planar="value1" axi="value1" />
			</module:localvariable>
			<module:localvariable id="magnetic_potential_imag"
				name="Vector potential - imag" shortname="Ai" unit="Wb/m"
				unit_html="Wb.m&lt;sup&gt;-1&lt;/sup&gt;" unit_latex="Wb \cdot m^{-1}"
				type="scalar">
				<module:expression analysistype="harmonic" planar="value2"
					axi="value2" />
			</module:localvariable>
			<module:localvariable id="magnetic_flux_density"
				name="Flux density" shortname="B" unit="T" type="scalar">
				<module:expression analysistype="harmonic"
					planar="sqrt(dy1^2 + dx1^2 + dy2^2 + dx2^2)"
					axi="sqrt(dz1^2 + (dr1 + value1 / (r + 1e-12))^2 + dz2^2 + (dr2 + value2 / (r + 1e-12))^2)" />
			</module:localvariable>
			<module:localvariable id="magnetic_flux_density_real"
				name="Flux density - real" shortname="Br" unit="T" type="vector">
				<module:expression analysistype="steadystate"
					planar_x="dy1" planar_y="- dx1" axi_r="- dz1" axi_z="dr1 + value1 / (r + 1e-12)" />
				<module:expression analysistype="harmonic"
					planar_x="dy1" planar_y="- dx1" axi_r="- dz1" axi_z="dr1 + value1 / (r + 1e-12)" />
				<module:expression analysistype="transient"
					planar_x="dy1" planar_y="- dx1" axi_r="- dz1" axi_z="dr1 + value1 / (r + 1e-12)" />
			</module:localvariable>
			<module:localvariable id="magnetic_flux_density_imag"
				name="Flux density - imag" shortname="Bi" unit="T" type="vector">
				<module:expression analysistype="harmonic"
					planar_x="dy2" planar_y="- dx2" axi_r="- dz2" axi_z="dr2 + value2 / (r + 1e-12)" />
			</module:localvariable>
			<module:localvariable id="magnetic_magnetic_field"
				name="Magnetic field" shortname="H" unit="A/m"
				unit_html="A.m&lt;sup&gt;-1&lt;/sup&gt;" unit_latex="A \cdot m^{-1}"
				type="scalar">
				<module:expression analysistype="harmonic"
					planar="sqrt(dy1^2 + dx1^2 + dy2^2 + dx2^2) / (ma_mur * MU0)"
					axi="sqrt(dz1^2 + (dr1 + value1 / (r + 1e-12))^2 + dz2^2 + (dr2 + value2 / (r + 1e-12))^2) / (ma_mur * MU0)" />
			</module:localvariable>
			<module:localvariable id="magnetic_magnetic_field_real"
				name="Magnetic field - real" shortname="Hr" unit="A/m"
				unit_html="A.m&lt;sup&gt;-1&lt;/sup&gt;" unit_latex="A \cdot m^{-1}"
				type="vector">
				<module:expression analysistype="steadystate"
					planar_x="dy1 / (ma_mur * MU0)" planar_y="- dx1 / (ma_mur * MU0)"
					axi_r="- dz1 / (ma_mur * MU0)" axi_z="(dr1 + value1 / (r + 1e-12)) / (ma_mur * MU0)" />
				<module:expression analysistype="harmonic"
					planar_x="dy1 / (ma_mur * MU0)" planar_y="- dx1 / (ma_mur * MU0)"
					axi_r="- dz1 / (ma_mur * MU0)" axi_z="(dr1 + value1 / (r + 1e-12)) / (ma_mur * MU0)" />
				<module:expression analysistype="transient"
					planar_x="dy1 / (ma_mur * MU0)" planar_y="- dx1 / (ma_mur * MU0)"
					axi_r="- dz1 / (ma_mur * MU0)" axi_z="(dr1 + value1 / (r + 1e-12)) / (ma_mur * MU0)" />
			</module:localvariable>
			<module:localvariable id="magnetic_magnetic_field_imag"
				name="Magnetic field - imag" shortname="Hi" unit="A/m"
				unit_html="A.m&lt;sup&gt;-1&lt;/sup&gt;" unit_latex="A \cdot m^{-1}"
				type="vector">
				<module:expression analysistype="harmonic"
					planar_x="dy2 / (ma_mur * MU0)" planar_y="- dx2 / (ma_mur * MU0)"
					axi_r="- dz2 / (ma_mur * MU0)" axi_z="(dr2 + value2 / (r + 1e-12)) / (ma_mur * MU0)" />
			</module:localvariable>
			<module:localvariable id="magnetic_energy_density"
				name="Energy density" shortname="wm" unit="J/m3"
				unit_html="J.m&lt;sup&gt;-3&lt;/sup&gt;" unit_latex="J \cdot m^{-3}"
				type="scalar">
				<module:expression analysistype="steadystate"
					planar="0.5 * (dy1^2 + dx1^2) / (ma_mur * MU0)"
					axi="0.5 * (dz1^2 + (dr1 + value1 / (r + 1e-12))^2) / (ma_mur * MU0)" />
				<module:expression analysistype="harmonic"
					planar="0.25*(dy1^2 + dx1^2 + dy2^2 + dx2^2) / (ma_mur * MU0)"
					axi="0.25*(dz1^2 + (dr1 + value1 / (r + 1e-12))^2 + dz2^2 + (dr2 + value2 / (r + 1e-12))^2) / (ma_mur * MU0)" />
				<module:expression analysistype="transient"
					planar="0.5 * (dy1^2 + dx1^2) / (ma_mur * MU0)"
					axi="0.5 * (dz1^2 + (dr1 + value1 / (r + 1e-12))^2) / (ma_mur * MU0)" />
			</module:localvariable>
			<module:localvariable id="magnetic_permeability"
				name="Permeability" shortname="mur" unit="-" type="scalar">
				<module:expression analysistype="steadystate"
					planar="ma_mur" axi="ma_mur" />
				<module:expression analysistype="harmonic" planar="ma_mur"
					axi="ma_mur" />
				<module:expression analysistype="transient"
					planar="ma_mur" axi="ma_mur" />
			</module:localvariable>
			<module:localvariable id="magnetic_conductivity"
				name="Conductivity" shortname="gamma" unit="S/m"
				unit_html="S.m&lt;sup&gt;-1&lt;/sup&gt;" unit_latex="S \cdot m^{-1}"
				type="scalar">
				<module:expression analysistype="steadystate"
					planar="ma_gamma" axi="ma_gamma" />
				<module:expression analysistype="harmonic" planar="ma_gamma"
					axi="ma_gamma" />
				<module:expression analysistype="transient"
					planar="ma_gamma" axi="ma_gamma" />
			</module:localvariable>
			<module:localvariable id="magnetic_remanence"
				name="Remanent flux density" shortname="Brm" unit="T" type="vector">
				<module:expression analysistype="steadystate"
					planar_x="mu_Brm * cos((ma_Bra/180*PI))" planar_y="mu_Brm * sin((ma_Bra/180*PI))"
					axi_r="mu_Brm * cos((ma_Bra/180*PI))" axi_z="mu_Brm * sin((ma_Bra/180*PI))" />
				<module:expression analysistype="harmonic"
					planar_x="mu_Brm * cos((ma_Bra/180*PI))" planar_y="mu_Brm * sin((ma_Bra/180*PI))"
					axi_r="mu_Brm * cos((ma_Bra/180*PI))" axi_z="mu_Brm * sin((ma_Bra/180*PI))" />
				<module:expression analysistype="transient"
					planar_x="mu_Brm * cos((ma_Bra/180*PI))" planar_y="mu_Brm * sin((ma_Bra/180*PI))"
					axi_r="mu_Brm * cos((ma_Bra/180*PI))" axi_z="mu_Brm * sin((ma_Bra/180*PI))" />
			</module:localvariable>
			<module:localvariable id="magnetic_velocity"
				name="Velocity" shortname="v" unit="m/s" unit_html="m.s&lt;sup&gt;-1&lt;/sup&gt;"
				unit_latex="m \cdot s^{-1}" type="vector">
				<module:expression analysistype="steadystate"
					planar_x="ma_vx - ma_va * y" planar_y="ma_vy + ma_va * x" axi_r="0"
					axi_z="ma_vy" />
				<module:expression analysistype="harmonic"
					planar_x="ma_vx - ma_va * y" planar_y="ma_vy + ma_va * x" axi_r="0"
					axi_z="ma_vy" />
				<module:expression analysistype="transient"
					planar_x="ma_vx - ma_va * y" planar_y="ma_vy + ma_va * x" axi_r="0"
					axi_z="ma_vy" />
			</module:localvariable>
			<module:localvariable id="magnetic_current_density_external"
				name="Current dens. - ext." shortname="Je" unit="A/m2"
				unit_html="A.m&lt;sup&gt;-2&lt;/sup&gt;" unit_latex="A \cdot m^{-2}"
				type="scalar">
				<module:expression analysistype="steadystate"
					planar="ma_Jer" axi="ma_Jer" />
				<module:expression analysistype="harmonic"
					planar="sqrt(ma_Jer^2+ma_Jei^2)" axi="sqrt(ma_Jer^2+ma_Jei^2)" />
				<module:expression analysistype="transient"
					planar="ma_Jer" axi="ma_Jer" />
			</module:localvariable>
			<module:localvariable id="magnetic_current_density_external_real"
				name="Current dens. - ext. - real" shortname="Jer" unit="A/m2"
				unit_html="A.m&lt;sup&gt;-2&lt;/sup&gt;" unit_latex="A \cdot m^{-2}"
				type="scalar">
				<module:expression analysistype="harmonic" planar="ma_Jer"
					axi="ma_Jer" />
			</module:localvariable>
			<module:localvariable id="magnetic_current_density_external_imag"
				name="Current dens. - ext. - imag" shortname="Jei" unit="A/m2"
				unit_html="A.m&lt;sup&gt;-2&lt;/sup&gt;" unit_latex="A \cdot m^{-2}"
				type="scalar">
				<module:expression analysistype="harmonic" planar="ma_Jei"
					axi="ma_Jei" />
			</module:localvariable>
			<module:localvariable id="magnetic_current_density_induced_velocity"
				name="Current dens. - ind. velocity" shortname="Jiv" unit="A/m2"
				unit_html="A.m&lt;sup&gt;-2&lt;/sup&gt;" unit_latex="A \cdot m^{-2}"
				type="scalar">
				<module:expression analysistype="harmonic"
					planar="sqrt((- ma_gamma * ((ma_vx - ma_va * y) * dx1 + (ma_vy + ma_va * x) * dy1))^2+(- ma_gamma * ((ma_vx - ma_va * y) * dx2 + (ma_vy + ma_va * x) * dy2))^2)"
					axi="sqrt((- ma_gamma * (ma_vy * dz1))^2+(- ma_gamma * (ma_vy * dz2))^2)" />
			</module:localvariable>
			<module:localvariable
				id="magnetic_current_density_induced_velocity_real" name="Current dens. - ind. velocity - real"
				shortname="Jivr" unit="A/m2" unit_html="A.m&lt;sup&gt;-2&lt;/sup&gt;"
				unit_latex="A \cdot m^{-2}" type="scalar">
				<module:expression analysistype="steadystate"
					planar="- ma_gamma * ((ma_vx - ma_va * y) * dx1 + (ma_vy + ma_va * x) * dy1)"
					axi="- ma_gamma * (ma_vy * dz1)" />
				<module:expression analysistype="harmonic"
					planar="- ma_gamma * ((ma_vx - ma_va * y) * dx1 + (ma_vy + ma_va * x) * dy1)"
					axi="- ma_gamma * (ma_vy * dz1)" />
				<module:expression analysistype="transient"
					planar="- ma_gamma * ((ma_vx - ma_va * y) * dx1 + (ma_vy + ma_va * x) * dy1)"
					axi="- ma_gamma * (ma_vy * dz1)" />
			</module:localvariable>
			<module:localvariable
				id="magnetic_current_density_induced_velocity_imag" name="Current dens. - ind. velocity - imag"
				shortname="Jivi" unit="A/m2" unit_html="A.m&lt;sup&gt;-2&lt;/sup&gt;"
				unit_latex="A \cdot m^{-2}" type="scalar">
				<module:expression analysistype="harmonic"
					planar="- ma_gamma * ((ma_vx - ma_va * y) * dx2 + (ma_vy + ma_va * x) * dy2)"
					axi="- ma_gamma * (ma_vy * dz2)" />
			</module:localvariable>
			<module:localvariable id="magnetic_current_density_induced_transform"
				name="Current dens. - ind. transform" shortname="Jit" unit="A/m2"
				unit_html="A.m&lt;sup&gt;-2&lt;/sup&gt;" unit_latex="A \cdot m^{-2}"
				type="scalar">
				<module:expression analysistype="harmonic"
					planar="sqrt((2 * PI * f * ma_gamma * value2)^2+(- 2 * PI * f * ma_gamma * value1)^2)"
					axi="sqrt((2 * PI * f * ma_gamma * value2)^2+(- 2 * PI * f * ma_gamma * value1)^2)" />
			</module:localvariable>
			<module:localvariable
				id="magnetic_current_density_induced_transform_real" name="Current dens. - ind. transform - real"
				shortname="Jitr" unit="A/m2" unit_html="A.m&lt;sup&gt;-2&lt;/sup&gt;"
				unit_latex="A \cdot m^{-2}" type="scalar">
				<module:expression analysistype="harmonic"
					planar="2 * PI * f * ma_gamma * value2" axi="2 * PI * f * ma_gamma * value2" />
			</module:localvariable>
			<module:localvariable
				id="magnetic_current_density_induced_transform_imag" name="Current dens. - ind. transform - imag"
				shortname="Jiti" unit="A/m2" unit_html="A.m&lt;sup&gt;-2&lt;/sup&gt;"
				unit_latex="A \cdot m^{-2}" type="scalar">
				<module:expression analysistype="harmonic"
					planar="- 2 * PI * f * ma_gamma * value1" axi="- 2 * PI * f * ma_gamma * value1" />
			</module:localvariable>
			<module:localvariable id="magnetic_current_density_total"
				name="Current dens. - total" shortname="J" unit="A/m2"
				unit_html="A.m&lt;sup&gt;-2&lt;/sup&gt;" unit_latex="A \cdot m^{-2}"
				type="scalar">
				<module:expression analysistype="harmonic"
					planar="sqrt((ma_Jer - ma_gamma * ((ma_vx - ma_va * y) * dx1 + (ma_vy + ma_va * x) * dy1) + 2 * PI * f * ma_gamma * value2)^2+(ma_Jei - ma_gamma * ((ma_vx - ma_va * y) * dx2 + (ma_vy + ma_va * x) * dy2) - 2 * PI * f * ma_gamma * value1)^2)"
					axi="sqrt((ma_Jer - ma_gamma * (ma_vy * dz1) + 2 * PI * f * ma_gamma * value2)^2+(ma_Jei - ma_gamma * (ma_vy * dz2) - 2 * PI * f * ma_gamma * value1)^2)" />
			</module:localvariable>
			<module:localvariable id="magnetic_current_density_total_real"
				name="Current dens. - total - real" shortname="Jr" unit="A/m2"
				unit_html="A.m&lt;sup&gt;-2&lt;/sup&gt;" unit_latex="A \cdot m^{-2}"
				type="scalar">
				<module:expression analysistype="steadystate"
					planar="ma_Jer - ma_gamma * ((ma_vx - ma_va * y) * dx1 + (ma_vy + ma_va * x) * dy1)"
					axi="ma_Jer - ma_gamma * (ma_vy * dz1)" />
				<module:expression analysistype="harmonic"
					planar="ma_Jer - ma_gamma * ((ma_vx - ma_va * y) * dx1 + (ma_vy + ma_va * x) * dy1) + 2 * PI * f * ma_gamma * value2"
					axi="ma_Jer - ma_gamma * (ma_vy * dz1) + 2 * PI * f * ma_gamma * value2" />
				<module:expression analysistype="transient"
					planar="ma_Jer - ma_gamma * ((ma_vx - ma_va * y) * dx1 + (ma_vy + ma_va * x) * dy1)"
					axi="ma_Jer - ma_gamma * (ma_vy * dz1)" />
			</module:localvariable>
			<module:localvariable id="magnetic_current_density_total_imag"
				name="Current dens. - total - imag" shortname="Ji" unit="A/m2"
				unit_html="A.m&lt;sup&gt;-2&lt;/sup&gt;" unit_latex="A \cdot m^{-2}"
				type="scalar">
				<module:expression analysistype="harmonic"
					planar="ma_Jei - ma_gamma * ((ma_vx - ma_va * y) * dx2 + (ma_vy + ma_va * x) * dy2) - 2 * PI * f * ma_gamma * value1"
					axi="ma_Jei - ma_gamma * (ma_vy * dz2) - 2 * PI * f * ma_gamma * value1" />
			</module:localvariable>
			<module:localvariable id="magnetic_losses_density"
				name="Losses density" shortname="pj" unit="W/m3" type="scalar">
				<module:expression analysistype="steadystate"
					planar="((ma_gamma > 0.0) ? ma_Jer^2 / ma_gamma : 0.0) + ma_gamma * ((ma_vx - ma_va * y) * dx1 + (ma_vy + ma_va * x) * dy1)^2"
					axi="((ma_gamma > 0.0) ? ma_Jer^2 / ma_gamma : 0.0) + ma_gamma * (ma_vy * dz1)^2" />
				<module:expression analysistype="harmonic"
					planar="(ma_gamma > 0.0) ? 0.5 * ((ma_Jer - ma_gamma * ((ma_vx - ma_va * y) * dx1 + (ma_vy + ma_va * x) * dy1) + 2 * PI * f * ma_gamma * value2)^2 + (ma_Jei - ma_gamma * ((ma_vx - ma_va * y) * dx2 + (ma_vy + ma_va * x) * dy2) - 2 * PI * f * ma_gamma * value1)^2) / ma_gamma : 0.0"
					axi="(ma_gamma > 0.0) ? 0.5 * ((ma_Jer - ma_gamma * (ma_vy * dz1) + 2 * PI * f * ma_gamma * value2)^2 + (ma_Jei - ma_gamma * (ma_vy * dz2) - 2 * PI * f * ma_gamma * value1)^2) / ma_gamma : 0.0" />
			</module:localvariable>
		</module:localvariables>

		<module:view>
			<module:scalar_view>
				<module:default analysistype="steadystate"
					id="magnetic_flux_density_real" />
				<module:default analysistype="transient" id="magnetic_flux_density" />
				<module:default analysistype="harmonic"
					id="magnetic_flux_density_real" />
			</module:scalar_view>
			<module:vector_view>
				<module:default analysistype="steadystate"
					id="magnetic_flux_density_real" />
				<module:default analysistype="transient" id="magnetic_flux_density" />
				<module:default analysistype="harmonic"
					id="magnetic_flux_density_real" />
			</module:vector_view>
		</module:view>

		<module:volumeintegrals>
			<module:volumeintegral id="magnetic_volume"
				name="Volume" shortname="V" unit="m3" unit_html="m&lt;sup&gt;3&lt;/sup&gt;"
				unit_latex="m^{3}">
				<module:expression analysistype="steadystate"
					planar="1.0" axi="2.0 * PI * r" />
				<module:expression analysistype="harmonic" planar="1.0"
					axi="1.0" />
				<module:expression analysistype="transient"
					planar="1.0" axi="1.0" />
			</module:volumeintegral>
			<module:volumeintegral id="magnetic_cross_section"
				name="Cross section" shortname="S" unit="m2" unit_html="m&lt;sup&gt;2&lt;/sup&gt;"
				unit_latex="m^{2}">
				<module:expression analysistype="steadystate"
					planar="1.0" axi="1.0" />
				<module:expression analysistype="harmonic" planar="1.0"
					axi="1.0" />
				<module:expression analysistype="transient"
					planar="1.0" axi="1.0" />
			</module:volumeintegral>
			<module:volumeintegral id="magnetic_current_external_real"
				name="Current - ext. - real" shortname="Ier" unit="A">
				<module:expression analysistype="steadystate"
					planar="ma_Jer" axi="ma_Jer" />
				<module:expression analysistype="harmonic" planar="ma_Jer"
					axi="ma_Jer" />
				<module:expression analysistype="transient"
					planar="ma_Jer" axi="ma_Jer" />
			</module:volumeintegral>
			<module:volumeintegral id="magnetic_current_external_imag"
				name="Current - ext. - imag" shortname="Iei" unit="A">
				<module:expression analysistype="harmonic" planar="ma_Jei"
					axi="ma_Jei" />
			</module:volumeintegral>
			<module:volumeintegral id="magnetic_current_induced_transform_real"
				name="Current - ind. transform - real" shortname="Iitr" unit="A">
				<module:expression analysistype="harmonic"
					planar="2 * PI * f * ma_gamma * value2" axi="2 * PI * f * ma_gamma * value2" />
			</module:volumeintegral>
			<module:volumeintegral id="magnetic_current_induced_transform_imag"
				name="Current - ind. transform - imag" shortname="Iiti" unit="A">
				<module:expression analysistype="harmonic"
					planar="- 2 * PI * f * ma_gamma * value1" axi="- 2 * PI * f * ma_gamma * value1" />
			</module:volumeintegral>
			<module:volumeintegral id="magnetic_current_total_real"
				name="Current - total - real" shortname="Ir" unit="A">
				<module:expression analysistype="steadystate"
					planar="ma_Jer - ma_gamma * ((ma_vx - ma_va * y) * dx1 + (ma_vy + ma_va * x) * dy1)"
					axi="ma_Jer - ma_gamma * (ma_vy * dz1)" />
				<module:expression analysistype="harmonic"
					planar="ma_Jer - ma_gamma * ((ma_vx - ma_va * y) * dx1 + (ma_vy + ma_va * x) * dy1) + 2 * PI * f * ma_gamma * value2"
					axi="ma_Jer - ma_gamma * (ma_vy * dz1) + 2 * PI * f * ma_gamma * value2" />
				<module:expression analysistype="transient"
					planar="ma_Jer - ma_gamma * ((ma_vx - ma_va * y) * dx1 + (ma_vy + ma_va * x) * dy1)"
					axi="ma_Jer - ma_gamma * (ma_vy * dz1)" />
			</module:volumeintegral>
			<module:volumeintegral id="magnetic_current_total_imag"
				name="Current - total - imag" shortname="Ii" unit="A">
				<module:expression analysistype="harmonic"
					planar="ma_Jei - ma_gamma * ((ma_vx - ma_va * y) * dx2 + (ma_vy + ma_va * x) * dy2) - 2 * PI * f * ma_gamma * value1"
					axi="ma_Jei - ma_gamma * (ma_vy * dz2) - 2 * PI * f * ma_gamma * value1" />
			</module:volumeintegral>
			<module:volumeintegral id="magnetic_energy"
				name="Energy" shortname="Wm" unit="J">
				<module:expression analysistype="steadystate"
					planar="0.5 / (ma_mur * MU0) * (dx1 * dx1 + dy1 * dy1)"
					axi="2.0 * PI * r * 0.5 / (ma_mur * MU0) * (dz1^2 + (dr1 + value1 / (r + 1e-12))^2)" />
				<module:expression analysistype="harmonic"
					planar="0.25 * ((dx1^2 + dy1^2) + (dx2^2 + dy2^2)) / (ma_mur * MU0)"
					axi="2 * PI * r * 0.25 / (ma_mur * MU0) * ((dz1^2 + (dr1 + value1 / (r + 1e-12))^2) +
                                                                                            (dz2^2 + (dr2 + value2 / (r + 1e-12))^2))" />
			</module:volumeintegral>
			<module:volumeintegral id="magnetic_losses"
				name="Power losses" shortname="Pj" unit="W">
				<module:expression analysistype="steadystate"
					planar="(ma_gamma > 0.0) ? 1.0 / ma_gamma * (ma_Jer - ma_gamma * ((ma_vx - ma_va * y) * dx1 + (ma_vy + ma_va * x) * dy1))^2 : 0.0"
					axi="(ma_gamma > 0.0) ? 1.0 / ma_gamma * (ma_Jer - ma_gamma * (ma_vy * dz1))^2 : 0.0" />
				<module:expression analysistype="harmonic"
					planar="(ma_gamma > 0.0) ? 0.5 / ma_gamma * ((ma_Jei - ma_gamma * ((ma_vx - ma_va * y) * dx2 + (ma_vy + ma_va * x) * dy2) - 2 * PI * f * ma_gamma * value1)^2 + (ma_Jer - ma_gamma * ((ma_vx - ma_va * y) * dx1 + (ma_vy + ma_va * x) * dy1) + 2 * PI * f * ma_gamma * value2)^2) : 0.0"
					axi="(ma_gamma > 0.0) ? 2 * PI * r * 0.5 / ma_gamma * ((ma_Jei - ma_gamma * ((ma_vx - ma_va * z) * dr2 + (ma_vy + ma_va * r) * dz2) - 2 * PI * f * ma_gamma * value1)^2 +
                                                                                                     (ma_Jer - ma_gamma * ((ma_vx - ma_va * z) * dr1 + (ma_vy + ma_va * r) * dz1) + 2 * PI * f * ma_gamma * value2)^2) : 0.0" />
			</module:volumeintegral>
		</module:volumeintegrals>

		<module:surfaceintegrals>
			<module:surfaceintegral id="magnetic_length"
				name="Length" shortname="l" unit="m">
				<module:expression analysistype="steadystate"
					planar="1.0" axi="1.0" />
				<module:expression analysistype="harmonic" planar="1.0"
					axi="1.0" />
				<module:expression analysistype="transient"
					planar="1.0" axi="1.0" />
			</module:surfaceintegral>
			<module:surfaceintegral id="magentic_surface"
				name="Surface" shortname="S" unit="m2" unit_html="m&lt;sup&gt;2&lt;/sup&gt;"
				unit_latex="m^{2}">
				<module:expression analysistype="steadystate"
					planar="1.0" axi="2.0 * PI * r" />
				<module:expression analysistype="harmonic" planar="1.0"
					axi="1.0" />
				<module:expression analysistype="transient"
					planar="1.0" axi="1.0" />
			</module:surfaceintegral>
		</module:surfaceintegrals>
	</module:postprocessor>
</module:module><|MERGE_RESOLUTION|>--- conflicted
+++ resolved
@@ -44,45 +44,7 @@
 				<module:quantity id="magnetic_velocity_angular" />
 				<module:quantity id="magnetic_current_density_external_real" />
 
-<<<<<<< HEAD
-                <!--
-                planar="((abs(dma_mur) > 0 &amp;&amp; (updx * updx + updy * updy) > 0) ? - dma_mur / (MU0 * ma_mur * ma_mur) * (updx * udx + updy * udy) / (updx * updx + updy * updy)^0.5 * (updx * vdx + updy * vdy) : 0) +
-                        1 / (ma_mur * MU0) * (udx * vdx + udy * vdy) -
-                        ma_gamma * uval * ((ma_vx - y * ma_va) * vdx + (ma_vy + x * ma_va) * vdy)"
-                        axi="((abs(dma_mur) > 0 &amp;&amp; ((updr + upval / (r + 1e-12)) * (updr + upval / (r + 1e-12)) + updz * updz) > 0) ? - dma_mur / (MU0 * ma_mur * ma_mur) * ((updr + upval / (r + 1e-12)) * (udr + uval / (r + 1e-12)) + updz * udz) /
-                       ((updr + upval / (r + 1e-12)) * (updr + upval / (r + 1e-12)) + updz * updz)^0.5 * (updr * vdr + updz * vdz + upval * vdr / (r + 1e-12)) : 0) +
-                       1 / (ma_mur * MU0) * ((udr * vdr + udz * vdz) + uval * vdr / (r + 1e-12)) -
-                       ma_gamma * uval * ma_vy * vdz" />
-
-                planar="(- dma_mur / (MU0 * ma_mur * ma_mur) * (updx * udx + updy * udy) / (updx * updx + updy * updy)^0.5 * (updx * vdx + updy * vdy) + 0) +
-                        1 / (ma_mur * MU0) * (udx * vdx + udy * vdy) -
-                        ma_gamma * uval * ((ma_vx - y * ma_va) * vdx + (ma_vy + x * ma_va) * vdy)"
-                        axi="(- dma_mur / (MU0 * ma_mur * ma_mur) * ((updr + upval / (r + 1e-12)) * (udr + uval / (r + 1e-12)) + updz * udz) /
-                       ((updr + upval / (r + 1e-12)) * (updr + upval / (r + 1e-12)) + updz * updz) * (updr * vdr + updz * vdz + upval * vdr / (r + 1e-12)) + 0) +
-                       1 / (ma_mur * MU0) * ((udr * vdr + udz * vdz) + uval * vdr / (r + 1e-12)) -
-                       ma_gamma * uval * ma_vy * vdz" />
-
-                planar="(((dma_mur) * 0 +0+ (updx * updx + updy * updy) * 0) * 0 * (- dma_mur / (MU0 * ma_mur * ma_mur) * (updx * udx + updy * udy) / (updx * updx + updy * updy)^0.5 * (updx * vdx + updy * vdy)) + 0) +
-                        1 / (ma_mur * MU0) * (udx * vdx + udy * vdy) -
-                        ma_gamma * uval * ((ma_vx - y * ma_va) * vdx + (ma_vy + x * ma_va) * vdy)"
-                        axi="(((dma_mur) * 0 +0+ ((updr + upval / (r + 1e-12)) * (updr + upval / (r + 1e-12)) + updz * updz) * 0) * 0 * (- dma_mur / (MU0 * ma_mur * ma_mur) * ((updr + upval / (r + 1e-12)) * (udr + uval / (r + 1e-12)) + updz * udz) /
-                       ((updr + upval / (r + 1e-12)) * (updr + upval / (r + 1e-12)) + updz * updz)^0.5 * (updr * vdr + updz * vdz + upval * vdr / (r + 1e-12))) + 0) +
-                       1 / (ma_mur * MU0) * ((udr * vdr + udz * vdz) + uval * vdr / (r + 1e-12)) -
-                       ma_gamma * uval * ma_vy * vdz" />
-                -->
-<!--                <module:matrix_form i="1" j="1"
-                         planar="((abs(dma_mur) > 0 &amp;&amp; (updx * updx + updy * updy) > 0) ? - dma_mur / (MU0 * ma_mur * ma_mur) * (updx * udx + updy * udy) / (updx * updx + updy * updy)^0.5 * (updx * vdx + updy * vdy) : 0) +
-                                 1 / (ma_mur * MU0) * (udx * vdx + udy * vdy) -
-                                 ma_gamma * uval * ((ma_vx - y * ma_va) * vdx + (ma_vy + x * ma_va) * vdy)"
-                         axi="((abs(dma_mur) > 0 &amp;&amp; ((updr + upval / (r + 1e-12)) * (updr + upval / (r + 1e-12)) + updz * updz) > 0) ? - dma_mur / (MU0 * ma_mur * ma_mur) * ((updr + upval / (r + 1e-12)) * (udr + uval / (r + 1e-12)) + updz * udz) /
-                        ((updr + upval / (r + 1e-12)) * (updr + upval / (r + 1e-12)) + updz * updz)^0.5 * (updr * vdr + updz * vdz + upval * vdr / (r + 1e-12)) : 0) +
-                        1 / (ma_mur * MU0) * ((udr * vdr + udz * vdz) + uval * vdr / (r + 1e-12)) -
-                        ma_gamma * uval * ma_vy * vdz" />-->
-                <module:matrix_form i="1" j="1"
-                                 planar="1"
-                                 axi="1" />
-=======
-				<module:matrix_form i="1" j="1"
+        <module:matrix_form i="1" j="1"
                         planar="(abs((sign(((ma_mur * (updx * updx + updy * updy)))))) * (- dma_mur / (MU0 * ma_mur * ma_mur) * (updx * udx + updy * udy) / (1e-12 + (updx * updx + updy * updy)^0.5) * (updx * vdx + updy * vdy)) +
                         1 / (ma_mur * MU0) * (udx * vdx + udy * vdy) -
                         ma_gamma * uval * ((ma_vx - y * ma_va) * vdx + (ma_vy + x * ma_va) * vdy))"
@@ -90,7 +52,6 @@
                                                                 * (- dma_mur / (MU0 * ma_mur * ma_mur) * ((updr + upval / (r + 1e-12)) * (udr + uval / (r + 1e-12)) + updz * udz) / ((updr + upval / (r + 1e-12))
                                                                 * (updr + upval / (r + 1e-12)) + updz * updz)^0.5 * (updr * vdr + updz * vdz + upval * vdr / (r + 1e-12)))
                                                                 + 1 / (ma_mur * MU0) * ((udr * vdr + udz * vdz) + uval * vdr / (r + 1e-12)) - ma_gamma * uval * ma_vy * vdz)" />
->>>>>>> e45b847c
 
                 <module:vector_form i="1" j="1"
                                         planar="1 / (ma_mur * MU0) * (updx * vdx + updy * vdy) -
