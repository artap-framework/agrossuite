import agros2d as a2d

class TestProblem(a2d.Agros2DTestCase):
    def setUp(self):
        self.problem = a2d.problem(clear = True)

    """ coordinate_type """
    def test_coordinate_type(self):
        for type in ['planar', 'axisymmetric']:
            self.problem.coordinate_type = type
            self.assertEqual(self.problem.coordinate_type, type)

    def test_set_wrong_coordinate_type(self):
        with self.assertRaises(ValueError):
            self.problem.coordinate_type = 'wrong_coordinate_type'

    """ mesh_type """
    def test_mesh_type(self):
        for type in ['triangle', 'triangle_quad_fine_division',
                     'triangle_quad_rough_division', 'triangle_quad_join',
                     'gmsh_triangle', 'gmsh_quad', 'gmsh_quad_delaunay']:
            self.problem.mesh_type = type
            self.assertEqual(self.problem.mesh_type, type)

    def test_set_wrong_mesh_type(self):
        with self.assertRaises(ValueError):
            self.problem.mesh_type = 'wrong_mesh_type'

    """ frequency """
    def test_frequency(self):
        self.problem.frequency = 50
        self.assertEqual(self.problem.frequency, 50)

    def test_set_wrong_frequency(self):
        with self.assertRaises(IndexError):
            self.problem.frequency = -100

    """ time_step_method """
    def test_time_step_method(self):
        for method in ['fixed', 'adaptive', 'adaptive_numsteps']:
            self.problem.time_step_method = method
            self.assertEqual(self.problem.time_step_method, method)

    def test_set_wrong_time_step_method(self):
        with self.assertRaises(ValueError):
            self.problem.time_step_method = 'wrong_method'

    """ time_method_order """
    def test_time_method_order(self):
        self.problem.time_method_order = 2
        self.assertEqual(self.problem.time_method_order, 2)

    def test_set_wrong_time_order(self):
        with self.assertRaises(IndexError):
            self.problem.time_method_order = 0

        with self.assertRaises(IndexError):
            self.problem.time_method_order = 4

    """ time_method_tolerance """
    def test_time_method_tolerance(self):
        self.problem.time_method_tolerance = 1e-3
        self.assertEqual(self.problem.time_method_tolerance, 1e-3)

    def test_set_wrong_time_tolerance(self):
        with self.assertRaises(IndexError):
            self.problem.time_method_order = -1e-3

    """ time_total """
    def test_time_total(self):
        self.problem.time_total = 300
        self.assertEqual(self.problem.time_total, 300)

    def test_set_wrong_time_total(self):
        with self.assertRaises(IndexError):
            self.problem.time_total = -300

    """ time_steps """
    def test_time_steps(self):
        self.problem.time_steps = 1e2
        self.assertEqual(self.problem.time_steps, 1e2)

    def test_set_wrong_time_steps(self):
        with self.assertRaises(IndexError):
            self.problem.time_steps = 0

    """ angle_segments_count """
    def test_angle_segments_count(self):
        self.problem.angle_segments_count = 10
        self.assertEqual(self.problem.angle_segments_count, 10)

    def test_set_wrong_angle_segments_count(self):
        with self.assertRaises(IndexError):
            self.problem.angle_segments_count = 1

        with self.assertRaises(IndexError):
            self.problem.angle_segments_count = 21

    """ curvilinear_elements """
    def test_curvilinear_elements(self):
        self.problem.curvilinear_elements = False
        self.assertEqual(self.problem.curvilinear_elements, False)

<<<<<<< HEAD
# TODO (Franta): clear, cleat_solution, elapsed_time, mesh, solve, set_coupling_type, get_coupling_type, refresh, time_steps_length, time_steps_length
=======
# TODO (Franta):
"""
clear
cleat_solution
elapsed_time
mesh
solve
set_coupling_type
get_coupling_type
refresh
time_steps_length
time_steps_total
"""
>>>>>>> 249ce636

if __name__ == '__main__':        
    import unittest as ut
    
    suite = ut.TestSuite()
    result = a2d.Agros2DTestResult()
    suite.addTest(ut.TestLoader().loadTestsFromTestCase(TestProblem))
    suite.run(result)<|MERGE_RESOLUTION|>--- conflicted
+++ resolved
@@ -101,9 +101,6 @@
         self.problem.curvilinear_elements = False
         self.assertEqual(self.problem.curvilinear_elements, False)
 
-<<<<<<< HEAD
-# TODO (Franta): clear, cleat_solution, elapsed_time, mesh, solve, set_coupling_type, get_coupling_type, refresh, time_steps_length, time_steps_length
-=======
 # TODO (Franta):
 """
 clear
@@ -117,7 +114,6 @@
 time_steps_length
 time_steps_total
 """
->>>>>>> 249ce636
 
 if __name__ == '__main__':        
     import unittest as ut
