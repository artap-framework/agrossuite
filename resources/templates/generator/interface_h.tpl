--- conflicted
+++ resolved
@@ -1,111 +1,107 @@
-// This file is part of Agros2D.
-//
-// Agros2D is free software: you can redistribute it and/or modify
-// it under the terms of the GNU General Public License as published by
-// the Free Software Foundation, either version 2 of the License, or
-// (at your option) any later version.
-//
-// Agros2D is distributed in the hope that it will be useful,
-// but WITHOUT ANY WARRANTY; without even the implied warranty of
-// MERCHANTABILITY or FITNESS FOR A PARTICULAR PURPOSE.  See the
-// GNU General Public License for more details.
-//
-// You should have received a copy of the GNU General Public License
-// along with Agros2D.  If not, see <http://www.gnu.org/licenses/>.
-//
-// hp-FEM group (http://hpfem.org/)
-// University of Nevada, Reno (UNR) and University of West Bohemia, Pilsen
-// Email: agros2d@googlegroups.com, home page: http://hpfem.org/agros2d/
-
-#ifndef {{CLASS}}_INTERFACE_H
-#define {{CLASS}}_INTERFACE_H
-
-#include <QObject>
-#include <QString>
-
-#include "util.h"
-#include "hermes2d/plugin_interface.h"
-
-class FieldInfo;
-class Boundary;
-
-class {{CLASS}}Interface : public QObject, public PluginInterface
-{
-    Q_OBJECT
-    Q_INTERFACES(PluginInterface)
-#if QT_VERSION >= QT_VERSION_CHECK(5, 0, 0)
-    Q_PLUGIN_METADATA(IID "org.hpfem.agros2d.{{CLASS}}Interface" FILE "")
-#endif
-
-public:
-    {{CLASS}}Interface();
-    virtual ~{{CLASS}}Interface();
-
-    inline virtual QString fieldId() { return "{{ID}}"; }
-
-    // weakforms
-    virtual MatrixFormVolAgros<double> *matrixFormVol(const ProblemID problemId, FormInfo *form, int offsetI, int offsetJ, Material *material);
-    virtual VectorFormVolAgros<double> *vectorFormVol(const ProblemID problemId, FormInfo *form, int offsetI, int offsetJ, Material *material, int *offsetTimeExt);
-    virtual MatrixFormSurfAgros<double> *matrixFormSurf(const ProblemID problemId, FormInfo *form, int offsetI, int offsetJ, Boundary *boundary);
-    virtual VectorFormSurfAgros<double> *vectorFormSurf(const ProblemID problemId, FormInfo *form, int offsetI, int offsetJ, Boundary *boundary);
-
-    virtual ExactSolutionScalarAgros<double> *exactSolution(const ProblemID problemId, FormInfo *form, MeshSharedPtr mesh);
-
-<<<<<<< HEAD
-    virtual AgrosExtFunction *extFunction(const ProblemID problemId, QString id);
-=======
-    virtual AgrosExtFunction *extFunction(const ProblemID problemId, QString id, bool derivative, MeshSharedPtr mesh);
->>>>>>> 5513928d
-
-    // postprocessor
-    // filter
-    virtual MeshFunctionSharedPtr<double> filter(FieldInfo *fieldInfo, int timeStep, int adaptivityStep, SolutionMode solutionType,
-                                                 Hermes::vector<MeshFunctionSharedPtr<double> > sln,
-                                                 const QString &variable,
-                                                 PhysicFieldVariableComp physicFieldVariableComp);
-
-    // error calculators
-    virtual Hermes::Hermes2D::ErrorCalculator<double> *errorCalculator(FieldInfo *fieldInfo,
-                                                                       const QString &calculator, Hermes::Hermes2D::CalculatedErrorType errorType);
-
-    // local values
-    virtual LocalValue *localValue(FieldInfo *fieldInfo, int timeStep, int adaptivityStep, SolutionMode solutionType, const Point &point);
-    // surface integrals
-    virtual IntegralValue *surfaceIntegral(FieldInfo *fieldInfo, int timeStep, int adaptivityStep, SolutionMode solutionType);
-    // volume integrals
-    virtual IntegralValue *volumeIntegral(FieldInfo *fieldInfo, int timeStep, int adaptivityStep, SolutionMode solutionType);
-
-    // force calculation
-    virtual Point3 force(FieldInfo *fieldInfo, int timeStep, int adaptivityStep, SolutionMode solutionType,
-                         Hermes::Hermes2D::Element *element, SceneMaterial *material,
-                         const Point3 &point, const Point3 &velocity);
-    virtual bool hasForce(FieldInfo *fieldInfo);
-
-
-    // localization
-    virtual QString localeName(const QString &name);
-
-    // description of module
-    virtual QString localeDescription();
-};
-
-// ***********************************************************************************************************************************
-
-{{#SPECIAL_FUNCTION_SOURCE}}
-template <typename Scalar>
-class {{SPECIAL_FUNCTION_FULL_NAME}} : public SpecialFunction<Scalar>
-{
-public:
-{{#PARAMETERS}}    double {{PARAMETER_NAME}};
-{{/PARAMETERS}}
-    virtual Scalar value(double h) const;
-    virtual Scalar extrapolation_low();
-    virtual Scalar extrapolation_hi();
-};
-{{/SPECIAL_FUNCTION_SOURCE}}
-
-// ***********************************************************************************************************************************
-
-{{CPP}}
-
-#endif // {{ID}}_INTERFACE_H
+// This file is part of Agros2D.
+//
+// Agros2D is free software: you can redistribute it and/or modify
+// it under the terms of the GNU General Public License as published by
+// the Free Software Foundation, either version 2 of the License, or
+// (at your option) any later version.
+//
+// Agros2D is distributed in the hope that it will be useful,
+// but WITHOUT ANY WARRANTY; without even the implied warranty of
+// MERCHANTABILITY or FITNESS FOR A PARTICULAR PURPOSE.  See the
+// GNU General Public License for more details.
+//
+// You should have received a copy of the GNU General Public License
+// along with Agros2D.  If not, see <http://www.gnu.org/licenses/>.
+//
+// hp-FEM group (http://hpfem.org/)
+// University of Nevada, Reno (UNR) and University of West Bohemia, Pilsen
+// Email: agros2d@googlegroups.com, home page: http://hpfem.org/agros2d/
+
+#ifndef {{CLASS}}_INTERFACE_H
+#define {{CLASS}}_INTERFACE_H
+
+#include <QObject>
+#include <QString>
+
+#include "util.h"
+#include "hermes2d/plugin_interface.h"
+
+class FieldInfo;
+class Boundary;
+
+class {{CLASS}}Interface : public QObject, public PluginInterface
+{
+    Q_OBJECT
+    Q_INTERFACES(PluginInterface)
+#if QT_VERSION >= QT_VERSION_CHECK(5, 0, 0)
+    Q_PLUGIN_METADATA(IID "org.hpfem.agros2d.{{CLASS}}Interface" FILE "")
+#endif
+
+public:
+    {{CLASS}}Interface();
+    virtual ~{{CLASS}}Interface();
+
+    inline virtual QString fieldId() { return "{{ID}}"; }
+
+    // weakforms
+    virtual MatrixFormVolAgros<double> *matrixFormVol(const ProblemID problemId, FormInfo *form, int offsetI, int offsetJ, Material *material);
+    virtual VectorFormVolAgros<double> *vectorFormVol(const ProblemID problemId, FormInfo *form, int offsetI, int offsetJ, Material *material, int *offsetTimeExt);
+    virtual MatrixFormSurfAgros<double> *matrixFormSurf(const ProblemID problemId, FormInfo *form, int offsetI, int offsetJ, Boundary *boundary);
+    virtual VectorFormSurfAgros<double> *vectorFormSurf(const ProblemID problemId, FormInfo *form, int offsetI, int offsetJ, Boundary *boundary);
+
+    virtual ExactSolutionScalarAgros<double> *exactSolution(const ProblemID problemId, FormInfo *form, MeshSharedPtr mesh);
+
+    virtual AgrosExtFunction *extFunction(const ProblemID problemId, QString id, bool derivative, MeshSharedPtr mesh);
+
+    // postprocessor
+    // filter
+    virtual MeshFunctionSharedPtr<double> filter(FieldInfo *fieldInfo, int timeStep, int adaptivityStep, SolutionMode solutionType,
+                                                 Hermes::vector<MeshFunctionSharedPtr<double> > sln,
+                                                 const QString &variable,
+                                                 PhysicFieldVariableComp physicFieldVariableComp);
+
+    // error calculators
+    virtual Hermes::Hermes2D::ErrorCalculator<double> *errorCalculator(FieldInfo *fieldInfo,
+                                                                       const QString &calculator, Hermes::Hermes2D::CalculatedErrorType errorType);
+
+    // local values
+    virtual LocalValue *localValue(FieldInfo *fieldInfo, int timeStep, int adaptivityStep, SolutionMode solutionType, const Point &point);
+    // surface integrals
+    virtual IntegralValue *surfaceIntegral(FieldInfo *fieldInfo, int timeStep, int adaptivityStep, SolutionMode solutionType);
+    // volume integrals
+    virtual IntegralValue *volumeIntegral(FieldInfo *fieldInfo, int timeStep, int adaptivityStep, SolutionMode solutionType);
+
+    // force calculation
+    virtual Point3 force(FieldInfo *fieldInfo, int timeStep, int adaptivityStep, SolutionMode solutionType,
+                         Hermes::Hermes2D::Element *element, SceneMaterial *material,
+                         const Point3 &point, const Point3 &velocity);
+    virtual bool hasForce(FieldInfo *fieldInfo);
+
+
+    // localization
+    virtual QString localeName(const QString &name);
+
+    // description of module
+    virtual QString localeDescription();
+};
+
+// ***********************************************************************************************************************************
+
+{{#SPECIAL_FUNCTION_SOURCE}}
+template <typename Scalar>
+class {{SPECIAL_FUNCTION_FULL_NAME}} : public SpecialFunction<Scalar>
+{
+public:
+{{#PARAMETERS}}    double {{PARAMETER_NAME}};
+{{/PARAMETERS}}
+    virtual Scalar value(double h) const;
+    virtual Scalar extrapolation_low();
+    virtual Scalar extrapolation_hi();
+};
+{{/SPECIAL_FUNCTION_SOURCE}}
+
+// ***********************************************************************************************************************************
+
+{{CPP}}
+
+#endif // {{ID}}_INTERFACE_H