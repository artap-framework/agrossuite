--- conflicted
+++ resolved
@@ -1,90 +1,86 @@
-// This file is part of Agros2D.
-//
-// Agros2D is free software: you can redistribute it and/or modify
-// it under the terms of the GNU General Public License as published by
-// the Free Software Foundation, either version 2 of the License, or
-// (at your option) any later version.
-//
-// Agros2D is distributed in the hope that it will be useful,
-// but WITHOUT ANY WARRANTY; without even the implied warranty of
-// MERCHANTABILITY or FITNESS FOR A PARTICULAR PURPOSE.  See the
-// GNU General Public License for more details.
-//
-// You should have received a copy of the GNU General Public License
-// along with Agros2D.  If not, see <http://www.gnu.org/licenses/>.
-//
-// hp-FEM group (http://hpfem.org/)
-// University of Nevada, Reno (UNR) and University of West Bohemia, Pilsen
-// Email: agros2d@googlegroups.com, home page: http://hpfem.org/agros2d/
-
-#ifndef {{CLASS}}_INTERFACE_H
-#define {{CLASS}}_INTERFACE_H
-
-#include <QObject>
-
-#include "util.h"
-#include "hermes2d/plugin_interface.h"
-
-class FieldInfo;
-class Boundary;
-
-class {{CLASS}}Interface : public QObject, public PluginInterface
-{
-    Q_OBJECT
-    Q_INTERFACES(PluginInterface)
-#if QT_VERSION >= QT_VERSION_CHECK(5, 0, 0)
-    Q_PLUGIN_METADATA(IID "org.hpfem.agros2d.{{CLASS}}Interface" FILE "")
-#endif
-
-public:
-    {{CLASS}}Interface();
-    virtual ~{{CLASS}}Interface();
-
-    inline virtual QString fieldId() { return "{{ID}}"; }
-
-    // weakforms
-    virtual MatrixFormVolAgros<double> *matrixFormVol(const ProblemID problemId, FormInfo *form, int offsetI, int offsetJ, Material *material);
-    virtual VectorFormVolAgros<double> *vectorFormVol(const ProblemID problemId, FormInfo *form, int offsetI, int offsetJ, Material *material, int *offsetTimeExt);
-    virtual MatrixFormSurfAgros<double> *matrixFormSurf(const ProblemID problemId, FormInfo *form, int offsetI, int offsetJ, Boundary *boundary) { assert(0); return NULL; }
-    virtual VectorFormSurfAgros<double> *vectorFormSurf(const ProblemID problemId, FormInfo *form, int offsetI, int offsetJ, Boundary *boundary) { assert(0); return NULL; }
-
-    virtual ExactSolutionScalarAgros<double> *exactSolution(const ProblemID problemId, FormInfo *form, MeshSharedPtr mesh) { assert(0); return NULL; }
-
-<<<<<<< HEAD
-    virtual AgrosExtFunction *extFunction(const ProblemID problemId, QString id) {}
-=======
-    virtual AgrosExtFunction *extFunction(const ProblemID problemId, QString id, bool derivative, MeshSharedPtr mesh) {}
->>>>>>> 8477d911
-
-    // error calculators
-    virtual Hermes::Hermes2D::ErrorCalculator<double> *errorCalculator(FieldInfo *fieldInfo, const QString &calculator, Hermes::Hermes2D::CalculatedErrorType errorType) { assert(0); return NULL; }
-
-    // postprocessor
-    // filter
-    virtual MeshFunctionSharedPtr<double> filter(FieldInfo *fieldInfo,
-                                                 int timeStep, int adaptivityStep, SolutionMode solutionType,
-                                                 Hermes::vector<MeshFunctionSharedPtr<double> > sln,
-                                                 const QString &variable,
-                                                 PhysicFieldVariableComp physicFieldVariableComp) { assert(0); return NULL; }
-
-    // local values
-    virtual LocalValue *localValue(FieldInfo *fieldInfo, int timeStep, int adaptivityStep, SolutionMode solutionType, const Point &point) { assert(0); return NULL; }
-    // surface integrals
-    virtual IntegralValue *surfaceIntegral(FieldInfo *fieldInfo, int timeStep, int adaptivityStep, SolutionMode solutionType) { assert(0); return NULL; }
-    // volume integrals
-    virtual IntegralValue *volumeIntegral(FieldInfo *fieldInfo, int timeStep, int adaptivityStep, SolutionMode solutionType) { assert(0); return NULL; }
-
-    // force calculation
-    virtual Point3 force(FieldInfo *fieldInfo, int timeStep, int adaptivityStep, SolutionMode solutionType,
-                         Hermes::Hermes2D::Element *element, SceneMaterial *material,
-                         const Point3 &point, const Point3 &velocity) { assert(0); return Point3(); }
-    virtual bool hasForce(FieldInfo *fieldInfo) { return false; }
-
-    // localization
-    virtual QString localeName(const QString &name) { assert(0); return NULL; }
-
-    // description of module
-    virtual QString localeDescription()  { assert(0); return NULL; }
-};
-
-#endif // {{CLASS}}_INTERFACE_H
+// This file is part of Agros2D.
+//
+// Agros2D is free software: you can redistribute it and/or modify
+// it under the terms of the GNU General Public License as published by
+// the Free Software Foundation, either version 2 of the License, or
+// (at your option) any later version.
+//
+// Agros2D is distributed in the hope that it will be useful,
+// but WITHOUT ANY WARRANTY; without even the implied warranty of
+// MERCHANTABILITY or FITNESS FOR A PARTICULAR PURPOSE.  See the
+// GNU General Public License for more details.
+//
+// You should have received a copy of the GNU General Public License
+// along with Agros2D.  If not, see <http://www.gnu.org/licenses/>.
+//
+// hp-FEM group (http://hpfem.org/)
+// University of Nevada, Reno (UNR) and University of West Bohemia, Pilsen
+// Email: agros2d@googlegroups.com, home page: http://hpfem.org/agros2d/
+
+#ifndef {{CLASS}}_INTERFACE_H
+#define {{CLASS}}_INTERFACE_H
+
+#include <QObject>
+
+#include "util.h"
+#include "hermes2d/plugin_interface.h"
+
+class FieldInfo;
+class Boundary;
+
+class {{CLASS}}Interface : public QObject, public PluginInterface
+{
+    Q_OBJECT
+    Q_INTERFACES(PluginInterface)
+#if QT_VERSION >= QT_VERSION_CHECK(5, 0, 0)
+    Q_PLUGIN_METADATA(IID "org.hpfem.agros2d.{{CLASS}}Interface" FILE "")
+#endif
+
+public:
+    {{CLASS}}Interface();
+    virtual ~{{CLASS}}Interface();
+
+    inline virtual QString fieldId() { return "{{ID}}"; }
+
+    // weakforms
+    virtual MatrixFormVolAgros<double> *matrixFormVol(const ProblemID problemId, FormInfo *form, int offsetI, int offsetJ, Material *material);
+    virtual VectorFormVolAgros<double> *vectorFormVol(const ProblemID problemId, FormInfo *form, int offsetI, int offsetJ, Material *material, int *offsetTimeExt);
+    virtual MatrixFormSurfAgros<double> *matrixFormSurf(const ProblemID problemId, FormInfo *form, int offsetI, int offsetJ, Boundary *boundary) { assert(0); return NULL; }
+    virtual VectorFormSurfAgros<double> *vectorFormSurf(const ProblemID problemId, FormInfo *form, int offsetI, int offsetJ, Boundary *boundary) { assert(0); return NULL; }
+
+    virtual ExactSolutionScalarAgros<double> *exactSolution(const ProblemID problemId, FormInfo *form, MeshSharedPtr mesh) { assert(0); return NULL; }
+
+    virtual AgrosExtFunction *extFunction(const ProblemID problemId, QString id, bool derivative, MeshSharedPtr mesh) {}
+
+    // error calculators
+    virtual Hermes::Hermes2D::ErrorCalculator<double> *errorCalculator(FieldInfo *fieldInfo, const QString &calculator, Hermes::Hermes2D::CalculatedErrorType errorType) { assert(0); return NULL; }
+
+    // postprocessor
+    // filter
+    virtual MeshFunctionSharedPtr<double> filter(FieldInfo *fieldInfo,
+                                                 int timeStep, int adaptivityStep, SolutionMode solutionType,
+                                                 Hermes::vector<MeshFunctionSharedPtr<double> > sln,
+                                                 const QString &variable,
+                                                 PhysicFieldVariableComp physicFieldVariableComp) { assert(0); return NULL; }
+
+    // local values
+    virtual LocalValue *localValue(FieldInfo *fieldInfo, int timeStep, int adaptivityStep, SolutionMode solutionType, const Point &point) { assert(0); return NULL; }
+    // surface integrals
+    virtual IntegralValue *surfaceIntegral(FieldInfo *fieldInfo, int timeStep, int adaptivityStep, SolutionMode solutionType) { assert(0); return NULL; }
+    // volume integrals
+    virtual IntegralValue *volumeIntegral(FieldInfo *fieldInfo, int timeStep, int adaptivityStep, SolutionMode solutionType) { assert(0); return NULL; }
+
+    // force calculation
+    virtual Point3 force(FieldInfo *fieldInfo, int timeStep, int adaptivityStep, SolutionMode solutionType,
+                         Hermes::Hermes2D::Element *element, SceneMaterial *material,
+                         const Point3 &point, const Point3 &velocity) { assert(0); return Point3(); }
+    virtual bool hasForce(FieldInfo *fieldInfo) { return false; }
+
+    // localization
+    virtual QString localeName(const QString &name) { assert(0); return NULL; }
+
+    // description of module
+    virtual QString localeDescription()  { assert(0); return NULL; }
+};
+
+#endif // {{CLASS}}_INTERFACE_H