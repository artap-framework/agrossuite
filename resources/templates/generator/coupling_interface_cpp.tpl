// This file is part of Agros2D.
//
// Agros2D is free software: you can redistribute it and/or modify
// it under the terms of the GNU General Public License as published by
// the Free Software Foundation, either version 2 of the License, or
// (at your option) any later version.
//
// Agros2D is distributed in the hope that it will be useful,
// but WITHOUT ANY WARRANTY; without even the implied warranty of
// MERCHANTABILITY or FITNESS FOR A PARTICULAR PURPOSE.  See the
// GNU General Public License for more details.
//
// You should have received a copy of the GNU General Public License
// along with Agros2D.  If not, see <http://www.gnu.org/licenses/>.
//
// hp-FEM group (http://hpfem.org/)
// University of Nevada, Reno (UNR) and University of West Bohemia, Pilsen
// Email: agros2d@googlegroups.com, home page: http://hpfem.org/agros2d/

#include <QtPlugin>

#include "hermes2d/plugin_interface.h"

#include "{{ID}}_interface.h"
#include "{{ID}}_weakform.h"

#include "util.h"
#include "hermes2d.h"

#include "scene.h"
#include "scenebasic.h"
#include "scenemarker.h"
#include "scenemarkerdialog.h"

#include "hermes2d/marker.h"

Hermes::Hermes2D::MatrixFormVol<double> *{{CLASS}}Interface::matrixFormVol(const ProblemID problemId, int i, int j,
                                                              const std::string &area, Hermes::Hermes2D::SymFlag sym,
                                                              SceneMaterial *materialSource, Material *materialTarget, int offsetI, int offsetJ)
{
	{{#VOLUME_MATRIX_SOURCE}}
    if ((problemId.coordinateType == {{COORDINATE_TYPE}}) && (problemId.linearityType == {{LINEARITY_TYPE}}) && (i == {{ROW_INDEX}})
        && (j == {{COLUMN_INDEX}}) && (problemId.couplingType == {{COUPLING_TYPE}}))
        return new {{FUNCTION_NAME}}<double>(i-1 + offsetI, j-1 + offsetJ , area, sym, materialSource, materialTarget);
<<<<<<< HEAD
	{{/MATRIX_VOL_SOURCE}}
=======
	{{/VOLUME_MATRIX_SOURCE}}
>>>>>>> 2be47f55

    return NULL;
}

Hermes::Hermes2D::VectorFormVol<double> *{{CLASS}}Interface::vectorFormVol(const ProblemID problemId, int i, int j,
                                                              const std::string &area, SceneMaterial *materialSource, Material *materialTarget, int offsetI, int offsetJ)
{
	{{#VOLUME_VECTOR_SOURCE}}
    if ((problemId.coordinateType == {{COORDINATE_TYPE}}) && (problemId.linearityType == {{LINEARITY_TYPE}}) && (i == {{ROW_INDEX}})
        && (j == {{COLUMN_INDEX}}) && (problemId.couplingType == {{COUPLING_TYPE}}))
        return new {{FUNCTION_NAME}}<double>(i-1 + offsetI, j-1 + offsetJ, area, materialSource, materialTarget);
<<<<<<< HEAD
	{{/VECTOR_VOL_SOURCE}}
=======
	{{/VOLUME_VECTOR_SOURCE}}
>>>>>>> 2be47f55

    return NULL;
}

Q_EXPORT_PLUGIN2({{ID}}, {{CLASS}}Interface)<|MERGE_RESOLUTION|>--- conflicted
+++ resolved
@@ -42,11 +42,7 @@
     if ((problemId.coordinateType == {{COORDINATE_TYPE}}) && (problemId.linearityType == {{LINEARITY_TYPE}}) && (i == {{ROW_INDEX}})
         && (j == {{COLUMN_INDEX}}) && (problemId.couplingType == {{COUPLING_TYPE}}))
         return new {{FUNCTION_NAME}}<double>(i-1 + offsetI, j-1 + offsetJ , area, sym, materialSource, materialTarget);
-<<<<<<< HEAD
-	{{/MATRIX_VOL_SOURCE}}
-=======
 	{{/VOLUME_MATRIX_SOURCE}}
->>>>>>> 2be47f55
 
     return NULL;
 }
@@ -58,11 +54,7 @@
     if ((problemId.coordinateType == {{COORDINATE_TYPE}}) && (problemId.linearityType == {{LINEARITY_TYPE}}) && (i == {{ROW_INDEX}})
         && (j == {{COLUMN_INDEX}}) && (problemId.couplingType == {{COUPLING_TYPE}}))
         return new {{FUNCTION_NAME}}<double>(i-1 + offsetI, j-1 + offsetJ, area, materialSource, materialTarget);
-<<<<<<< HEAD
-	{{/VECTOR_VOL_SOURCE}}
-=======
 	{{/VOLUME_VECTOR_SOURCE}}
->>>>>>> 2be47f55
 
     return NULL;
 }
