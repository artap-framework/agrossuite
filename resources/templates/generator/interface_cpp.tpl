// This file is part of Agros2D.
//
// Agros2D is free software: you can redistribute it and/or modify
// it under the terms of the GNU General Public License as published by
// the Free Software Foundation, either version 2 of the License, or
// (at your option) any later version.
//
// Agros2D is distributed in the hope that it will be useful,
// but WITHOUT ANY WARRANTY; without even the implied warranty of
// MERCHANTABILITY or FITNESS FOR A PARTICULAR PURPOSE.  See the
// GNU General Public License for more details.
//
// You should have received a copy of the GNU General Public License
// along with Agros2D.  If not, see <http://www.gnu.org/licenses/>.
//
// hp-FEM group (http://hpfem.org/)
// University of Nevada, Reno (UNR) and University of West Bohemia, Pilsen
// Email: agros2d@googlegroups.com, home page: http://hpfem.org/agros2d/

#include <QtPlugin>

#include "{{ID}}_interface.h"
#include "{{ID}}_weakform.h"
#include "{{ID}}_filter.h"
#include "{{ID}}_force.h"
#include "{{ID}}_localvalue.h"
#include "{{ID}}_surfaceintegral.h"
#include "{{ID}}_volumeintegral.h"
#include "{{ID}}_errorcalculator.h"

#include "util.h"
#include "util/global.h"
#include "util/constants.h"
#include "hermes2d/problem.h"
#include "hermes2d/problem_config.h"

#include "../../resources_source/classes/module_xml.h"

static XMLModule::module *module_module = NULL;

{{CLASS}}Interface::{{CLASS}}Interface() : PluginInterface()
{    
    // xml module description
    if (!module_module)
    {
        std::auto_ptr<XMLModule::module> module_xsd = XMLModule::module_((datadir() + MODULEROOT + QDir::separator() + "{{ID}}.xml").toStdString(),
                                                                         xml_schema::flags::dont_validate & xml_schema::flags::dont_initialize);
        module_module = module_xsd.release();
    }
    m_module = module_module;
}

{{CLASS}}Interface::~{{CLASS}}Interface()
{
    // delete m_module;
}

<<<<<<< HEAD
AgrosExtFunction *{{CLASS}}Interface::extFunction(const ProblemID problemId, QString id)
{
    {{#EXT_FUNCTION}}
    if((problemId.coordinateType == {{COORDINATE_TYPE}}) && (problemId.analysisTypeSource == {{ANALYSIS_TYPE}}) && (id == "{{EXT_FUNCTION_NAME}}"))
        return new {{EXT_FUNCTION_NAME}}(MeshSharedPtr(), Agros2D::problem()->fieldInfo(problemId.sourceFieldId));
    {{/EXT_FUNCTION}}
=======
AgrosExtFunction *{{CLASS}}Interface::extFunction(const ProblemID problemId, QString id, bool derivative, MeshSharedPtr mesh)
{
    {{#EXT_FUNCTION}}
    if((problemId.coordinateType == {{COORDINATE_TYPE}}) && (problemId.analysisTypeSource == {{ANALYSIS_TYPE}}) && (id == "{{QUANTITY_ID}}") && (derivative == {{IS_DERIVATIVE}}))
        return new {{EXT_FUNCTION_NAME}}(mesh, Agros2D::problem()->fieldInfo(problemId.sourceFieldId));
    {{/EXT_FUNCTION}}

    return NULL;
>>>>>>> 8477d911
}


MatrixFormVolAgros<double> *{{CLASS}}Interface::matrixFormVol(const ProblemID problemId, FormInfo *form, int offsetI, int offsetJ, Material *material)
{
       {{#VOLUME_MATRIX_SOURCE}}
    if ((problemId.coordinateType == {{COORDINATE_TYPE}}) && (problemId.analysisTypeSource == {{ANALYSIS_TYPE}}) && (problemId.linearityType == {{LINEARITY_TYPE}}) &&
            (form->id == "{{WEAKFORM_ID}}") && (form->i == {{ROW_INDEX}}) && (form->j == {{COLUMN_INDEX}}))
        if ({{EXPRESSION_CHECK}})
            return new {{FUNCTION_NAME}}<double>(form->i - 1 + offsetI, form->j - 1 + offsetJ, offsetI, offsetJ);
    {{/VOLUME_MATRIX_SOURCE}}

    return NULL;
}

VectorFormVolAgros<double> *{{CLASS}}Interface::vectorFormVol(const ProblemID problemId, FormInfo *form, int offsetI, int offsetJ, Material *material, int *offsetTimeExt)
{
    {{#VOLUME_VECTOR_SOURCE}}
    if ((problemId.coordinateType == {{COORDINATE_TYPE}} && (problemId.analysisTypeSource == {{ANALYSIS_TYPE}}) && (problemId.linearityType == {{LINEARITY_TYPE}}) &&
         (form->id == "{{WEAKFORM_ID}}") && (form->i == {{ROW_INDEX}}) && (form->j == {{COLUMN_INDEX}})))
        if ({{EXPRESSION_CHECK}})
            return new {{FUNCTION_NAME}}<double>(form->i - 1 + offsetI, form->j - 1 + offsetJ, offsetI, offsetJ, offsetTimeExt);
    {{/VOLUME_VECTOR_SOURCE}}

    return NULL;
}

MatrixFormSurfAgros<double> *{{CLASS}}Interface::matrixFormSurf(const ProblemID problemId, FormInfo *form, int offsetI, int offsetJ, Boundary *boundary)
{
    {{#SURFACE_MATRIX_SOURCE}}
    if ((problemId.coordinateType == {{COORDINATE_TYPE}} && (problemId.analysisTypeSource == {{ANALYSIS_TYPE}}) && (problemId.linearityType == {{LINEARITY_TYPE}}) &&
         (form->id == "{{WEAKFORM_ID}}") && (form->i == {{ROW_INDEX}}) && (form->j == {{COLUMN_INDEX}}) && (boundary->type() == "{{BOUNDARY_TYPE}}")))
        return new {{FUNCTION_NAME}}<double>(form->i - 1 + offsetI, form->j - 1 + offsetJ, offsetI, offsetJ);
    {{/SURFACE_MATRIX_SOURCE}}

    return NULL;
}

VectorFormSurfAgros<double> *{{CLASS}}Interface::vectorFormSurf(const ProblemID problemId, FormInfo *form, int offsetI, int offsetJ, Boundary *boundary)
{
    {{#SURFACE_VECTOR_SOURCE}}
    if ((problemId.coordinateType == {{COORDINATE_TYPE}} && (problemId.analysisTypeSource == {{ANALYSIS_TYPE}}) && (problemId.linearityType == {{LINEARITY_TYPE}}) &&
         (form->id == "{{WEAKFORM_ID}}") && (form->i == {{ROW_INDEX}}) && (form->j == {{COLUMN_INDEX}}) && (boundary->type() == "{{BOUNDARY_TYPE}}")))
        return new {{FUNCTION_NAME}}<double>(form->i - 1 + offsetI, form->j - 1 + offsetJ, offsetI, offsetJ);
    {{/SURFACE_VECTOR_SOURCE}}

    return NULL;
}

ExactSolutionScalarAgros<double> *{{CLASS}}Interface::exactSolution(const ProblemID problemId, FormInfo *form, MeshSharedPtr mesh)
{
    {{#EXACT_SOURCE}}
    if ((problemId.coordinateType == {{COORDINATE_TYPE}} && (problemId.analysisTypeSource == {{ANALYSIS_TYPE}}) && (problemId.linearityType == {{LINEARITY_TYPE}}) &&
         (form->id == "{{WEAKFORM_ID}}") && (form->i == {{ROW_INDEX}})))
        return new {{FUNCTION_NAME}}<double>(mesh);
    {{/EXACT_SOURCE}}

    return NULL;
}

Hermes::Hermes2D::ErrorCalculator<double> *{{CLASS}}Interface::errorCalculator(FieldInfo *fieldInfo,
                                                                               const QString &calculator, Hermes::Hermes2D::CalculatedErrorType errorType)
{
    return new {{CLASS}}ErrorCalculator<double>(fieldInfo, calculator, errorType);
}

MeshFunctionSharedPtr<double> {{CLASS}}Interface::filter(FieldInfo *fieldInfo, int timeStep, int adaptivityStep, SolutionMode solutionType,
                                                     Hermes::vector<MeshFunctionSharedPtr<double> > sln,
                                                     const QString &variable,
                                                     PhysicFieldVariableComp physicFieldVariableComp)
{
    return MeshFunctionSharedPtr<double>(new {{CLASS}}ViewScalarFilter(fieldInfo, timeStep, adaptivityStep, solutionType, sln, variable, physicFieldVariableComp));
}

LocalValue *{{CLASS}}Interface::localValue(FieldInfo *fieldInfo, int timeStep, int adaptivityStep, SolutionMode solutionType, const Point &point)
{
    return new {{CLASS}}LocalValue(fieldInfo, timeStep, adaptivityStep, solutionType, point);
}

IntegralValue *{{CLASS}}Interface::surfaceIntegral(FieldInfo *fieldInfo, int timeStep, int adaptivityStep, SolutionMode solutionType)
{
    return new {{CLASS}}SurfaceIntegral(fieldInfo, timeStep, adaptivityStep, solutionType);
}

IntegralValue *{{CLASS}}Interface::volumeIntegral(FieldInfo *fieldInfo, int timeStep, int adaptivityStep, SolutionMode solutionType)
{
    return new {{CLASS}}VolumeIntegral(fieldInfo, timeStep, adaptivityStep, solutionType);
}

Point3 {{CLASS}}Interface::force(FieldInfo *fieldInfo, int timeStep, int adaptivityStep, SolutionMode solutionType,
                                 Hermes::Hermes2D::Element *element, SceneMaterial *material,
                                 const Point3 &point, const Point3 &velocity)
{
    return force{{CLASS}}(fieldInfo, timeStep, adaptivityStep, solutionType, element, material, point, velocity);
}

bool {{CLASS}}Interface::hasForce(FieldInfo *fieldInfo)
{
    return hasForce{{CLASS}}(fieldInfo);
}

QString {{CLASS}}Interface::localeName(const QString &name)
{
   {{#NAMES}}
   if (name == "{{NAME}}")
	return tr("{{NAME}}"); 
   {{/NAMES}}
   return name;	
}

QString {{CLASS}}Interface::localeDescription()
{
    return tr("{{DESCRIPTION}}");
}

// ***********************************************************************************************************************************

{{#SPECIAL_FUNCTION_SOURCE}}
template <typename Scalar>
Scalar {{SPECIAL_FUNCTION_FULL_NAME}}<Scalar>::value(double h) const
{
    if(0)
    {}
    {{#VARIANT}}else if (this->m_variant == QString("{{ID}}"))
        return {{EXPR}};{{/VARIANT}}
    assert(0);
}

template <typename Scalar>
Scalar {{SPECIAL_FUNCTION_FULL_NAME}}<Scalar>::extrapolation_low()
{
    assert({{EXTRAPOLATE_LOW_PRESENT}});
    return {{EXTRAPOLATE_LOW}};
}

template <typename Scalar>
Scalar {{SPECIAL_FUNCTION_FULL_NAME}}<Scalar>::extrapolation_hi()
{
    assert({{EXTRAPOLATE_HI_PRESENT}});
    return {{EXTRAPOLATE_HI}};
}
{{/SPECIAL_FUNCTION_SOURCE}}

{{#SPECIAL_FUNCTION_SOURCE}}template class {{SPECIAL_FUNCTION_FULL_NAME}}<double>;
{{/SPECIAL_FUNCTION_SOURCE}}

#if QT_VERSION < 0x050000
Q_EXPORT_PLUGIN2(agros2d_plugin_{{ID}}, {{CLASS}}Interface)
#endif
<|MERGE_RESOLUTION|>--- conflicted
+++ resolved
@@ -1,223 +1,214 @@
-// This file is part of Agros2D.
-//
-// Agros2D is free software: you can redistribute it and/or modify
-// it under the terms of the GNU General Public License as published by
-// the Free Software Foundation, either version 2 of the License, or
-// (at your option) any later version.
-//
-// Agros2D is distributed in the hope that it will be useful,
-// but WITHOUT ANY WARRANTY; without even the implied warranty of
-// MERCHANTABILITY or FITNESS FOR A PARTICULAR PURPOSE.  See the
-// GNU General Public License for more details.
-//
-// You should have received a copy of the GNU General Public License
-// along with Agros2D.  If not, see <http://www.gnu.org/licenses/>.
-//
-// hp-FEM group (http://hpfem.org/)
-// University of Nevada, Reno (UNR) and University of West Bohemia, Pilsen
-// Email: agros2d@googlegroups.com, home page: http://hpfem.org/agros2d/
-
-#include <QtPlugin>
-
-#include "{{ID}}_interface.h"
-#include "{{ID}}_weakform.h"
-#include "{{ID}}_filter.h"
-#include "{{ID}}_force.h"
-#include "{{ID}}_localvalue.h"
-#include "{{ID}}_surfaceintegral.h"
-#include "{{ID}}_volumeintegral.h"
-#include "{{ID}}_errorcalculator.h"
-
-#include "util.h"
-#include "util/global.h"
-#include "util/constants.h"
-#include "hermes2d/problem.h"
-#include "hermes2d/problem_config.h"
-
-#include "../../resources_source/classes/module_xml.h"
-
-static XMLModule::module *module_module = NULL;
-
-{{CLASS}}Interface::{{CLASS}}Interface() : PluginInterface()
-{    
-    // xml module description
-    if (!module_module)
-    {
-        std::auto_ptr<XMLModule::module> module_xsd = XMLModule::module_((datadir() + MODULEROOT + QDir::separator() + "{{ID}}.xml").toStdString(),
-                                                                         xml_schema::flags::dont_validate & xml_schema::flags::dont_initialize);
-        module_module = module_xsd.release();
-    }
-    m_module = module_module;
-}
-
-{{CLASS}}Interface::~{{CLASS}}Interface()
-{
-    // delete m_module;
-}
-
-<<<<<<< HEAD
-AgrosExtFunction *{{CLASS}}Interface::extFunction(const ProblemID problemId, QString id)
-{
-    {{#EXT_FUNCTION}}
-    if((problemId.coordinateType == {{COORDINATE_TYPE}}) && (problemId.analysisTypeSource == {{ANALYSIS_TYPE}}) && (id == "{{EXT_FUNCTION_NAME}}"))
-        return new {{EXT_FUNCTION_NAME}}(MeshSharedPtr(), Agros2D::problem()->fieldInfo(problemId.sourceFieldId));
-    {{/EXT_FUNCTION}}
-=======
-AgrosExtFunction *{{CLASS}}Interface::extFunction(const ProblemID problemId, QString id, bool derivative, MeshSharedPtr mesh)
-{
-    {{#EXT_FUNCTION}}
-    if((problemId.coordinateType == {{COORDINATE_TYPE}}) && (problemId.analysisTypeSource == {{ANALYSIS_TYPE}}) && (id == "{{QUANTITY_ID}}") && (derivative == {{IS_DERIVATIVE}}))
-        return new {{EXT_FUNCTION_NAME}}(mesh, Agros2D::problem()->fieldInfo(problemId.sourceFieldId));
-    {{/EXT_FUNCTION}}
-
-    return NULL;
->>>>>>> 8477d911
-}
-
-
-MatrixFormVolAgros<double> *{{CLASS}}Interface::matrixFormVol(const ProblemID problemId, FormInfo *form, int offsetI, int offsetJ, Material *material)
-{
-       {{#VOLUME_MATRIX_SOURCE}}
-    if ((problemId.coordinateType == {{COORDINATE_TYPE}}) && (problemId.analysisTypeSource == {{ANALYSIS_TYPE}}) && (problemId.linearityType == {{LINEARITY_TYPE}}) &&
-            (form->id == "{{WEAKFORM_ID}}") && (form->i == {{ROW_INDEX}}) && (form->j == {{COLUMN_INDEX}}))
-        if ({{EXPRESSION_CHECK}})
-            return new {{FUNCTION_NAME}}<double>(form->i - 1 + offsetI, form->j - 1 + offsetJ, offsetI, offsetJ);
-    {{/VOLUME_MATRIX_SOURCE}}
-
-    return NULL;
-}
-
-VectorFormVolAgros<double> *{{CLASS}}Interface::vectorFormVol(const ProblemID problemId, FormInfo *form, int offsetI, int offsetJ, Material *material, int *offsetTimeExt)
-{
-    {{#VOLUME_VECTOR_SOURCE}}
-    if ((problemId.coordinateType == {{COORDINATE_TYPE}} && (problemId.analysisTypeSource == {{ANALYSIS_TYPE}}) && (problemId.linearityType == {{LINEARITY_TYPE}}) &&
-         (form->id == "{{WEAKFORM_ID}}") && (form->i == {{ROW_INDEX}}) && (form->j == {{COLUMN_INDEX}})))
-        if ({{EXPRESSION_CHECK}})
-            return new {{FUNCTION_NAME}}<double>(form->i - 1 + offsetI, form->j - 1 + offsetJ, offsetI, offsetJ, offsetTimeExt);
-    {{/VOLUME_VECTOR_SOURCE}}
-
-    return NULL;
-}
-
-MatrixFormSurfAgros<double> *{{CLASS}}Interface::matrixFormSurf(const ProblemID problemId, FormInfo *form, int offsetI, int offsetJ, Boundary *boundary)
-{
-    {{#SURFACE_MATRIX_SOURCE}}
-    if ((problemId.coordinateType == {{COORDINATE_TYPE}} && (problemId.analysisTypeSource == {{ANALYSIS_TYPE}}) && (problemId.linearityType == {{LINEARITY_TYPE}}) &&
-         (form->id == "{{WEAKFORM_ID}}") && (form->i == {{ROW_INDEX}}) && (form->j == {{COLUMN_INDEX}}) && (boundary->type() == "{{BOUNDARY_TYPE}}")))
-        return new {{FUNCTION_NAME}}<double>(form->i - 1 + offsetI, form->j - 1 + offsetJ, offsetI, offsetJ);
-    {{/SURFACE_MATRIX_SOURCE}}
-
-    return NULL;
-}
-
-VectorFormSurfAgros<double> *{{CLASS}}Interface::vectorFormSurf(const ProblemID problemId, FormInfo *form, int offsetI, int offsetJ, Boundary *boundary)
-{
-    {{#SURFACE_VECTOR_SOURCE}}
-    if ((problemId.coordinateType == {{COORDINATE_TYPE}} && (problemId.analysisTypeSource == {{ANALYSIS_TYPE}}) && (problemId.linearityType == {{LINEARITY_TYPE}}) &&
-         (form->id == "{{WEAKFORM_ID}}") && (form->i == {{ROW_INDEX}}) && (form->j == {{COLUMN_INDEX}}) && (boundary->type() == "{{BOUNDARY_TYPE}}")))
-        return new {{FUNCTION_NAME}}<double>(form->i - 1 + offsetI, form->j - 1 + offsetJ, offsetI, offsetJ);
-    {{/SURFACE_VECTOR_SOURCE}}
-
-    return NULL;
-}
-
-ExactSolutionScalarAgros<double> *{{CLASS}}Interface::exactSolution(const ProblemID problemId, FormInfo *form, MeshSharedPtr mesh)
-{
-    {{#EXACT_SOURCE}}
-    if ((problemId.coordinateType == {{COORDINATE_TYPE}} && (problemId.analysisTypeSource == {{ANALYSIS_TYPE}}) && (problemId.linearityType == {{LINEARITY_TYPE}}) &&
-         (form->id == "{{WEAKFORM_ID}}") && (form->i == {{ROW_INDEX}})))
-        return new {{FUNCTION_NAME}}<double>(mesh);
-    {{/EXACT_SOURCE}}
-
-    return NULL;
-}
-
-Hermes::Hermes2D::ErrorCalculator<double> *{{CLASS}}Interface::errorCalculator(FieldInfo *fieldInfo,
-                                                                               const QString &calculator, Hermes::Hermes2D::CalculatedErrorType errorType)
-{
-    return new {{CLASS}}ErrorCalculator<double>(fieldInfo, calculator, errorType);
-}
-
-MeshFunctionSharedPtr<double> {{CLASS}}Interface::filter(FieldInfo *fieldInfo, int timeStep, int adaptivityStep, SolutionMode solutionType,
-                                                     Hermes::vector<MeshFunctionSharedPtr<double> > sln,
-                                                     const QString &variable,
-                                                     PhysicFieldVariableComp physicFieldVariableComp)
-{
-    return MeshFunctionSharedPtr<double>(new {{CLASS}}ViewScalarFilter(fieldInfo, timeStep, adaptivityStep, solutionType, sln, variable, physicFieldVariableComp));
-}
-
-LocalValue *{{CLASS}}Interface::localValue(FieldInfo *fieldInfo, int timeStep, int adaptivityStep, SolutionMode solutionType, const Point &point)
-{
-    return new {{CLASS}}LocalValue(fieldInfo, timeStep, adaptivityStep, solutionType, point);
-}
-
-IntegralValue *{{CLASS}}Interface::surfaceIntegral(FieldInfo *fieldInfo, int timeStep, int adaptivityStep, SolutionMode solutionType)
-{
-    return new {{CLASS}}SurfaceIntegral(fieldInfo, timeStep, adaptivityStep, solutionType);
-}
-
-IntegralValue *{{CLASS}}Interface::volumeIntegral(FieldInfo *fieldInfo, int timeStep, int adaptivityStep, SolutionMode solutionType)
-{
-    return new {{CLASS}}VolumeIntegral(fieldInfo, timeStep, adaptivityStep, solutionType);
-}
-
-Point3 {{CLASS}}Interface::force(FieldInfo *fieldInfo, int timeStep, int adaptivityStep, SolutionMode solutionType,
-                                 Hermes::Hermes2D::Element *element, SceneMaterial *material,
-                                 const Point3 &point, const Point3 &velocity)
-{
-    return force{{CLASS}}(fieldInfo, timeStep, adaptivityStep, solutionType, element, material, point, velocity);
-}
-
-bool {{CLASS}}Interface::hasForce(FieldInfo *fieldInfo)
-{
-    return hasForce{{CLASS}}(fieldInfo);
-}
-
-QString {{CLASS}}Interface::localeName(const QString &name)
-{
-   {{#NAMES}}
-   if (name == "{{NAME}}")
-	return tr("{{NAME}}"); 
-   {{/NAMES}}
-   return name;	
-}
-
-QString {{CLASS}}Interface::localeDescription()
-{
-    return tr("{{DESCRIPTION}}");
-}
-
-// ***********************************************************************************************************************************
-
-{{#SPECIAL_FUNCTION_SOURCE}}
-template <typename Scalar>
-Scalar {{SPECIAL_FUNCTION_FULL_NAME}}<Scalar>::value(double h) const
-{
-    if(0)
-    {}
-    {{#VARIANT}}else if (this->m_variant == QString("{{ID}}"))
-        return {{EXPR}};{{/VARIANT}}
-    assert(0);
-}
-
-template <typename Scalar>
-Scalar {{SPECIAL_FUNCTION_FULL_NAME}}<Scalar>::extrapolation_low()
-{
-    assert({{EXTRAPOLATE_LOW_PRESENT}});
-    return {{EXTRAPOLATE_LOW}};
-}
-
-template <typename Scalar>
-Scalar {{SPECIAL_FUNCTION_FULL_NAME}}<Scalar>::extrapolation_hi()
-{
-    assert({{EXTRAPOLATE_HI_PRESENT}});
-    return {{EXTRAPOLATE_HI}};
-}
-{{/SPECIAL_FUNCTION_SOURCE}}
-
-{{#SPECIAL_FUNCTION_SOURCE}}template class {{SPECIAL_FUNCTION_FULL_NAME}}<double>;
-{{/SPECIAL_FUNCTION_SOURCE}}
-
-#if QT_VERSION < 0x050000
-Q_EXPORT_PLUGIN2(agros2d_plugin_{{ID}}, {{CLASS}}Interface)
-#endif
+// This file is part of Agros2D.
+//
+// Agros2D is free software: you can redistribute it and/or modify
+// it under the terms of the GNU General Public License as published by
+// the Free Software Foundation, either version 2 of the License, or
+// (at your option) any later version.
+//
+// Agros2D is distributed in the hope that it will be useful,
+// but WITHOUT ANY WARRANTY; without even the implied warranty of
+// MERCHANTABILITY or FITNESS FOR A PARTICULAR PURPOSE.  See the
+// GNU General Public License for more details.
+//
+// You should have received a copy of the GNU General Public License
+// along with Agros2D.  If not, see <http://www.gnu.org/licenses/>.
+//
+// hp-FEM group (http://hpfem.org/)
+// University of Nevada, Reno (UNR) and University of West Bohemia, Pilsen
+// Email: agros2d@googlegroups.com, home page: http://hpfem.org/agros2d/
+
+#include <QtPlugin>
+
+#include "{{ID}}_interface.h"
+#include "{{ID}}_weakform.h"
+#include "{{ID}}_filter.h"
+#include "{{ID}}_force.h"
+#include "{{ID}}_localvalue.h"
+#include "{{ID}}_surfaceintegral.h"
+#include "{{ID}}_volumeintegral.h"
+#include "{{ID}}_errorcalculator.h"
+
+#include "util.h"
+#include "util/global.h"
+#include "util/constants.h"
+#include "hermes2d/problem.h"
+#include "hermes2d/problem_config.h"
+
+#include "../../resources_source/classes/module_xml.h"
+
+static XMLModule::module *module_module = NULL;
+
+{{CLASS}}Interface::{{CLASS}}Interface() : PluginInterface()
+{    
+    // xml module description
+    if (!module_module)
+    {
+        std::auto_ptr<XMLModule::module> module_xsd = XMLModule::module_((datadir() + MODULEROOT + QDir::separator() + "{{ID}}.xml").toStdString(),
+                                                                         xml_schema::flags::dont_validate & xml_schema::flags::dont_initialize);
+        module_module = module_xsd.release();
+    }
+    m_module = module_module;
+}
+
+{{CLASS}}Interface::~{{CLASS}}Interface()
+{
+    // delete m_module;
+}
+
+AgrosExtFunction *{{CLASS}}Interface::extFunction(const ProblemID problemId, QString id, bool derivative, MeshSharedPtr mesh)
+{
+    {{#EXT_FUNCTION}}
+    if((problemId.coordinateType == {{COORDINATE_TYPE}}) && (problemId.analysisTypeSource == {{ANALYSIS_TYPE}}) && (id == "{{QUANTITY_ID}}") && (derivative == {{IS_DERIVATIVE}}))
+        return new {{EXT_FUNCTION_NAME}}(mesh, Agros2D::problem()->fieldInfo(problemId.sourceFieldId));
+    {{/EXT_FUNCTION}}
+
+    return NULL;
+}
+
+
+MatrixFormVolAgros<double> *{{CLASS}}Interface::matrixFormVol(const ProblemID problemId, FormInfo *form, int offsetI, int offsetJ, Material *material)
+{
+       {{#VOLUME_MATRIX_SOURCE}}
+    if ((problemId.coordinateType == {{COORDINATE_TYPE}}) && (problemId.analysisTypeSource == {{ANALYSIS_TYPE}}) && (problemId.linearityType == {{LINEARITY_TYPE}}) &&
+            (form->id == "{{WEAKFORM_ID}}") && (form->i == {{ROW_INDEX}}) && (form->j == {{COLUMN_INDEX}}))
+        if ({{EXPRESSION_CHECK}})
+            return new {{FUNCTION_NAME}}<double>(form->i - 1 + offsetI, form->j - 1 + offsetJ, offsetI, offsetJ);
+    {{/VOLUME_MATRIX_SOURCE}}
+
+    return NULL;
+}
+
+VectorFormVolAgros<double> *{{CLASS}}Interface::vectorFormVol(const ProblemID problemId, FormInfo *form, int offsetI, int offsetJ, Material *material, int *offsetTimeExt)
+{
+    {{#VOLUME_VECTOR_SOURCE}}
+    if ((problemId.coordinateType == {{COORDINATE_TYPE}} && (problemId.analysisTypeSource == {{ANALYSIS_TYPE}}) && (problemId.linearityType == {{LINEARITY_TYPE}}) &&
+         (form->id == "{{WEAKFORM_ID}}") && (form->i == {{ROW_INDEX}}) && (form->j == {{COLUMN_INDEX}})))
+        if ({{EXPRESSION_CHECK}})
+            return new {{FUNCTION_NAME}}<double>(form->i - 1 + offsetI, form->j - 1 + offsetJ, offsetI, offsetJ, offsetTimeExt);
+    {{/VOLUME_VECTOR_SOURCE}}
+
+    return NULL;
+}
+
+MatrixFormSurfAgros<double> *{{CLASS}}Interface::matrixFormSurf(const ProblemID problemId, FormInfo *form, int offsetI, int offsetJ, Boundary *boundary)
+{
+    {{#SURFACE_MATRIX_SOURCE}}
+    if ((problemId.coordinateType == {{COORDINATE_TYPE}} && (problemId.analysisTypeSource == {{ANALYSIS_TYPE}}) && (problemId.linearityType == {{LINEARITY_TYPE}}) &&
+         (form->id == "{{WEAKFORM_ID}}") && (form->i == {{ROW_INDEX}}) && (form->j == {{COLUMN_INDEX}}) && (boundary->type() == "{{BOUNDARY_TYPE}}")))
+        return new {{FUNCTION_NAME}}<double>(form->i - 1 + offsetI, form->j - 1 + offsetJ, offsetI, offsetJ);
+    {{/SURFACE_MATRIX_SOURCE}}
+
+    return NULL;
+}
+
+VectorFormSurfAgros<double> *{{CLASS}}Interface::vectorFormSurf(const ProblemID problemId, FormInfo *form, int offsetI, int offsetJ, Boundary *boundary)
+{
+    {{#SURFACE_VECTOR_SOURCE}}
+    if ((problemId.coordinateType == {{COORDINATE_TYPE}} && (problemId.analysisTypeSource == {{ANALYSIS_TYPE}}) && (problemId.linearityType == {{LINEARITY_TYPE}}) &&
+         (form->id == "{{WEAKFORM_ID}}") && (form->i == {{ROW_INDEX}}) && (form->j == {{COLUMN_INDEX}}) && (boundary->type() == "{{BOUNDARY_TYPE}}")))
+        return new {{FUNCTION_NAME}}<double>(form->i - 1 + offsetI, form->j - 1 + offsetJ, offsetI, offsetJ);
+    {{/SURFACE_VECTOR_SOURCE}}
+
+    return NULL;
+}
+
+ExactSolutionScalarAgros<double> *{{CLASS}}Interface::exactSolution(const ProblemID problemId, FormInfo *form, MeshSharedPtr mesh)
+{
+    {{#EXACT_SOURCE}}
+    if ((problemId.coordinateType == {{COORDINATE_TYPE}} && (problemId.analysisTypeSource == {{ANALYSIS_TYPE}}) && (problemId.linearityType == {{LINEARITY_TYPE}}) &&
+         (form->id == "{{WEAKFORM_ID}}") && (form->i == {{ROW_INDEX}})))
+        return new {{FUNCTION_NAME}}<double>(mesh);
+    {{/EXACT_SOURCE}}
+
+    return NULL;
+}
+
+Hermes::Hermes2D::ErrorCalculator<double> *{{CLASS}}Interface::errorCalculator(FieldInfo *fieldInfo,
+                                                                               const QString &calculator, Hermes::Hermes2D::CalculatedErrorType errorType)
+{
+    return new {{CLASS}}ErrorCalculator<double>(fieldInfo, calculator, errorType);
+}
+
+MeshFunctionSharedPtr<double> {{CLASS}}Interface::filter(FieldInfo *fieldInfo, int timeStep, int adaptivityStep, SolutionMode solutionType,
+                                                     Hermes::vector<MeshFunctionSharedPtr<double> > sln,
+                                                     const QString &variable,
+                                                     PhysicFieldVariableComp physicFieldVariableComp)
+{
+    return MeshFunctionSharedPtr<double>(new {{CLASS}}ViewScalarFilter(fieldInfo, timeStep, adaptivityStep, solutionType, sln, variable, physicFieldVariableComp));
+}
+
+LocalValue *{{CLASS}}Interface::localValue(FieldInfo *fieldInfo, int timeStep, int adaptivityStep, SolutionMode solutionType, const Point &point)
+{
+    return new {{CLASS}}LocalValue(fieldInfo, timeStep, adaptivityStep, solutionType, point);
+}
+
+IntegralValue *{{CLASS}}Interface::surfaceIntegral(FieldInfo *fieldInfo, int timeStep, int adaptivityStep, SolutionMode solutionType)
+{
+    return new {{CLASS}}SurfaceIntegral(fieldInfo, timeStep, adaptivityStep, solutionType);
+}
+
+IntegralValue *{{CLASS}}Interface::volumeIntegral(FieldInfo *fieldInfo, int timeStep, int adaptivityStep, SolutionMode solutionType)
+{
+    return new {{CLASS}}VolumeIntegral(fieldInfo, timeStep, adaptivityStep, solutionType);
+}
+
+Point3 {{CLASS}}Interface::force(FieldInfo *fieldInfo, int timeStep, int adaptivityStep, SolutionMode solutionType,
+                                 Hermes::Hermes2D::Element *element, SceneMaterial *material,
+                                 const Point3 &point, const Point3 &velocity)
+{
+    return force{{CLASS}}(fieldInfo, timeStep, adaptivityStep, solutionType, element, material, point, velocity);
+}
+
+bool {{CLASS}}Interface::hasForce(FieldInfo *fieldInfo)
+{
+    return hasForce{{CLASS}}(fieldInfo);
+}
+
+QString {{CLASS}}Interface::localeName(const QString &name)
+{
+   {{#NAMES}}
+   if (name == "{{NAME}}")
+	return tr("{{NAME}}"); 
+   {{/NAMES}}
+   return name;	
+}
+
+QString {{CLASS}}Interface::localeDescription()
+{
+    return tr("{{DESCRIPTION}}");
+}
+
+// ***********************************************************************************************************************************
+
+{{#SPECIAL_FUNCTION_SOURCE}}
+template <typename Scalar>
+Scalar {{SPECIAL_FUNCTION_FULL_NAME}}<Scalar>::value(double h) const
+{
+    if(0)
+    {}
+    {{#VARIANT}}else if (this->m_variant == QString("{{ID}}"))
+        return {{EXPR}};{{/VARIANT}}
+    assert(0);
+}
+
+template <typename Scalar>
+Scalar {{SPECIAL_FUNCTION_FULL_NAME}}<Scalar>::extrapolation_low()
+{
+    assert({{EXTRAPOLATE_LOW_PRESENT}});
+    return {{EXTRAPOLATE_LOW}};
+}
+
+template <typename Scalar>
+Scalar {{SPECIAL_FUNCTION_FULL_NAME}}<Scalar>::extrapolation_hi()
+{
+    assert({{EXTRAPOLATE_HI_PRESENT}});
+    return {{EXTRAPOLATE_HI}};
+}
+{{/SPECIAL_FUNCTION_SOURCE}}
+
+{{#SPECIAL_FUNCTION_SOURCE}}template class {{SPECIAL_FUNCTION_FULL_NAME}}<double>;
+{{/SPECIAL_FUNCTION_SOURCE}}
+
+#if QT_VERSION < 0x050000
+Q_EXPORT_PLUGIN2(agros2d_plugin_{{ID}}, {{CLASS}}Interface)
+#endif