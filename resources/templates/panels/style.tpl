body, h1, h2, h3, h4, h5, table {
	font-family: {{FONTFAMILY}}, sans-serif;
	font-size: {{FONTSIZE}}pt;
	color: rgb(50, 50, 50);
}

body {
	padding: 2pt;
	margin: 0;
}

h1 {
	padding: 2pt;
	margin: 0;
	color: rgb(0, 0, 0);
}

h2 {
	padding: 1pt;
	margin: 0;
}

table, td, tr {
	font-size: 93%;		
<<<<<<< HEAD
=======
	padding: 1pt 0pt 0pt 1pt;
>>>>>>> 16dd44b1
	/*border: 1pt solid black;*/
}
 
td.description {
	width: 150px;
}

td.quantity {
	width: 50px;	
}

td.unit {	
}

.maintable {
	/* width: 100%;	 */
}

.section {
	padding: 2pt 0pt 5pt 2pt;
	margin: 0;
}

.subsection {
	padding: 1pt 0pt 1pt 4pt;
	margin: 0;
}<|MERGE_RESOLUTION|>--- conflicted
+++ resolved
@@ -22,10 +22,7 @@
 
 table, td, tr {
 	font-size: 93%;		
-<<<<<<< HEAD
-=======
 	padding: 1pt 0pt 0pt 1pt;
->>>>>>> 16dd44b1
 	/*border: 1pt solid black;*/
 }
  
