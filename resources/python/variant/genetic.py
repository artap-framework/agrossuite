--- conflicted
+++ resolved
@@ -71,15 +71,9 @@
             for solution in solutionsWithPopulNum:
                 if GeneticInfo.populationTo(solution) == lastPopulationIdx:
                     self.LastPopulation.append(solution)
-<<<<<<< HEAD
-        
-        return int(lastPopulationIdx)
-        
-=======
 
         return lastPopulationIdx
 
->>>>>>> a15ccd89
     def oneStep(self):
         print "starting step ", self.populationIdx
         models = self.modelSetManager.loadAll()
@@ -147,19 +141,10 @@
                   ContinuousParameter('d', 0,10),
                   ContinuousParameter('e', 0,10)]
 
-<<<<<<< HEAD
     functionals = Functionals([Functional("Func1", "max")])
-    
-=======
-    functionals = Functionals([Functional("Func1", "min")])
 
->>>>>>> a15ccd89
     optimization = GeneticOptimization(parameters, functionals)
     optimization.directory = pythonlab.datadir('/resources/python/variant/test_genetic/solutions/')
     optimization.modelSetManager.solver = pythonlab.datadir('agros2d_solver')
     optimization.populationSize = 25
-<<<<<<< HEAD
     optimization.run(25, True)                
-=======
-    optimization.run(20, False)
->>>>>>> a15ccd89
