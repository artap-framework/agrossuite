// This file is part of HermesCommon
//
// Copyright (c) 2009 hp-FEM group at the University of Nevada, Reno (UNR).
// Email: hpfem-group@unr.edu, home page: http://hpfem.org/.
//
// Hermes2D is free software; you can redistribute it and/or modify
// it under the terms of the GNU General Public License as published
// by the Free Software Foundation; either version 2 of the License,
// or (at your option) any later version.
//
// Hermes2D is distributed in the hope that it will be useful,
// but WITHOUT ANY WARRANTY; without even the implied warranty of
// MERCHANTABILITY or FITNESS FOR A PARTICULAR PURPOSE.  See the
// GNU General Public License for more details.
//
// You should have received a copy of the GNU General Public License
// along with Hermes2D; if not, write to the Free Software
// Foundation, Inc., 51 Franklin Street, Fifth Floor, Boston, MA  02110-1301, USA.
/*! \file compat.h
\brief File containing platform compatibility layer, especially for Win / MSVC.
*/

#ifndef __HERMES_COMMON_COMPAT_H
#define __HERMES_COMMON_COMPAT_H
#include <stdio.h>
#define EXPORT_HERMES_DLL
#ifndef HAVE_FMEMOPEN
/// Implementation of GNU fmemopen. Intended to be used if the current platform does not support it.
FILE *fmemopen (void *buf, size_t size, const char *opentype);
#endif

<<<<<<< HEAD
// Windows DLL export/import definitions
#if defined(WIN32) || defined(_WINDOWS)
  // Visual Studio 2010.
  #if defined(EXPORT_HERMES_DLL)
  // when building DLL (target project defines this macro)
    #define HERMES_API __declspec(dllexport)
  #else  
  // when using the DLL by a client project
  #define HERMES_API __declspec(dllimport)
  #endif
#else 
  #define HERMES_API
#endif
=======
#define HERMES_API
>>>>>>> 0c5acf85

#ifndef HAVE_STRCASECMP
#define strcasecmp strcmp
#endif

//C99 functions
#include "c99_functions.h"

// Microsoft does not recognize long double and handles it just like double.
#ifdef _MSC_VER
  #ifdef strtold
    #undef strtold
  #endif
  #define strtold strtod
#endif

#ifdef __GNUC__
  #define NORETURN __attribute__((noreturn))
#else
  #define NORETURN
  #ifndef __attribute__
    #define __attribute__(x)
  #endif
#endif

#endif<|MERGE_RESOLUTION|>--- conflicted
+++ resolved
@@ -29,23 +29,7 @@
 FILE *fmemopen (void *buf, size_t size, const char *opentype);
 #endif
 
-<<<<<<< HEAD
-// Windows DLL export/import definitions
-#if defined(WIN32) || defined(_WINDOWS)
-  // Visual Studio 2010.
-  #if defined(EXPORT_HERMES_DLL)
-  // when building DLL (target project defines this macro)
-    #define HERMES_API __declspec(dllexport)
-  #else  
-  // when using the DLL by a client project
-  #define HERMES_API __declspec(dllimport)
-  #endif
-#else 
-  #define HERMES_API
-#endif
-=======
 #define HERMES_API
->>>>>>> 0c5acf85
 
 #ifndef HAVE_STRCASECMP
 #define strcasecmp strcmp
